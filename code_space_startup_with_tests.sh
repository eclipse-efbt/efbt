#!/bin/bash
<<<<<<< HEAD
sudo apt-get update
sudo apt-get install mdbtools
=======
sudo chmod -R u+w birds_nest/
sudo chown www-data:www-data birds_nest/
>>>>>>> 60e6e9a7
cd birds_nest
pip install --upgrade pip --quiet
python -m pip install django==5.1.3 --quiet
python -m pip install pyecore==0.15.1 --quiet
python -m pip install pytest==8.3.4 --quiet
python -m pip install pytest-xdist==3.6.1 --quiet
python -m pip install ruff==0.9.7 --quiet
python -m pip install unidecode==1.3.8 --quiet
# python pybirdai/utils/datapoint_test_run/run_tests.py --uv "False" --config-file "tests/configuration_file_tests.json"
while true; do python manage.py runserver --noreload; done<|MERGE_RESOLUTION|>--- conflicted
+++ resolved
@@ -1,11 +1,8 @@
 #!/bin/bash
-<<<<<<< HEAD
 sudo apt-get update
 sudo apt-get install mdbtools
-=======
 sudo chmod -R u+w birds_nest/
 sudo chown www-data:www-data birds_nest/
->>>>>>> 60e6e9a7
 cd birds_nest
 pip install --upgrade pip --quiet
 python -m pip install django==5.1.3 --quiet
