# coding=UTF-8
# Copyright (c) 2024 Bird Software Solutions Ltd
# This program and the accompanying materials
# are made available under the terms of the Eclipse Public License 2.0
# which accompanies this distribution, and is available at
# https://www.eclipse.org/legal/epl-2.0/
#
# SPDX-License-Identifier: EPL-2.0
#
# Contributors:
#    Neil Mackenzie - initial API and implementation
from django.http import HttpResponse, JsonResponse, HttpResponseBadRequest
from django.shortcuts import render, redirect, get_object_or_404
from django.contrib import messages
from django.forms import modelformset_factory
from django.core.paginator import Paginator
from django.db import transaction, connection
from django.conf import settings
from django.views.decorators.http import require_http_methods
from django.core import serializers
from .bird_meta_data_model import (
    VARIABLE_MAPPING, VARIABLE_MAPPING_ITEM, MEMBER_MAPPING, MEMBER_MAPPING_ITEM,
    CUBE_LINK, CUBE_STRUCTURE_ITEM_LINK, MAPPING_TO_CUBE, MAPPING_DEFINITION,
    COMBINATION, COMBINATION_ITEM, CUBE, CUBE_STRUCTURE_ITEM, VARIABLE, MEMBER,
    MAINTENANCE_AGENCY,  MEMBER_HIERARCHY, DOMAIN,MEMBER_HIERARCHY_NODE,
    SUBDOMAIN, SUBDOMAIN_ENUMERATION
)
import json
from . import bird_meta_data_model
from .entry_points.import_input_model import RunImportInputModelFromSQLDev

from .entry_points.import_report_templates_from_website import RunImportReportTemplatesFromWebsite
from .entry_points.import_semantic_integrations_from_website import RunImportSemanticIntegrationsFromWebsite
from .entry_points.import_hierarchy_analysis_from_website import RunImportHierarchiesFromWebsite
from .entry_points.create_filters import RunCreateFilters
from .entry_points.create_joins_metadata import RunCreateJoinsMetadata
from .entry_points.delete_joins_metadata import RunDeleteJoinsMetadata
from .entry_points.delete_semantic_integrations import RunDeleteSemanticIntegrations
from .entry_points.delete_output_concepts import RunDeleteOutputConcepts
from .entry_points.import_export_mapping_join_metadata import RunExporterJoins, RunImporterJoins,RunMappingJoinsEIL_LDM

from .entry_points.create_executable_joins import RunCreateExecutableJoins
from .entry_points.run_create_executable_filters import RunCreateExecutableFilters
from .entry_points.execute_datapoint import RunExecuteDataPoint
from .entry_points.upload_sqldev_eil_files import UploadSQLDevEILFiles
from .entry_points.upload_sqldev_eldm_files import UploadSQLDevELDMFiles
from .entry_points.upload_technical_export_files import UploadTechnicalExportFiles
from .entry_points.create_django_models import RunCreateDjangoModels
from .entry_points.convert_ldm_to_sdd_hierarchies import RunConvertLDMToSDDHierarchies
import os
import csv
from pathlib import Path
from .process_steps.upload_files.file_uploader import FileUploader
from .entry_points.delete_bird_metadata_database import RunDeleteBirdMetadataDatabase
from .entry_points.upload_joins_configuration import UploadJoinsConfiguration
from django.template.loader import render_to_string
from django.db.models import Count, F
from django.views.generic import ListView
from django.urls import reverse
from .context.sdd_context_django import SDDContext
from urllib.parse import unquote
import logging
import zipfile
from .context.csv_column_index_context import ColumnIndexes
from django.apps import apps
from django.db import models
import inspect
from .utils.mapping_library import (
    build_mapping_results,
    add_variable_to_mapping,
    create_or_update_member,
    update_member_mapping_item,
    process_related_mappings,
    process_member_mappings,
    create_table_data,
    get_reference_variables,
    get_source_variables,
    cascade_member_mapping_changes,
    process_mapping_chain
)
from .utils.utils_views import ensure_results_directory,process_test_results_files
import time
from datetime import datetime
from django.views.decorators.clickjacking import xframe_options_exempt
from .entry_points.automode_database_setup import RunAutomodeDatabaseSetup





from typing import Dict, List, Set, Tuple, Any, Optional
logging.basicConfig(level=logging.DEBUG)
logger = logging.getLogger(__name__)

# Helper function for paginated modelformset views
def paginated_modelformset_view(request, model, template_name, order_by=None):
    # Get all maintenance agencies for the create form
    maintenance_agencies = MAINTENANCE_AGENCY.objects.all().order_by('name')

    # Get all member mappings and variable mappings for dropdowns
    member_mappings = MEMBER_MAPPING.objects.all().order_by('name')
    variable_mappings = VARIABLE_MAPPING.objects.all().order_by('name')

    # Get paginated formset
    page_number = request.GET.get('page', 1)
    queryset = model.objects.all()
    if order_by:
        queryset = queryset.order_by(order_by)
    paginator = Paginator(queryset, 20)
    page_obj = paginator.get_page(page_number)

    ModelFormSet = modelformset_factory(model, fields='__all__', extra=0)

    if request.method == 'POST':
        formset = ModelFormSet(request.POST, queryset=page_obj.object_list)
        if formset.is_valid():
            with transaction.atomic():
                formset.save()
            messages.success(request, f'{model.__name__} updated successfully.')
            return redirect(request.path)
        else:
            messages.error(request, f'There was an error updating the {model.__name__}.')
    else:
        formset = ModelFormSet(queryset=page_obj.object_list)

    context = {
        'formset': formset,
        'page_obj': page_obj,
        'maintenance_agencies': maintenance_agencies,
        'member_mappings': member_mappings,
        'variable_mappings': variable_mappings,
    }
    return render(request, template_name, context)

def show_report(request, report_id):
    return render(request, 'pybirdai/' + report_id)

# Views for running various processes
def run_create_joins_meta_data(request):
    if request.GET.get('execute') == 'true':
        # Execute the actual task
        app_config = RunCreateJoinsMetadata('pybirdai', 'birds_nest')
        app_config.run_create_joins_meta_data()
        return JsonResponse({'status': 'success'})

    return create_response_with_loading(
        request,
        "Creating Joins Metadata (approx 1 minute on a fast desktop, dont press the back button on this web page)",
        "Joins Metadata created successfully.",
        '/pybirdai/create-transformation-rules-in-smcubes',
        "Create Transformations Rules MetaData"
    )

def create_django_models(request):
    if request.GET.get('execute') == 'true':
        app_config = RunCreateDjangoModels('pybirdai', 'birds_nest')
        app_config.ready()
        return JsonResponse({'status': 'success'})

    return create_response_with_loading(
        request,
        "Creating Django Models",
        "Created Django Models successfully.",
        '/pybirdai/create-bird-database',
        "Create BIRD Database"
    )

def run_create_python_joins(request):
    if request.GET.get('execute') == 'true':
        app_config = RunCreateExecutableJoins('pybirdai', 'birds_nest')
        app_config.create_python_joins()
        return JsonResponse({'status': 'success'})

    return create_response_with_loading(
        request,
        "Creating Python Joins (approx 1 minute on a fast desktop, dont press the back button on this web page)",
        "Created Executable Joins in Python",
        '/pybirdai/create-transformation-rules-in-python',
        "Create Transformations Rules in Python"
    )



def run_delete_joins_meta_data(request):
    if request.GET.get('execute') == 'true':
        app_config = RunDeleteJoinsMetadata('pybirdai', 'birds_nest')
        app_config.run_delete_joins_meta_data()
        return JsonResponse({'status': 'success'})

    return create_response_with_loading(
        request,
        "Deleting Joins Metadata",
        "Deleted Transformation Metadata successfully",
        '/pybirdai/create-transformation-rules-in-smcubes',
        "Create Transformations Rules MetaData"
    )

def run_delete_mappings(request):
    if request.GET.get('execute') == 'true':
        app_config = RunDeleteSemanticIntegrations('pybirdai', 'birds_nest')
        app_config.run_delete_semantic_integrations()
        return JsonResponse({'status': 'success'})

    return create_response_with_loading(
        request,
        "Deleting Mappings Metadata",
        "Deleted Mappings Metadata successfully",
        '/pybirdai/create-transformation-rules-in-smcubes',
        "Create Transformations Rules MetaData"
    )

def run_delete_output_concepts(request):
    if request.GET.get('execute') == 'true':
        app_config = RunDeleteOutputConcepts('pybirdai', 'birds_nest')
        app_config.run_delete_output_concepts()
        return JsonResponse({'status': 'success'})

    return create_response_with_loading(
        request,
        "Deleting Output Concepts Metadata",
        "Deleted Output Concepts  successfully",
        '/pybirdai/create-transformation-rules-in-smcubes',
        "Create Transformations Rules MetaData"
    )

def delete_existing_contents_of_bird_metadata_database(request):
    if request.GET.get('execute') == 'true':
        app_config = RunDeleteBirdMetadataDatabase('pybirdai', 'birds_nest')
        app_config.run_delete_bird_metadata_database()
        return JsonResponse({'status': 'success'})

    return create_response_with_loading(
        request,
        "Deleting Bird Metadata Database",
        "Deleted Bird Metadata Database",
        '/pybirdai/populate-bird-metadata-database',
        "Populate BIRD Metadata Database"
    )

def run_import_semantic_integrations_from_website(request):
    if request.GET.get('execute') == 'true':
        app_config = RunImportSemanticIntegrationsFromWebsite('pybirdai', 'birds_nest')
        app_config.import_mappings_from_website()
        return JsonResponse({'status': 'success'})

    return create_response_with_loading(
        request,
        "Importing Semantic Integrations (approx 1 minute on a fast desktop, dont press the back button on this web page)",
        "Import Semantic Integrations completed successfully.",
        '/pybirdai/create-transformation-rules-configuration',
        "Create Transformations Rules Configuration"
    )

def run_import_input_model_from_sqldev(request):
    if request.GET.get('execute') == 'true':
        app_config = RunImportInputModelFromSQLDev('pybirdai', 'birds_nest')
        app_config.ready()
        return JsonResponse({'status': 'success'})

    return create_response_with_loading(
        request,
        "Importing Input Model from SQLDev (approx 1 minute on a fast desktop, dont press the back button on this web page)",
        "Import Input Model from SQLDev process completed successfully",
        '/pybirdai/populate-bird-metadata-database',
        "Populate BIRD Metadata Database"
    )




def run_import_hierarchies(request):
    if request.GET.get('execute') == 'true':
        app_config = RunImportHierarchiesFromWebsite('pybirdai', 'birds_nest')
        app_config.import_hierarchies()
        return JsonResponse({'status': 'success'})

    return create_response_with_loading(
        request,
        "Importing Hierarchies (approx 1 minute on a fast desktop, dont press the back button on this web page)",
        "Import hierarchies completed successfully.",
        '/pybirdai/create-transformation-rules-configuration',
        "Create Transformations Rules Configuration"
    )


def import_report_templates(request):
    if request.GET.get('execute') == 'true':
        app_config = RunImportReportTemplatesFromWebsite('pybirdai', 'birds_nest')
        app_config.run_import()
        return JsonResponse({'status': 'success'})

    return create_response_with_loading(
        request,
        "Importing Report Templates (approx 1 minute on a fast desktop, dont press the back button on this web page)",
        "Import Report templates from website completed successfully.",
        '/pybirdai/populate-bird-metadata-database',
        "Populate BIRD Metadata Database"
    )

def run_create_filters(request):
    if request.GET.get('execute') == 'true':
        # Execute the actual task
        app_config = RunCreateFilters('pybirdai', 'birds_nest')
        app_config.run_create_filters()
        return JsonResponse({'status': 'success'})

    return create_response_with_loading(
        request,
        "Creating Filters (approx 1 minute on a fast desktop, dont press the back button on this web page)",
        "Filters created successfully.",
        '/pybirdai/create-transformation-rules-in-smcubes',
        "Create Transformations Rules MetaData"
    )


def run_create_executable_filters(request):
    if request.GET.get('execute') == 'true':
        app_config = RunCreateExecutableFilters('pybirdai', 'birds_nest')
        app_config.run_create_executable_filters()
        return JsonResponse({'status': 'success'})

    return create_response_with_loading(
        request,
        "Creating Executable Filters (approx 1 minute on a fast desktop, dont press the back button on this web page)",
        "Create executable filters process completed successfully",
        '/pybirdai/create-transformation-rules-in-python',
        "Create Transformations Rules in Python"
    )

def upload_sqldev_eil_files(request):
    if request.method == 'GET':
        # Show the upload form
        return render(request, 'pybirdai/upload_sqldev_eil_files.html')
    elif request.method == 'POST':
        # Handle the file upload

        app_config = UploadSQLDevEILFiles('pybirdai', 'birds_nest')
        app_config.upload_sqldev_eil_files(request)

        #result = app_config.upload_sqldev_eil_files()

        #if result['status'] == 'success':
        #   messages.success(request, 'Files uploaded successfully')
        #else:
        #    messages.error(request, result['message'])

        html_response = f"""
        <h3>Uploaded SQLDeveloper EILFiles.</h3>

        <p> Go back to <a href="/pybirdai/create-bird-database">Create BIRD Database</a></p>
    """
    return HttpResponse(html_response)

def upload_sqldev_eldm_files(request):
    if request.method == 'GET':
        # Show the upload form
        return render(request, 'pybirdai/upload_sqldev_eldm_files.html')
    elif request.method == 'POST':
        # Handle the file upload
        app_config = UploadSQLDevELDMFiles('pybirdai', 'birds_nest')
        app_config.upload_sqldev_eldm_files(request)
        html_response = f"""
        <h3>Uploaded SQLDeveloper ELDMFiles.</h3>

        <p> Go back to <a href="/pybirdai/create-bird-database">Create BIRD Database</a></p>
    """
    return HttpResponse(html_response)

def upload_technical_export_files(request):
    if request.method == 'GET':
        # Show the upload form
        return render(request, 'pybirdai/upload_technical_export_files.html')
    elif request.method == 'POST':
        # Handle the file upload

        app_config = UploadTechnicalExportFiles('pybirdai', 'birds_nest')
        app_config.upload_technical_export_files(request)

        #result = app_config.upload_sqldev_eil_files()

        #if result['status'] == 'success':
        #   messages.success(request, 'Files uploaded successfully')
        #else:
        #    messages.error(request, result['message'])


        html_response = f"""
            <h3>Uploaded Technical Export Files.</h3>

            <p> Go back to <a href="/pybirdai/populate-bird-metadata-database">Populate BIRD Metadata Database</a></p>
        """
        return HttpResponse(html_response)

def upload_joins_configuration(request):

    if request.method == 'GET':
        # Show the upload form
        return render(request, 'pybirdai/upload_joins_configuration.html')
    elif request.method == 'POST':
        # Handle the file upload

        app_config = UploadJoinsConfiguration('pybirdai', 'birds_nest')
        app_config.upload_joins_configuration(request)

        #result = app_config.upload_sqldev_eil_files()

        #if result['status'] == 'success':
        #   messages.success(request, 'Files uploaded successfully')
        #else:
        #    messages.error(request, result['message'])


        html_response = f"""
            <h3>Uploaded Joins Configuration Files.</h3>

            <p> Go back to <a href="/pybirdai/create-transformation-rules-configuration">Create Transformations Rules Configuration</a></p>
        """
        return HttpResponse(html_response)

# Basic views
def index(request):
    return HttpResponse("Hello, world. You're at the pybirdai index.")

def home_view(request):
    return render(request, 'pybirdai/home.html')

def automode_view(request):
    return render(request, 'pybirdai/automode.html')

def step_by_step_mode_view(request):
    return render(request, 'pybirdai/step_by_step_mode.html')

# CRUD views for various models
def edit_variable_mappings(request):
    # Get all maintenance agencies for the create form
    maintenance_agencies = MAINTENANCE_AGENCY.objects.all().order_by('name')

    # Get paginated formset
    page_number = request.GET.get('page', 1)
    all_items = VARIABLE_MAPPING.objects.all().order_by('variable_mapping_id')
    paginator = Paginator(all_items, 20)
    page_obj = paginator.get_page(page_number)

    ModelFormSet = modelformset_factory(VARIABLE_MAPPING, fields='__all__', extra=0)

    if request.method == 'POST':
        formset = ModelFormSet(request.POST, queryset=page_obj.object_list)
        if formset.is_valid():
            with transaction.atomic():
                formset.save()
            messages.success(request, 'Variable Mappings updated successfully.')
            return redirect(request.path)
        else:
            messages.error(request, 'There was an error updating the Variable Mappings.')
    else:
        formset = ModelFormSet(queryset=page_obj.object_list)

    context = {
        'formset': formset,
        'page_obj': page_obj,
        'maintenance_agencies': maintenance_agencies,
    }
    return render(request, 'pybirdai/edit_variable_mappings.html', context)

def edit_variable_mapping_items(request):
    # Get unique values for filters
    unique_variable_mappings = VARIABLE_MAPPING_ITEM.objects.values_list('variable_mapping_id', flat=True).distinct()
    unique_variables = VARIABLE_MAPPING_ITEM.objects.values_list('variable_id', flat=True).distinct()

    # Get all variable mappings and variables for the create form
    all_variable_mappings = VARIABLE_MAPPING.objects.all().order_by('variable_mapping_id')
    all_variables = VARIABLE.objects.all().order_by('variable_id')

    # Get filter values from request
    selected_variable_mapping = request.GET.get('variable_mapping_id', '')
    selected_variable = request.GET.get('variable_id', '')

    # Apply filters and ordering
    queryset = VARIABLE_MAPPING_ITEM.objects.all().order_by('id')
    if selected_variable_mapping:
        queryset = queryset.filter(variable_mapping_id=selected_variable_mapping)
    if selected_variable:
        queryset = queryset.filter(variable_id=selected_variable)

    # Add pagination and formset creation
    page_number = request.GET.get('page', 1)
    paginator = Paginator(queryset, 20)
    page_obj = paginator.get_page(page_number)

    ModelFormSet = modelformset_factory(VARIABLE_MAPPING_ITEM, fields='__all__', extra=0)
    formset = ModelFormSet(queryset=page_obj.object_list)

    context = {
        'formset': formset,
        'page_obj': page_obj,
        'unique_variable_mappings': unique_variable_mappings,
        'unique_variables': unique_variables,
        'selected_variable_mapping': selected_variable_mapping,
        'selected_variable': selected_variable,
        'all_variable_mappings': all_variable_mappings,
        'all_variables': all_variables,
    }
    return render(request, 'pybirdai/edit_variable_mapping_items.html', context)

def create_variable_mapping_item(request):
    if request.method == 'POST':
        try:
            # Get form data
            variable_mapping = get_object_or_404(VARIABLE_MAPPING, variable_mapping_id=request.POST.get('variable_mapping_id'))
            variable = get_object_or_404(VARIABLE, variable_id=request.POST.get('variable_id'))

            # Create new item
            item = VARIABLE_MAPPING_ITEM(
                variable_mapping_id=variable_mapping,
                is_source=request.POST.get('is_source'),
                variable_id=variable,
                valid_from=request.POST.get('valid_from') or None,
                valid_to=request.POST.get('valid_to') or None
            )
            item.save()

            messages.success(request, 'Variable Mapping Item created successfully.')
        except Exception as e:
            messages.error(request, f'Error creating Variable Mapping Item: {str(e)}')

    return redirect('pybirdai:edit_variable_mapping_items')

def edit_member_mappings(request):
    # Get all maintenance agencies for the create form
    maintenance_agencies = MAINTENANCE_AGENCY.objects.all().order_by('name')

    # Get paginated formset
    page_number = request.GET.get('page', 1)
    all_items = MEMBER_MAPPING.objects.all().order_by('member_mapping_id')
    paginator = Paginator(all_items, 20)
    page_obj = paginator.get_page(page_number)

    ModelFormSet = modelformset_factory(MEMBER_MAPPING, fields='__all__', extra=0)

    if request.method == 'POST':
        formset = ModelFormSet(request.POST, queryset=page_obj.object_list)
        if formset.is_valid():
            with transaction.atomic():
                formset.save()
            messages.success(request, 'MEMBER_MAPPING updated successfully.')
            return redirect(request.path)
        else:
            messages.error(request, 'There was an error updating the MEMBER_MAPPING.')
    else:
        formset = ModelFormSet(queryset=page_obj.object_list)

    context = {
        'formset': formset,
        'page_obj': page_obj,
        'maintenance_agencies': maintenance_agencies,
    }
    return render(request, 'pybirdai/edit_member_mappings.html', context)

def edit_member_mapping_items(request):
    # Get unique values for filters
    member_mappings = MEMBER_MAPPING_ITEM.objects.values_list('member_mapping_id', flat=True).distinct()
    members = MEMBER_MAPPING_ITEM.objects.values_list('member_id', flat=True).distinct()
    variables = MEMBER_MAPPING_ITEM.objects.values_list('variable_id', flat=True).distinct()

    # Get all available choices for dropdowns
    all_member_mappings = MEMBER_MAPPING.objects.all().order_by('member_mapping_id')
    all_members = MEMBER.objects.all().order_by('member_id')
    all_variables = VARIABLE.objects.all().order_by('variable_id')
    all_member_hierarchies = MEMBER_HIERARCHY.objects.all().order_by('member_hierarchy_id')

    # Get filter values from request
    selected_member_mapping = request.GET.get('member_mapping_id', '')
    selected_member = request.GET.get('member_id', '')
    selected_variable = request.GET.get('variable_id', '')
    selected_is_source = request.GET.get('is_source', '')

    # Apply filters
    queryset = MEMBER_MAPPING_ITEM.objects.all().order_by('id')
    if selected_member_mapping:
        queryset = queryset.filter(member_mapping_id=selected_member_mapping)
    if selected_member:
        queryset = queryset.filter(member_id=selected_member)
    if selected_variable:
        queryset = queryset.filter(variable_id=selected_variable)
    if selected_is_source:
        # Handle both lowercase and uppercase boolean strings
        if selected_is_source.lower() == 'true':
            queryset = queryset.filter(is_source__in=['true', 'True'])
        else:
            queryset = queryset.filter(is_source__in=['false', 'False'])

    # Add pagination and formset creation
    page_number = request.GET.get('page', 1)
    paginator = Paginator(queryset, 20)
    page_obj = paginator.get_page(page_number)

    ModelFormSet = modelformset_factory(MEMBER_MAPPING_ITEM, fields='__all__', extra=0)

    if request.method == 'POST':
        formset = ModelFormSet(request.POST, queryset=page_obj.object_list)
        if formset.is_valid():
            with transaction.atomic():
                formset.save()
            messages.success(request, 'Member Mapping Items updated successfully.')
            return redirect(request.path)
        else:
            messages.error(request, 'There was an error updating the Member Mapping Items.')
    else:
        formset = ModelFormSet(queryset=page_obj.object_list)

    context = {
        'formset': formset,
        'page_obj': page_obj,
        'member_mappings': member_mappings,
        'members': members,
        'variables': variables,
        'selected_member_mapping': selected_member_mapping,
        'selected_member': selected_member,
        'selected_variable': selected_variable,
        'selected_is_source': selected_is_source,
        'all_member_mappings': all_member_mappings,
        'all_members': all_members,
        'all_variables': all_variables,
        'all_member_hierarchies': all_member_hierarchies,
    }
    return render(request, 'pybirdai/edit_member_mapping_items.html', context)

@xframe_options_exempt
def edit_cube_links(request):
    # Get unique values for filters
    foreign_cubes = CUBE_LINK.objects.values_list('foreign_cube_id', flat=True).distinct()
    join_identifiers = CUBE_LINK.objects.values_list('join_identifier', flat=True).distinct()

    # Get all cubes for the add form
    all_cubes = CUBE.objects.all().order_by('cube_id')

    # Get filter values from request
    selected_foreign_cube = request.GET.get('foreign_cube', '')
    selected_identifier = request.GET.get('join_identifier', '')

    # Apply filters and ordering
    queryset = CUBE_LINK.objects.all().order_by('cube_link_id')  # Add default ordering
    if selected_foreign_cube:
        queryset = queryset.filter(foreign_cube_id=selected_foreign_cube)
    if selected_identifier:
        queryset = queryset.filter(join_identifier=selected_identifier)

    # Add pagination and formset creation
    page_number = request.GET.get('page', 1)
    paginator = Paginator(queryset, 20)
    page_obj = paginator.get_page(page_number)

    ModelFormSet = modelformset_factory(CUBE_LINK, fields='__all__', extra=0)
    formset = ModelFormSet(queryset=page_obj.object_list)

    context = {
        'formset': formset,
        'page_obj': page_obj,
        'foreign_cubes': foreign_cubes,
        'join_identifiers': join_identifiers,
        'selected_foreign_cube': selected_foreign_cube,
        'selected_identifier': selected_identifier,
        'all_cubes': all_cubes,
    }
    return render(request, 'pybirdai/edit_cube_links.html', context)

def edit_cube_structure_item_links(request):
    # Get unique values for dropdowns
    queryset = CUBE_STRUCTURE_ITEM_LINK.objects.all().order_by('cube_structure_item_link_id')
    unique_cube_links = CUBE_LINK.objects.values_list('cube_link_id', flat=True).distinct()

    # Get filter values from request
    selected_cube_link = request.GET.get('cube_link', '')

    # Apply filters
    if selected_cube_link:
        queryset = queryset.filter(cube_link_id=selected_cube_link)
        # Get the selected cube link object to access foreign and primary cubes
        cube_link = CUBE_LINK.objects.get(cube_link_id=selected_cube_link)
        # Get cube structure items for foreign and primary cubes
        foreign_cube_items = CUBE_STRUCTURE_ITEM.objects.filter(
            cube_structure_id=cube_link.foreign_cube_id.cube_structure_id
        ).order_by('variable_id')
        primary_cube_items = CUBE_STRUCTURE_ITEM.objects.filter(
            cube_structure_id=cube_link.primary_cube_id.cube_structure_id
        ).order_by('variable_id')
    else:
        foreign_cube_items = []
        primary_cube_items = []

    # Add pagination and formset creation
    page_number = request.GET.get('page', 1)
    paginator = Paginator(queryset, 20)
    page_obj = paginator.get_page(page_number)

    ModelFormSet = modelformset_factory(CUBE_STRUCTURE_ITEM_LINK, fields='__all__', extra=0)
    formset = ModelFormSet(queryset=page_obj.object_list)

    context = {
        'formset': formset,
        'page_obj': page_obj,
        'unique_cube_links': unique_cube_links,
        'foreign_cube_items': foreign_cube_items,
        'primary_cube_items': primary_cube_items,
        'selected_cube_link': selected_cube_link,
    }

    return render(request, 'pybirdai/edit_cube_structure_item_links.html', context)

def edit_mapping_to_cubes(request):
    # Get filter parameters
    mapping_filter = request.GET.get('mapping_filter')
    cube_filter = request.GET.get('cube_filter')

    # Start with all objects and order them
    queryset = MAPPING_TO_CUBE.objects.all().order_by('mapping_id__name', 'cube_mapping_id')

    # Apply filters if they exist
    if mapping_filter:
        queryset = queryset.filter(mapping_id__mapping_id=mapping_filter)
    if cube_filter:
        queryset = queryset.filter(cube_mapping_id=cube_filter)

    # Get all mapping definitions and unique cube mappings for the dropdowns
    mapping_definitions = MAPPING_DEFINITION.objects.all().order_by('name')
    cube_mappings = (MAPPING_TO_CUBE.objects
                    .values_list('cube_mapping_id', flat=True)
                    .distinct()
                    .order_by('cube_mapping_id'))

    # Paginate after filtering
    paginator = Paginator(queryset, 10)  # Show 10 items per page
    page_number = request.GET.get('page')
    page_obj = paginator.get_page(page_number)

    # Create formset for the current page
    MappingToCubeFormSet = modelformset_factory(
        MAPPING_TO_CUBE,
        fields=('mapping_id', 'cube_mapping_id', 'valid_from', 'valid_to'),
        extra=0
    )

    if request.method == 'POST':
        formset = MappingToCubeFormSet(request.POST, queryset=page_obj.object_list)
        if formset.is_valid():
            formset.save()
            messages.success(request, 'Changes saved successfully.')
            return redirect('pybirdai:edit_mapping_to_cubes')
    else:
        formset = MappingToCubeFormSet(queryset=page_obj.object_list)

    context = {
        'formset': formset,
        'page_obj': page_obj,
        'mapping_definitions': mapping_definitions,
        'cube_mappings': cube_mappings,
    }

    return render(request, 'pybirdai/edit_mapping_to_cubes.html', context)

def edit_mapping_definitions(request):
    return paginated_modelformset_view(request, MAPPING_DEFINITION, 'pybirdai/edit_mapping_definitions.html', order_by='mapping_id')

def create_mapping_definition(request):
    if request.method == 'POST':
        try:
            maintenance_agency = None
            if request.POST.get('maintenance_agency_id'):
                maintenance_agency = get_object_or_404(MAINTENANCE_AGENCY, maintenance_agency_id=request.POST.get('maintenance_agency_id'))

            member_mapping = None
            if request.POST.get('member_mapping_id'):
                member_mapping = get_object_or_404(MEMBER_MAPPING, member_mapping_id=request.POST.get('member_mapping_id'))

            variable_mapping = None
            if request.POST.get('variable_mapping_id'):
                variable_mapping = get_object_or_404(VARIABLE_MAPPING, variable_mapping_id=request.POST.get('variable_mapping_id'))

            mapping_definition = MAPPING_DEFINITION(
                name=request.POST.get('name'),
                code=request.POST.get('code'),
                maintenance_agency_id=maintenance_agency,
                mapping_id=request.POST.get('mapping_id'),
                mapping_type=request.POST.get('mapping_type'),
                member_mapping_id=member_mapping,
                variable_mapping_id=variable_mapping
            )
            mapping_definition.save()

            messages.success(request, 'Mapping Definition created successfully.')
        except Exception as e:
            messages.error(request, f'Error creating Mapping Definition: {str(e)}')

    return redirect('pybirdai:edit_mapping_definitions')

# Delete views for various models
def delete_item(request, model, id_field, redirect_view, decoded_id=None):
    try:
        id_value = decoded_id if decoded_id is not None else request.POST.get('id')
        if id_value is None:
            id_value = request.POST.get(id_field)
        item = get_object_or_404(model, **{id_field: id_value})
        item.delete()
        messages.success(request, f'{model.__name__} deleted successfully.')
    except Exception as e:
        messages.error(request, f'Error deleting {model.__name__}: {str(e)}')
    return redirect(f'pybirdai:{redirect_view}')

def delete_variable_mapping(request, variable_mapping_id):
    return delete_item(request, VARIABLE_MAPPING, 'variable_mapping_id', 'edit_variable_mappings', variable_mapping_id)

def execute_data_point(request, data_point_id):
    app_config = RunExecuteDataPoint('pybirdai', 'birds_nest')
    result = app_config.run_execute_data_point(data_point_id)

    html_response = f"""

        <h3>DataPoint Execution Results</h3>
        <p><strong>DataPoint ID:</strong> {data_point_id}</p>
        <p><strong>Result:</strong> {result}</p>
        <p><a href="/pybirdai/lineage/">View Lineage Files</a></p>
        <p><a href="/pybirdai/report-templates/">Back to the PyBIRD Reports Templates Page</a></p>
    """
    return HttpResponse(html_response)

def delete_variable_mapping_item(request):
    if request.method == 'POST':
        try:
            variable_mapping_id = request.GET.get('variable_mapping_id')
            variable_id = request.GET.get('variable_id')
            is_source = request.GET.get('is_source')

            # Get the item using the composite key
            item = get_object_or_404(
                VARIABLE_MAPPING_ITEM,
                variable_mapping_id=variable_mapping_id,
                variable_id=variable_id,
                is_source=is_source
            )

            item.delete()
            messages.success(request, 'Variable Mapping Item deleted successfully.')
        except Exception as e:
            messages.error(request, f'Error deleting Variable Mapping Item: {str(e)}')

    return redirect('pybirdai:edit_variable_mapping_items')

def delete_member_mapping(request, member_mapping_id):
    return delete_item(request, MEMBER_MAPPING, 'member_mapping_id', 'edit_member_mappings')

def delete_member_mapping_item(request, item_id):
    if request.method == 'POST':
        try:
            # Get the composite key fields from GET parameters
            member_mapping_id = request.GET.get('member_mapping_id')
            member_id = request.GET.get('member_id')
            variable_id = request.GET.get('variable_id')
            is_source = request.GET.get('is_source')
            member_mapping_row = request.GET.get('member_mapping_row')

            # Get the item using the composite key
            item = get_object_or_404(
                MEMBER_MAPPING_ITEM,
                member_mapping_id=member_mapping_id,
                member_id=member_id,
                variable_id=variable_id,
                is_source=is_source,
                member_mapping_row=member_mapping_row
            )

            item.delete()
            messages.success(request, 'Member Mapping Item deleted successfully.')
        except Exception as e:
            messages.error(request, f'Error deleting MEMBER_MAPPING_ITEM: {str(e)}')

    return redirect('pybirdai:edit_member_mapping_items')

def delete_cube_link(request, cube_link_id):
    try:
        link = get_object_or_404(CUBE_LINK, cube_link_id=cube_link_id)

        # Update the in-memory dictionaries
        sdd_context = SDDContext()

        # Remove from cube_link_dictionary
        try:
            del sdd_context.cube_link_dictionary[cube_link_id]
        except KeyError:
            pass

        # Remove from cube_link_to_foreign_cube_map
        try:
            del sdd_context.cube_link_to_foreign_cube_map[cube_link_id]
        except KeyError:
            pass

        # Remove from cube_link_to_join_identifier_map
        try:
            del sdd_context.cube_link_to_join_identifier_map[cube_link_id]
        except KeyError:
            pass

        # Remove from cube_link_to_join_for_report_id_map
        try:
            del sdd_context.cube_link_to_join_for_report_id_map[cube_link_id]
        except KeyError:
            pass

        # Delete the database record
        link.delete()
        messages.success(request, 'CUBE_LINK deleted successfully.')
        return JsonResponse({'status': 'success'})
    except Exception as e:
        messages.error(request, f'Error deleting CUBE_LINK: {str(e)}')
        return JsonResponse({'status': 'error', 'message': str(e)}, status=500)

@require_http_methods(["POST"])
def bulk_delete_cube_structure_item_links(request):
    logger.info("Received request to bulk delete CUBE_STRUCTURE_ITEM_LINK items.")
    sdd_context = SDDContext()
    selected_ids = request.POST.getlist('selected_items')

    if not selected_ids:
        logger.warning("No items selected for bulk deletion.")
        messages.warning(request, "No items selected for deletion.")
        return redirect('pybirdai:duplicate_primary_member_id_list')

    logger.debug(f"Selected IDs for deletion: {selected_ids}")

    try:
        # Fetch the links before deleting to get related cube_link_ids
        logger.debug(f"Fetching {len(selected_ids)} CUBE_STRUCTURE_ITEM_LINK objects for deletion.")
        links_to_delete = CUBE_STRUCTURE_ITEM_LINK.objects.filter(
            cube_structure_item_link_id__in=selected_ids
        ).select_related('cube_link_id')
        logger.debug(f"Fetched {links_to_delete.count()} objects.")

        logger.info("Starting bulk deletion of CUBE_STRUCTURE_ITEM_LINK objects from database.")
        deleted_count, _ = links_to_delete.delete()
        logger.info(f"Database deletion complete. Deleted {deleted_count} link(s).")

        logger.info("Updating in-memory SDDContext dictionaries.")
        # Update the in-memory dictionaries for each deleted link
        for link in links_to_delete:
            cube_structure_item_link_id = link.cube_structure_item_link_id
            cube_link_id = link.cube_link_id.cube_link_id if link.cube_link_id else None
            logger.debug(f"Processing deleted link ID: {cube_structure_item_link_id} (Cube Link ID: {cube_link_id})")

            # Remove from cube_structure_item_links_dictionary
            try:
                del sdd_context.cube_structure_item_links_dictionary[cube_structure_item_link_id]
                logger.debug(f"Removed link ID {cube_structure_item_link_id} from cube_structure_item_links_dictionary.")
            except KeyError:
                logger.debug(f"Link ID {cube_structure_item_link_id} not found in cube_structure_item_links_dictionary (possibly already removed or never loaded).")
                pass # Already removed or not present

            # Remove from cube_structure_item_link_to_cube_link_map
            if cube_link_id:
                if cube_link_id in sdd_context.cube_structure_item_link_to_cube_link_map:
                    # Create a new list excluding the deleted link
                    original_count = len(sdd_context.cube_structure_item_link_to_cube_link_map[cube_link_id])
                    sdd_context.cube_structure_item_link_to_cube_link_map[cube_link_id] = [
                        item for item in sdd_context.cube_structure_item_link_to_cube_link_map[cube_link_id]
                        if item.cube_structure_item_link_id != cube_structure_item_link_id
                    ]
                    new_count = len(sdd_context.cube_structure_item_link_to_cube_link_map[cube_link_id])
                    logger.debug(f"Removed link ID {cube_structure_item_link_id} from cube_structure_item_link_to_cube_link_map for Cube Link ID {cube_link_id}. List size changed from {original_count} to {new_count}.")

                    # If the list becomes empty, remove the key from the map
                    if not sdd_context.cube_structure_item_link_to_cube_link_map[cube_link_id]:
                        del sdd_context.cube_structure_item_link_to_cube_link_map[cube_link_id]
                        logger.debug(f"Removed empty list for Cube Link ID {cube_link_id} from cube_structure_item_link_to_cube_link_map.")
                else:
                     logger.debug(f"Cube Link ID {cube_link_id} not found in cube_structure_item_link_to_cube_link_map.")


        messages.success(request, f"{deleted_count} link(s) deleted successfully.")
        logger.info(f"Bulk deletion process completed successfully. {deleted_count} link(s) deleted.")
    except Exception as e:
        logger.error(f'Error during bulk deletion: {str(e)}', exc_info=True)
        messages.error(request, f'Error during bulk deletion: {str(e)}')

    # Redirect back to the duplicate list page, resetting filters
    logger.info("Redirecting back to the duplicate primary member ID list page.")
    # Preserve the filter parameters in the redirect for duplicate_primary_member_id_list
    params = request.GET.copy()
    # print(params) # Keep or remove print as needed, removing for clean output
    # Build the redirect URL
    redirect_url = reverse('pybirdai:duplicate_primary_member_id_list')
    page = params.get('page',1)
    redirect_url += f'?page={page}' # Start with page 1

    # Append foreign_cube filter if present
    foreign_cube = params.get('foreign_cube')
    if foreign_cube:
        redirect_url += f'&foreign_cube={foreign_cube}'

    # Append primary_cube filter if present
    primary_cube = params.get('primary_cube')
    if primary_cube:
        redirect_url += f'&primary_cube={primary_cube}'

    # print(redirect_url) # Keep or remove print as needed, removing for clean output
    return redirect(redirect_url)

def delete_cube_structure_item_link_dupl(request, cube_structure_item_link_id):
    try:
        link = get_object_or_404(CUBE_STRUCTURE_ITEM_LINK, cube_structure_item_link_id=cube_structure_item_link_id)
        # Store the cube_link_id before deleting
        cube_link_id = link.cube_link_id.cube_link_id if link.cube_link_id else None
        link.delete()

        # Update the in-memory dictionaries
        sdd_context = SDDContext()

        # Remove from cube_structure_item_links_dictionary
        try:
            del sdd_context.cube_structure_item_links_dictionary[cube_structure_item_link_id]
        except KeyError:
            pass

        # Remove from cube_structure_item_link_to_cube_link_map
        if cube_link_id:
            try:
                cube_structure_item_links = sdd_context.cube_structure_item_link_to_cube_link_map[cube_link_id]
                for cube_structure_item_link in cube_structure_item_links:
                    if cube_structure_item_link.cube_structure_item_link_id == cube_structure_item_link_id:
                        cube_structure_item_links.remove(cube_structure_item_link)
                        break
            except KeyError:
                pass

        messages.success(request, 'Link deleted successfully.')
    except Exception as e:
        messages.error(request, f'Error deleting link: {str(e)}')

    # Check the referer to determine which page to redirect back to
    referer = request.META.get('HTTP_REFERER', '')
    if 'edit-cube-structure-item-links' in referer:
        redirect_url = reverse('pybirdai:edit_cube_structure_item_links')
    else:
        # Preserve the filter parameters in the redirect for duplicate_primary_member_id_list
        params = request.GET.copy()
        params.pop('page', None)  # Remove page parameter to avoid invalid page numbers
        redirect_url = reverse('pybirdai:duplicate_primary_member_id_list')
        if params:
            redirect_url += f'?{params.urlencode()}'

    return redirect(redirect_url)

def delete_mapping_to_cube(request, mapping_to_cube_id):
    sdd_context = SDDContext()
    try:
        # Get the mapping_id and cube_mapping_id from the POST data
        mapping_id = request.POST.get('mapping_id')
        cube_mapping_id = request.POST.get('cube_mapping_id')

        if not all([mapping_id, cube_mapping_id]):
            raise ValueError("Missing required fields for deletion")

        # Get the item using the composite key fields
        item = MAPPING_TO_CUBE.objects.get(
            mapping_id=MAPPING_DEFINITION.objects.get(mapping_id=mapping_id),
            cube_mapping_id=cube_mapping_id
        )
        try:
            cube_mapping_list =sdd_context.mapping_to_cube_dictionary[item.cube_mapping_id]
            for the_item in cube_mapping_list:
                if the_item.mapping_id.mapping_id == mapping_id:
                    cube_mapping_list.remove(the_item)
        except KeyError:
            print(f"KeyError: {item.cube_mapping_id},{item.mapping_id.mapping_id}")
        item.delete()

        messages.success(request, 'MAPPING_TO_CUBE deleted successfully.')
    except Exception as e:
        messages.error(request, f'Error deleting MAPPING_TO_CUBE: {str(e)}')
    return redirect('pybirdai:edit_mapping_to_cubes')

def delete_mapping_definition(request, mapping_id):
    return delete_item(request, MAPPING_DEFINITION, 'mapping_id', 'edit_mapping_definitions')

def delete_cube(request, cube_id):
    from urllib.parse import unquote
    decoded_cube_id = unquote(cube_id)
    return delete_item(request, CUBE, 'cube_id', 'output_layers', decoded_cube_id)

def list_lineage_files(request):
    lineage_dir = Path(settings.BASE_DIR) / 'results' / 'lineage'
    csv_files = []

    if lineage_dir.exists():
        csv_files = [f.name for f in lineage_dir.glob('*.csv')]

    return render(request, 'pybirdai/lineage_files.html', {'csv_files': csv_files})

def view_csv_file(request, filename):

    file_path = Path(settings.BASE_DIR) / 'results' / 'lineage' / filename

    if not file_path.exists() or not filename.endswith('.csv'):
        messages.error(request, 'File not found or invalid file type')
        return redirect('pybirdai:list_lineage_files')

    try:
        with open(file_path, 'r', encoding='utf-8') as csvfile:
            csv_reader = csv.reader(csvfile)
            headers = next(csv_reader)  # Get the headers
            data = list(csv_reader)     # Get all rows

        # Paginate the results
        items_per_page = 50  # Adjust this number as needed
        paginator = Paginator(data, items_per_page)
        page_number = request.GET.get('page', 1)
        page_obj = paginator.get_page(page_number)

        # Calculate some statistics
        total_rows = len(data)
        num_columns = len(headers)

        context = {
            'filename': filename,
            'headers': headers,
            'page_obj': page_obj,
            'total_rows': total_rows,
            'num_columns': num_columns,
            'start_index': (page_obj.number - 1) * items_per_page + 1,
            'end_index': min(page_obj.number * items_per_page, total_rows),
        }
        return render(request, 'pybirdai/view_csv.html', context)

    except Exception as e:
        messages.error(request, f'Error reading file: {str(e)}')
        return redirect('pybirdai:list_lineage_files')

def create_response_with_loading(request, task_title, success_message, return_url, return_link_text):
    html_response = f"""
        <!DOCTYPE html>
        <html>
        <head>
            <style>
                .loading-overlay {{
                    position: fixed;
                    top: 0;
                    left: 0;
                    width: 100%;
                    height: 100%;
                    background: rgba(255, 255, 255, 0.8);
                    display: flex;
                    justify-content: center;
                    align-items: center;
                    flex-direction: column;
                    z-index: 9999;
                }}

                .loading-spinner {{
                    width: 50px;
                    height: 50px;
                    border: 5px solid #f3f3f3;
                    border-top: 5px solid #3498db;
                    border-radius: 50%;
                    animation: spin 1s linear infinite;
                    margin-bottom: 20px;
                }}

                @keyframes spin {{
                    0% {{ transform: rotate(0deg); }}
                    100% {{ transform: rotate(360deg); }}
                }}

                .loading-message {{
                    font-size: 18px;
                    color: #333;
                }}

                .task-info {{
                    padding: 20px;
                    max-width: 600px;
                    margin: 0 auto;
                }}

                #success-message {{
                    display: none;
                    margin-top: 20px;
                    padding: 15px;
                    background-color: #d4edda;
                    border: 1px solid #c3e6cb;
                    border-radius: 4px;
                    color: #155724;
                }}
            </style>
        </head>
        <body>
            <div class="task-info">
                <h3>{task_title}</h3>
                <div id="loading-overlay" class="loading-overlay">
                    <div class="loading-spinner"></div>
                    <div class="loading-message">Please wait while the task completes...</div>
                </div>
                <div id="success-message">
                    <p>{success_message}</p>
                    <p>Go back to <a href="{return_url}">{return_link_text}</a></p>
                </div>
            </div>
            <script>
                document.addEventListener('DOMContentLoaded', function() {{
                    // Show loading immediately
                    document.getElementById('loading-overlay').style.display = 'flex';
                    document.getElementById('success-message').style.display = 'none';

                    // Start the task execution after a small delay to ensure loading is visible
                    setTimeout(() => {{
                        fetch(window.location.href + '?execute=true', {{
                            method: 'GET',
                            headers: {{
                                'X-Requested-With': 'XMLHttpRequest'
                            }}
                        }})
                        .then(response => response.json())
                        .then(data => {{
                            if (data.status === 'success') {{
                                // Hide loading and show success
                                document.getElementById('loading-overlay').style.display = 'none';
                                document.getElementById('success-message').style.display = 'block';
                            }} else {{
                                throw new Error('Task failed');
                            }}
                        }})
                        .catch(error => {{
                            console.error('Error:', error);
                            alert('An error occurred while processing the task: ' + error.message);
                        }});
                    }}, 100); // Small delay to ensure loading screen is visible
                }});
            </script>
        </body>
        </html>
    """

    # If this is the AJAX request to execute the task
    if request.GET.get('execute') == 'true':
        # Execute the actual task
        try:
            return JsonResponse({'status': 'success'})
        except Exception as e:
            return JsonResponse({'status': 'error', 'message': str(e)})

    return HttpResponse(html_response)

def create_response_with_loading_extended(request, task_title, success_message, return_url, return_link_text):
    """
    Extended version of create_response_with_loading with better timeout handling
    for long-running processes like database setup.
    """
    html_response = f"""
        <!DOCTYPE html>
        <html>
        <head>
            <style>
                .loading-overlay {{
                    position: fixed;
                    top: 0;
                    left: 0;
                    width: 100%;
                    height: 100%;
                    background: rgba(255, 255, 255, 0.8);
                    display: flex;
                    justify-content: center;
                    align-items: center;
                    flex-direction: column;
                    z-index: 9999;
                }}

                .loading-spinner {{
                    width: 50px;
                    height: 50px;
                    border: 5px solid #f3f3f3;
                    border-top: 5px solid #3498db;
                    border-radius: 50%;
                    animation: spin 1s linear infinite;
                    margin-bottom: 20px;
                }}

                @keyframes spin {{
                    0% {{ transform: rotate(0deg); }}
                    100% {{ transform: rotate(360deg); }}
                }}

                .loading-message {{
                    font-size: 18px;
                    color: #333;
                    text-align: center;
                    max-width: 500px;
                }}

                .task-info {{
                    padding: 20px;
                    max-width: 600px;
                    margin: 0 auto;
                }}

                #success-message {{
                    display: none;
                    margin-top: 20px;
                    padding: 15px;
                    background-color: #d4edda;
                    border: 1px solid #c3e6cb;
                    border-radius: 4px;
                    color: #155724;
                }}

                #error-message {{
                    display: none;
                    margin-top: 20px;
                    padding: 15px;
                    background-color: #f8d7da;
                    border: 1px solid #f5c6cb;
                    border-radius: 4px;
                    color: #721c24;
                }}

                .progress-text {{
                    margin-top: 10px;
                    font-size: 14px;
                    color: #666;
                }}
            </style>
        </head>
        <body>
            <div class="task-info">
                <h3>{task_title}</h3>
                <div id="loading-overlay" class="loading-overlay">
                    <div class="loading-spinner"></div>
                    <div class="loading-message">
                        Please wait while the task completes...<br>
                        <div class="progress-text">This process may take several minutes. Please do not close this window.</div>
                    </div>
                </div>
                <div id="success-message">
                    <p>{success_message}</p>
                    <p>Go back to <a href="{return_url}">{return_link_text}</a></p>
                </div>
                <div id="error-message">
                    <p><strong>Error:</strong> <span id="error-text"></span></p>
                    <p>Please check the server logs for more details.</p>
                    <p>Go back to <a href="{return_url}">{return_link_text}</a></p>
                </div>
            </div>
            <script>
                document.addEventListener('DOMContentLoaded', function() {{
                    // Show loading immediately
                    document.getElementById('loading-overlay').style.display = 'flex';
                    document.getElementById('success-message').style.display = 'none';
                    document.getElementById('error-message').style.display = 'none';

                    // Start the task execution after a small delay to ensure loading is visible
                    setTimeout(() => {{
                        // Create AbortController for timeout handling
                        const controller = new AbortController();
                        const timeoutId = setTimeout(() => controller.abort(), 300000); // 5 minute timeout

                        fetch(window.location.href + '?execute=true', {{
                            method: 'GET',
                            headers: {{
                                'X-Requested-With': 'XMLHttpRequest'
                            }},
                            signal: controller.signal
                        }})
                        .then(response => {{
                            clearTimeout(timeoutId);
                            if (!response.ok) {{
                                throw new Error(`HTTP ${{response.status}}: ${{response.statusText}}`);
                            }}
                            return response.json();
                        }})
                        .then(data => {{
                            if (data.status === 'success') {{
                                // Hide loading and show success
                                document.getElementById('loading-overlay').style.display = 'none';
                                document.getElementById('success-message').style.display = 'block';
                                // Update success message with instructions if provided
                                const successDiv = document.getElementById('success-message');
                                let successContent = '<p>{success_message}</p>';

                                if (data.instructions) {{
                                    successContent += '<div style="margin-top: 15px; padding: 10px; background-color: #fff3cd; border: 1px solid #ffeaa7; border-radius: 4px;">';
                                    successContent += '<h4 style="margin-top: 0; color: #856404;">Next Steps:</h4>';
                                    successContent += '<ol style="margin-bottom: 0;">';
                                    data.instructions.forEach(instruction => {{
                                        successContent += '<li style="margin-bottom: 5px;">' + instruction + '</li>';
                                    }});
                                    successContent += '</ol></div>';
                                }}

                                successContent += '<p>Go back to <a href="{return_url}">{return_link_text}</a></p>';
                                successDiv.innerHTML = successContent;
                                successDiv.style.display = 'block';
                            }} else {{
                                throw new Error(data.message || 'Task failed');
                            }}
                        }})
                        .catch(error => {{
                            clearTimeout(timeoutId);
                            console.error('Error:', error);

                            // Hide loading and show error
                            document.getElementById('loading-overlay').style.display = 'none';
                            document.getElementById('error-text').textContent = error.message;
                            document.getElementById('error-message').style.display = 'block';
                        }});
                    }}, 100); // Small delay to ensure loading screen is visible
                }});
            </script>
        </body>
        </html>
    """

    return HttpResponse(html_response)

def combinations(request):
    return paginated_modelformset_view(request, COMBINATION, 'pybirdai/combinations.html', order_by='combination_id')


def combination_items(request):
    # Get filter values from request
    variable_id = request.GET.get('variable_id', '')
    member_id = request.GET.get('member_id', '')

    # Start with all items and prefetch related fields
    queryset = COMBINATION_ITEM.objects.select_related(
        'combination_id',
        'variable_id',
        'member_id',
        'member_hierarchy'
    )

    # Get unique values for dropdowns using subqueries, ordered by their IDs
    unique_variable_ids = VARIABLE.objects.filter(
        variable_id__in=COMBINATION_ITEM.objects.values_list('variable_id__variable_id', flat=True)
    ).order_by('variable_id').values_list('variable_id', flat=True).distinct()

    unique_member_ids = MEMBER.objects.filter(
        member_id__in=COMBINATION_ITEM.objects.values_list('member_id__member_id', flat=True)
    ).order_by('member_id').values_list('member_id', flat=True).distinct()

    # Apply filters if provided
    if variable_id:
        queryset = queryset.filter(variable_id__variable_id=variable_id)
    if member_id:
        queryset = queryset.filter(member_id__member_id=member_id)

    # Add default ordering
    queryset = queryset.order_by('id')

    # Add pagination and formset creation
    page_number = request.GET.get('page', 1)
    paginator = Paginator(queryset, 20)
    page_obj = paginator.get_page(page_number)

    ModelFormSet = modelformset_factory(COMBINATION_ITEM, fields='__all__', extra=0)

    if request.method == 'POST':
        formset = ModelFormSet(request.POST, queryset=page_obj.object_list)
        if formset.is_valid():
            with transaction.atomic():
                formset.save()
            messages.success(request, 'COMBINATION_ITEM updated successfully.')
            return redirect(request.get_full_path())
        else:
            messages.error(request, 'There was an error updating the COMBINATION_ITEM.')
    else:
        formset = ModelFormSet(queryset=page_obj.object_list)

    context = {
        'formset': formset,
        'page_obj': page_obj,
        'unique_variable_ids': unique_variable_ids,
        'unique_member_ids': unique_member_ids,
        'selected_variable_id': variable_id,
        'selected_member_id': member_id,
    }
    return render(request, 'pybirdai/combination_items.html', context)


def output_layers(request):
    page_number = request.GET.get('page', 1)
    all_items = CUBE.objects.filter(cube_type='RC').order_by('cube_id')
    paginator = Paginator(all_items, 20)
    page_obj = paginator.get_page(page_number)

    ModelFormSet = modelformset_factory(CUBE, fields='__all__', extra=0)

    if request.method == 'POST':
        formset = ModelFormSet(request.POST, queryset=page_obj.object_list)
        if formset.is_valid():
            with transaction.atomic():
                formset.save()
            messages.success(request, 'CUBE updated successfully.')
            return redirect(request.path)
        else:
            messages.error(request, 'There was an error updating the CUBE.')
    else:
        formset = ModelFormSet(queryset=page_obj.object_list)

    context = {
        'formset': formset,
        'page_obj': page_obj,
    }
    return render(request, 'pybirdai/output_layers.html', context)



def delete_combination(request, combination_id):
    try:
        combination = get_object_or_404(COMBINATION, combination_id=combination_id)
        combination.delete()
        messages.success(request, 'COMBINATION deleted successfully.')
    except Exception as e:
        messages.error(request, f'Error deleting COMBINATION: {str(e)}')
    return redirect('pybirdai:combinations')

def delete_combination_item(request, item_id):
    try:
        # Get the item using the combination_id, variable_id, and member_id
        # We need to get these from the form data since we don't have a primary key
        combination_id = request.POST.get('combination_id')
        variable_id = request.POST.get('variable_id')
        member_id = request.POST.get('member_id')

        if not all([combination_id, variable_id, member_id]):
            raise ValueError("Missing required fields for deletion")

        # Get the item using the composite key fields
        item = COMBINATION_ITEM.objects.get(
            combination_id=COMBINATION.objects.get(combination_id=combination_id),
            variable_id=VARIABLE.objects.get(variable_id=variable_id),
            member_id=MEMBER.objects.get(member_id=member_id)
        )
        item.delete()
        messages.success(request, 'COMBINATION_ITEM deleted successfully.')
    except Exception as e:
        messages.error(request, f'Error deleting COMBINATION_ITEM: {str(e)}')
    return redirect('pybirdai:combination_items')

class DuplicatePrimaryMemberIdListView(ListView):
    template_name = 'pybirdai/duplicate_primary_member_id_list.html'
    context_object_name = 'duplicate_links'
    paginate_by = 10  # Number of items per page

    def get_queryset(self):
        # First, find the combinations of primary_cube_id and primary_cube_variable_code
        # that have duplicates within their group
        duplicate_groups = CUBE_STRUCTURE_ITEM_LINK.objects.values(
            'cube_link_id__foreign_cube_id',
            'foreign_cube_variable_code',
            'cube_link_id__join_identifier'
        ).annotate(
            count=Count('cube_structure_item_link_id')
        ).filter(count__gt=1)

        # Then get all the CUBE_STRUCTURE_ITEM_LINK records that match these combinations
        return CUBE_STRUCTURE_ITEM_LINK.objects.filter(
            cube_link_id__foreign_cube_id__in=[
                group['cube_link_id__foreign_cube_id']
                for group in duplicate_groups
            ],
            foreign_cube_variable_code__in=[
                group['foreign_cube_variable_code']
                for group in duplicate_groups
            ],
            cube_link_id__join_identifier__in=[
                group['cube_link_id__join_identifier']
                for group in duplicate_groups
            ]
        ).select_related(
            'cube_link_id__foreign_cube_id',
            'cube_link_id__primary_cube_id',
            'foreign_cube_variable_code',
            'primary_cube_variable_code',
            'cube_link_id'
        ).order_by('cube_link_id')

class JoinIdentifierListView(ListView):
    template_name = 'pybirdai/join_identifier_list.html'
    context_object_name = 'join_identifiers'

    def get_queryset(self):
        return CUBE_LINK.objects.values_list('join_identifier', flat=True).distinct().order_by('join_identifier')

def duplicate_primary_member_id_list(request):
    # Get unique values for dropdowns
    foreign_cubes = CUBE_STRUCTURE_ITEM_LINK.objects.values_list(
        'cube_link_id__foreign_cube_id__cube_id',
        flat=True
    ).distinct().order_by('cube_link_id__foreign_cube_id__cube_id')

    primary_cubes = CUBE_STRUCTURE_ITEM_LINK.objects.values_list(
        'cube_link_id__primary_cube_id__cube_id',
        flat=True
    ).distinct().order_by('cube_link_id__primary_cube_id__cube_id')

    # First, find the combinations that have duplicates
    duplicate_groups = CUBE_STRUCTURE_ITEM_LINK.objects.values(
        'cube_link_id__foreign_cube_id',
        'foreign_cube_variable_code',
        'cube_link_id__join_identifier'
    ).annotate(
        count=Count('cube_structure_item_link_id')
    ).filter(count__gt=1)

    # Build the base queryset for duplicates
    queryset = CUBE_STRUCTURE_ITEM_LINK.objects.filter(
        cube_link_id__foreign_cube_id__in=[
            group['cube_link_id__foreign_cube_id']
            for group in duplicate_groups
        ],
        foreign_cube_variable_code__in=[
            group['foreign_cube_variable_code']
            for group in duplicate_groups
        ],
        cube_link_id__join_identifier__in=[
            group['cube_link_id__join_identifier']
            for group in duplicate_groups
        ]
    ).select_related(
        'cube_link_id__foreign_cube_id',
        'cube_link_id__primary_cube_id',
        'foreign_cube_variable_code',
        'primary_cube_variable_code',
        'cube_link_id'
    )

    # Apply filters if they exist in the request
    foreign_cube = request.GET.get('foreign_cube')
    primary_cube = request.GET.get('primary_cube')

    if foreign_cube:
        queryset = queryset.filter(cube_link_id__foreign_cube_id__cube_id__icontains=foreign_cube)
    if primary_cube:
        queryset = queryset.filter(cube_link_id__primary_cube_id__cube_id__icontains=primary_cube)

    # Pagination
    paginator = Paginator(queryset.order_by('cube_link_id'), 25)
    page = request.GET.get('page')
    duplicate_links = paginator.get_page(page)

    return render(request, 'pybirdai/duplicate_primary_member_id_list.html', {
        'duplicate_links': duplicate_links,
        'is_paginated': True,
        'page_obj': duplicate_links,
        'foreign_cubes': foreign_cubes,
        'primary_cubes': primary_cubes,
    })

def show_gaps(request):
    # Get the selected cube from the dropdown or default to None
    selected_cube_id = request.GET.get('cube_id')
    print(f"Selected cube_id: {selected_cube_id}")  # Direct print for immediate feedback

    # Get all cubes with cube_type = 'RC'
    rc_cubes = CUBE.objects.filter(cube_type='RC').order_by('cube_id')
    print(f"Number of RC cubes: {rc_cubes.count()}")

    context = {
        'cubes': rc_cubes,
        'selected_cube_id': selected_cube_id,
    }

    gaps = []

    # When selected_cube_id is empty string (All Cubes selected) or None, check all cubes
    if selected_cube_id:
        cubes_to_check = [get_object_or_404(CUBE, cube_id=selected_cube_id)]
    else:
        cubes_to_check = list(rc_cubes)
        print(f"Checking all cubes: {[cube.cube_id for cube in cubes_to_check]}")

    for cube in cubes_to_check:
        print(f"\nProcessing cube: {cube.cube_id}")

        # Get cube structure items
        cube_structure_items = CUBE_STRUCTURE_ITEM.objects.filter(
            cube_structure_id=cube.cube_structure_id
        ).order_by('order')
        print(f"Structure items found: {cube_structure_items.count()}")

        # Get cube links where this cube is the foreign cube
        cube_links = CUBE_LINK.objects.filter(foreign_cube_id=cube)
        print(f"Cube links found: {cube_links.count()}")

        if cube_links.exists():
            # Get all join identifiers
            join_identifiers = cube_links.values_list('join_identifier', flat=True).distinct()
            print(f"Join identifiers found: {list(join_identifiers)}")

            for join_identifier in join_identifiers:
                # Get links for this specific join identifier
                specific_links = cube_links.filter(join_identifier=join_identifier)
                print(f"\nChecking join identifier: {join_identifier}")
                print(f"Links for this identifier: {specific_links.count()}")

                # Get the variable IDs that already have links
                existing_variable_ids = CUBE_STRUCTURE_ITEM_LINK.objects.filter(
                    cube_link_id__in=specific_links
                ).values_list(
                    'foreign_cube_variable_code__variable_id',
                    flat=True
                ).distinct()
                print(f"Existing variable IDs: {list(existing_variable_ids)}")

                # Find missing links
                missing_items = cube_structure_items.exclude(
                    variable_id__in=existing_variable_ids
                )
                print(f"Missing items count: {missing_items.count()}")

                if missing_items.exists():
                    print(f"Found gaps for join identifier {join_identifier}")
                    gaps.append({
                        'join_identifier': join_identifier,
                        'cube_links': specific_links,
                        'missing_items': missing_items
                    })

    print(f"\nTotal gaps found: {len(gaps)}")
    context['gaps'] = gaps
    return render(request, 'pybirdai/show_gaps.html', context)

@require_http_methods(["POST"])
def delete_cube_structure_item_link(request, cube_structure_item_link_id):
    try:
        link = get_object_or_404(CUBE_STRUCTURE_ITEM_LINK, cube_structure_item_link_id=cube_structure_item_link_id)
        # Store the cube_link_id before deleting
        cube_link_id = link.cube_link_id.cube_link_id if link.cube_link_id else None
        link.delete()

        # Update the in-memory dictionaries
        sdd_context = SDDContext()

        # Remove from cube_structure_item_links_dictionary
        try:
            del sdd_context.cube_structure_item_links_dictionary[cube_structure_item_link_id]
        except KeyError:
            pass

        # Remove from cube_structure_item_link_to_cube_link_map
        if cube_link_id:
            try:
                cube_structure_item_links = sdd_context.cube_structure_item_link_to_cube_link_map[cube_link_id]
                for cube_structure_item_link in cube_structure_item_links:
                    if cube_structure_item_link.cube_structure_item_link_id == cube_structure_item_link_id:
                        cube_structure_item_links.remove(cube_structure_item_link)
                        break
            except KeyError:
                pass

        messages.success(request, 'Link deleted successfully.')
    except Exception as e:
        messages.error(request, f'Error deleting link: {str(e)}')

    # Check the referer to determine which page to redirect back to
    referer = request.META.get('HTTP_REFERER', '')
    if 'edit-cube-structure-item-links' in referer:
        redirect_url = reverse('pybirdai:edit_cube_structure_item_links')
    else:
        # Preserve the filter parameters in the redirect for duplicate_primary_member_id_list
        params = request.GET.copy()
        params.pop('page', None)  # Remove page parameter to avoid invalid page numbers
        redirect_url = reverse('pybirdai:duplicate_primary_member_id_list')
        if params:
            redirect_url += f'?{params.urlencode()}'

    return redirect(redirect_url)

@require_http_methods(["POST"])
def add_cube_structure_item_link(request):
    try:
        # Get the user-provided ID
        cube_structure_item_link_id = request.POST['cube_structure_item_link_id']

        # Get the CUBE_LINK instance
        cube_link = get_object_or_404(CUBE_LINK, cube_link_id=request.POST['cube_link_id'])

        # Get the CUBE_STRUCTURE_ITEM instances
        foreign_cube_variable = get_object_or_404(CUBE_STRUCTURE_ITEM, id=request.POST['foreign_cube_variable_code'])
        primary_cube_variable = get_object_or_404(CUBE_STRUCTURE_ITEM, id=request.POST['primary_cube_variable_code'])

        # Create the new link with the user-provided ID
        new_link = CUBE_STRUCTURE_ITEM_LINK.objects.create(
            cube_structure_item_link_id=cube_structure_item_link_id,
            cube_link_id=cube_link,
            foreign_cube_variable_code=foreign_cube_variable,
            primary_cube_variable_code=primary_cube_variable
        )

        # Update the in-memory dictionaries
        sdd_context = SDDContext()

        # Add to cube_structure_item_links_dictionary
        sdd_context.cube_structure_item_links_dictionary[cube_structure_item_link_id] = new_link

        # Add to cube_structure_item_link_to_cube_link_map
        try:
            sdd_context.cube_structure_item_link_to_cube_link_map[cube_link.cube_link_id].append(new_link)
        except KeyError:
            sdd_context.cube_structure_item_link_to_cube_link_map[cube_link.cube_link_id] = [new_link]

        messages.success(request, 'New cube structure item link created successfully.')
    except Exception as e:
        messages.error(request, f'Error creating link: {str(e)}')

    return redirect('pybirdai:edit_cube_structure_item_links')

@require_http_methods(["POST"])
def add_cube_link(request):
    try:
        # Get the cube instances
        primary_cube = get_object_or_404(CUBE, cube_id=request.POST['primary_cube_id'])
        foreign_cube = get_object_or_404(CUBE, cube_id=request.POST['foreign_cube_id'])

        # Create the new cube link
        new_link = CUBE_LINK.objects.create(
            cube_link_id=request.POST['cube_link_id'],
            code=request.POST.get('code'),
            name=request.POST.get('name'),
            description=request.POST.get('description'),
            order_relevance=request.POST.get('order_relevance'),
            primary_cube_id=primary_cube,
            foreign_cube_id=foreign_cube,
            cube_link_type=request.POST.get('cube_link_type'),
            join_identifier=request.POST.get('join_identifier')
        )

        # Update the in-memory dictionaries
        sdd_context = SDDContext()

        # Add to cube_link_dictionary
        sdd_context.cube_link_dictionary[new_link.cube_link_id] = new_link

        # Add to cube_link_to_foreign_cube_map
        sdd_context.cube_link_to_foreign_cube_map[new_link.cube_link_id] = new_link.foreign_cube_id

        # Add to cube_link_to_join_identifier_map
        if new_link.join_identifier:
            sdd_context.cube_link_to_join_identifier_map[new_link.cube_link_id] = new_link.join_identifier

        # Add to cube_link_to_join_for_report_id_map
        # Note: This might need additional logic depending on how join_for_report_id is determined
        if new_link.join_identifier:
            sdd_context.cube_link_to_join_for_report_id_map[new_link.cube_link_id] = new_link.join_identifier

        messages.success(request, 'New cube link created successfully.')
    except Exception as e:
        messages.error(request, f'Error creating cube link: {str(e)}')

    return redirect('pybirdai:edit_cube_links')

def create_variable_mapping(request):
    if request.method == 'POST':
        try:
            # Create new variable mapping
            variable_mapping = VARIABLE_MAPPING(
                name=request.POST.get('name'),
                code=request.POST.get('code'),
                variable_mapping_id=request.POST.get('variable_mapping_id'),
                maintenance_agency_id=MAINTENANCE_AGENCY.objects.get(
                    maintenance_agency_id=request.POST.get('maintenance_agency_id')
                )
            )
            variable_mapping.save()
            messages.success(request, 'Variable mapping created successfully.')
        except Exception as e:
            messages.error(request, f'Error creating variable mapping: {str(e)}')
    return redirect('pybirdai:edit_variable_mappings')

def create_member_mapping(request):
    if request.method == 'POST':
        try:
            maintenance_agency = None
            if request.POST.get('maintenance_agency_id'):
                maintenance_agency = get_object_or_404(MAINTENANCE_AGENCY, maintenance_agency_id=request.POST.get('maintenance_agency_id'))

            member_mapping = MEMBER_MAPPING(
                name=request.POST.get('name'),
                code=request.POST.get('code'),
                maintenance_agency_id=maintenance_agency,
                member_mapping_id=request.POST.get('member_mapping_id')
            )
            member_mapping.save()

            messages.success(request, 'Member Mapping created successfully.')
        except Exception as e:
            messages.error(request, f'Error creating Member Mapping: {str(e)}')

    return redirect('pybirdai:edit_member_mappings')

def add_member_mapping_item(request):
    if request.method == 'POST':
        try:
            # Extract data from POST request
            is_source = request.POST.get('is_source', '').lower()  # Convert to lowercase for consistency
            member_id = request.POST.get('member_id')
            variable_id = request.POST.get('variable_id')
            member_mapping_row = request.POST.get('member_mapping_row')
            member_mapping_id = request.POST.get('member_mapping_id')
            member_hierarchy_id = request.POST.get('member_hierarchy')
            valid_from = request.POST.get('valid_from') or None
            valid_to = request.POST.get('valid_to') or None

            # Get related objects
            member = get_object_or_404(MEMBER, member_id=member_id) if member_id else None
            variable = get_object_or_404(VARIABLE, variable_id=variable_id) if variable_id else None
            member_mapping = get_object_or_404(MEMBER_MAPPING, member_mapping_id=member_mapping_id) if member_mapping_id else None
            member_hierarchy = get_object_or_404(MEMBER_HIERARCHY, member_hierarchy_id=member_hierarchy_id) if member_hierarchy_id else None

            # Create new member mapping item
            MEMBER_MAPPING_ITEM.objects.create(
                is_source=is_source,
                member_id=member,
                variable_id=variable,
                member_mapping_row=member_mapping_row,
                member_mapping_id=member_mapping,
                member_hierarchy=member_hierarchy,
                valid_from=valid_from,
                valid_to=valid_to
            )

            messages.success(request, 'Member Mapping Item created successfully.')
        except Exception as e:
            messages.error(request, f'Error creating Member Mapping Item: {str(e)}')

    return redirect('pybirdai:edit_member_mapping_items')

def create_mapping_to_cube(request):
    sdd_context = SDDContext()
    if request.method == 'POST':
        try:
            # Get form data
            mapping_id = request.POST.get('mapping_id')
            cube_mapping = request.POST.get('cube_mapping_id')
            valid_from = request.POST.get('valid_from')
            valid_to = request.POST.get('valid_to')

            # Get the mapping definition object
            mapping = get_object_or_404(MAPPING_DEFINITION, mapping_id=mapping_id)

            # Create new mapping to cube
            mapping_to_cube = MAPPING_TO_CUBE(
                mapping_id=mapping,
                cube_mapping_id=cube_mapping,
                valid_from=valid_from if valid_from else None,
                valid_to=valid_to if valid_to else None
            )
            mapping_to_cube.save()
            try:
                mapping_to_cube_list = sdd_context.mapping_to_cube_dictionary[
                    mapping_to_cube.cube_mapping_id]
                mapping_to_cube_list.append(mapping_to_cube)
            except KeyError:
                sdd_context.mapping_to_cube_dictionary[
                    mapping_to_cube.cube_mapping_id] = [mapping_to_cube]
            messages.success(request, 'New mapping to cube created successfully.')
        except Exception as e:
            messages.error(request, f'Error creating mapping to cube: {str(e)}')

    return redirect('pybirdai:edit_mapping_to_cubes')

def view_member_mapping_items_by_row(request):
    # Get all member mappings for the dropdown
    member_mappings = MEMBER_MAPPING.objects.all().order_by('member_mapping_id')

    # Get the selected mapping from the query parameters
    selected_mapping = request.GET.get('member_mapping', '')

    items_by_row = {}
    source_variables = set()  # Track source variables
    target_variables = set()  # Track target variables

    if selected_mapping:
        # Get all items for the selected mapping
        items = MEMBER_MAPPING_ITEM.objects.filter(member_mapping_id=selected_mapping)

        # First pass: collect variables and organize items by row
        for item in items:
            row = item.member_mapping_row
            if row not in items_by_row:
                items_by_row[row] = {'items': {}}

            # Add item to the row dictionary, using variable as key
            if item.variable_id:
                var_id = item.variable_id.variable_id
                items_by_row[row]['items'][var_id] = item

                # Track whether this variable is used as source or target
                if (item.is_source.lower() == 'true'):
                    source_variables.add(var_id)
                else:
                    target_variables.add(var_id)

    # Convert to sorted lists - source variables first, then target variables
    source_variables = sorted(list(source_variables))
    target_variables = sorted(list(target_variables))

    # Convert items_by_row to a sorted list of tuples based on numeric row value
    sorted_items = sorted(items_by_row.items(), key=lambda x: int(x[0]))
    items_by_row = dict(sorted_items)

    context = {
        'member_mappings': member_mappings,
        'selected_mapping': selected_mapping,
        'items_by_row': items_by_row,
        'source_variables': source_variables,
        'target_variables': target_variables,
    }

    return render(request, 'pybirdai/view_member_mapping_items_by_row.html', context)

def export_database_to_csv(request):
    if request.method == 'GET':
        return render(request, 'pybirdai/export_database.html')
    elif request.method == 'POST':
        # Create a zip file in memory
        response = HttpResponse(content_type='application/zip')
        response['Content-Disposition'] = 'attachment; filename="database_export.zip"'

        # Get all model classes from bird_meta_data_model
        valid_table_names = set()
        model_map = {}  # Store model classes for reference
        for name, obj in inspect.getmembers(bird_meta_data_model):
            if inspect.isclass(obj) and issubclass(obj, models.Model) and obj != models.Model:
                valid_table_names.add(obj._meta.db_table)
                model_map[obj._meta.db_table] = obj

        with zipfile.ZipFile(response, 'w') as zip_file:
            # Get all table names from SQLite
            with connection.cursor() as cursor:
                cursor.execute("SELECT name FROM sqlite_master WHERE type='table' AND name NOT LIKE 'sqlite_%' AND name NOT LIKE 'django_%'")
                tables = cursor.fetchall()

            # Export each table to a CSV file
            for table in tables:
                is_meta_data_table = False
                table_name = table[0]

                if table_name in valid_table_names:
                    is_meta_data_table = True
                    # Get the model class for this table
                    model_class = model_map[table_name]

                    # Get fields in the order they're defined in the model
                    fields = model_class._meta.fields
                    headers = []
                    db_headers = []
                    for field in fields:
                        # Skip the id field
                        if field.name == 'id':
                            continue
                        headers.append(field.name.upper())  # Convert header to uppercase
                        # If it's a foreign key, append _id for the actual DB column
                        if isinstance(field, models.ForeignKey):
                            db_headers.append(f"{field.name}_id")
                        else:
                            db_headers.append(field.name)

                    # Create CSV in memory
                    csv_content = []
                    csv_content.append(','.join(headers))

                    # Get data with escaped column names and ordered by primary key
                    with connection.cursor() as cursor:
                        escaped_headers = [f'"{h}"' if h == 'order' else h for h in db_headers]
                        # Get primary key column name
                        cursor.execute(f"PRAGMA table_info({table_name})")
                        table_info = cursor.fetchall()
                        pk_column = None
                        for col in table_info:
                            if col[5] == 1:  # 5 is the index for pk flag in table_info
                                pk_column = col[1]  # 1 is the index for column name
                                break

                        # Build ORDER BY clause
                        order_by = f"ORDER BY {pk_column}" if pk_column else "ORDER BY rowid"  # rowid is always available in SQLite
                        cursor.execute(f"SELECT {','.join(escaped_headers)} FROM {table_name} {order_by}")
                        rows = cursor.fetchall()

                        for row in rows:
                            # Convert all values to strings and handle None values
                            csv_row = [str(val) if val is not None else '' for val in row]
                            # Escape commas and quotes in values
                            processed_row = []
                            for val in csv_row:
                                if ',' in val or '"' in val:
                                    escaped_val = val.replace('"', '""')
                                    processed_row.append(f'"{escaped_val}"')
                                else:
                                    processed_row.append(val)
                            csv_content.append(','.join(processed_row))
                else:
                    # Fallback for tables without models
                    with connection.cursor() as cursor:
                        # Get column names
                        cursor.execute(f"SELECT * FROM {table_name} LIMIT 0")
                        headers = []
                        column_names = []
                        for desc in cursor.description:
                            # Skip the id column
                            if desc[0].lower() != 'id':
                                headers.append(desc[0].upper())
                                column_names.append(desc[0])

                        # Get data with escaped column names and ordered by rowid
                        escaped_headers = [f'"{h.lower()}"' if h.lower() == 'order' else h.lower() for h in column_names]
                        cursor.execute(f"SELECT {','.join(escaped_headers)} FROM {table_name} ORDER BY rowid")
                        rows = cursor.fetchall()

                        # Create CSV in memory
                        csv_content = []
                        csv_content.append(','.join(headers))
                        for row in rows:
                            # Convert all values to strings and handle None values
                            csv_row = [str(val) if val is not None else '' for val in row]
                            # Escape commas and quotes in values
                            processed_row = []
                            for val in csv_row:
                                if ',' in val or '"' in val:
                                    escaped_val = val.replace('"', '""')
                                    processed_row.append(f'"{escaped_val}"')
                                else:
                                    processed_row.append(val)
                            csv_content.append(','.join(processed_row))

                # Add CSV to zip file
                if is_meta_data_table:
                    zip_file.writestr(f"{table_name.replace('pybirdai_', '')}.csv", '\n'.join(csv_content))
                else:
                    zip_file.writestr(f"{table_name.replace('pybirdai_', 'bird_')}.csv", '\n'.join(csv_content))

        return response

def bird_diffs_and_corrections(request):
    """
    View function for displaying BIRD diffs and corrections page.
    """
    return render(request, 'pybirdai/bird_diffs_and_corrections.html')

def convert_ldm_to_sdd_hierarchies(request):
    """View for converting LDM hierarchies to SDD hierarchies."""
    if request.GET.get('execute') == 'true':
        try:
            RunConvertLDMToSDDHierarchies.run_convert_hierarchies()
            return JsonResponse({'status': 'success'})
        except Exception as e:
            return JsonResponse({'status': 'error', 'message': str(e)})

    return create_response_with_loading(
        request,
        'Converting LDM Hierarchies to SDD Hierarchies',
        'Successfully converted LDM hierarchies to SDD hierarchies.',
        reverse('pybirdai:bird_diffs_and_corrections'),
        'BIRD Export Diffs and Corrections'
    )

def view_ldm_to_sdd_results(request):
    """View for displaying the LDM to SDD hierarchy conversion results."""
    results_dir = os.path.join(settings.BASE_DIR, 'results', 'ldm_to_sdd_hierarchies')

    # Read the CSV files
    csv_data = {}
    for filename in ['member_hierarchy.csv', 'member_hierarchy_node.csv', 'missing_members.csv']:
        filepath = os.path.join(results_dir, filename)
        if os.path.exists(filepath):
            with open(filepath, 'r', newline='') as f:
                reader = csv.reader(f)
                headers = next(reader)  # Get headers
                rows = list(reader)     # Get data rows
                csv_data[filename] = {'headers': headers, 'rows': rows}

    return render(request, 'pybirdai/view_ldm_to_sdd_results.html', {'csv_data': csv_data})

def import_members_from_csv(request):
    if request.method == 'GET':
        return render(request, 'pybirdai/import_members.html')
    elif request.method == 'POST':
        try:
            csv_file = request.FILES.get('csvFile')
            if not csv_file:
                return HttpResponseBadRequest('No file was uploaded')

            if not csv_file.name.endswith('.csv'):
                return HttpResponseBadRequest('File must be a CSV')

            # Read the CSV file
            decoded_file = csv_file.read().decode('utf-8').splitlines()
            reader = csv.DictReader(decoded_file)

            # Validate headers
            required_fields = {'MEMBER_ID', 'CODE', 'NAME', 'DESCRIPTION', 'DOMAIN_ID'}
            headers = set(reader.fieldnames)
            if not required_fields.issubset(headers):
                missing = required_fields - headers
                return HttpResponseBadRequest(f'Missing required columns: {", ".join(missing)}')

            # Process each row
            members_to_create = []
            for row in reader:
                try:
                    # Look up the domain
                    domain = DOMAIN.objects.get(domain_id=row['DOMAIN_ID'])

                    member = MEMBER(
                        member_id=row['MEMBER_ID'],
                        code=row['CODE'],
                        name=row['NAME'],
                        description=row['DESCRIPTION'],
                        domain_id=domain
                    )
                    members_to_create.append(member)
                except DOMAIN.DoesNotExist:
                    return HttpResponseBadRequest(f'Domain with ID {row["DOMAIN_ID"]} not found')

            # Bulk create the members
            if members_to_create:
                MEMBER.objects.bulk_create(members_to_create)

            return JsonResponse({'message': 'Import successful', 'count': len(members_to_create)})

        except Exception as e:
            return HttpResponseBadRequest(str(e))

def import_variables_from_csv(request):
    if request.method == 'GET':
        return render(request, 'pybirdai/import_variables.html')
    elif request.method == 'POST':
        try:
            csv_file = request.FILES.get('csvFile')
            if not csv_file:
                return HttpResponseBadRequest('No file was uploaded')

            if not csv_file.name.endswith('.csv'):
                return HttpResponseBadRequest('File must be a CSV')

            # Read the CSV file
            decoded_file = csv_file.read().decode('utf-8').splitlines()
            reader = csv.DictReader(decoded_file)

            # Validate headers
            required_fields = {'VARIABLE_ID', 'CODE', 'NAME', 'DESCRIPTION', 'DOMAIN_ID'}
            headers = set(reader.fieldnames)
            if not required_fields.issubset(headers):
                missing = required_fields - headers
                return HttpResponseBadRequest(f'Missing required columns: {", ".join(missing)}')

            # Get SDDContext instance
            sdd_context = SDDContext()

            # Process each row
            variables_to_create = []
            for row in reader:
                try:
                    # Look up the domain
                    domain = DOMAIN.objects.get(domain_id=row['DOMAIN_ID'])

                    variable = VARIABLE(
                        variable_id=row['VARIABLE_ID'],
                        code=row['CODE'],
                        name=row['NAME'],
                        description=row['DESCRIPTION'],
                        domain_id=domain
                    )
                    variables_to_create.append(variable)
                except DOMAIN.DoesNotExist:
                    return HttpResponseBadRequest(f'Domain with ID {row["DOMAIN_ID"]} not found')

            # Bulk create the variables
            if variables_to_create:
                created_variables = VARIABLE.objects.bulk_create(variables_to_create)

                # Update SDDContext variable dictionary
                for variable in created_variables:
                    sdd_context.variable_dictionary[variable.variable_id] = variable

            return JsonResponse({'message': 'Import successful', 'count': len(variables_to_create)})

        except Exception as e:
            return HttpResponseBadRequest(str(e))

def run_create_executable_filters_from_db(request):
    if request.GET.get('execute') == 'true':
        app_config = RunCreateExecutableFilters('pybirdai', 'birds_nest')
        app_config.run_create_executable_filters_from_db()
        return JsonResponse({'status': 'success'})

    return create_response_with_loading(
        request,
        "Creating Executable Filters from Database (approx 1 minute on a fast desktop, dont press the back button on this web page)",
        "Create executable filters from database process completed successfully",
        '/pybirdai/create-transformation-rules-in-python',
        "Create Transformations Rules in Python"
    )

def run_create_python_joins_from_db(request):
    if request.GET.get('execute') == 'true':
        app_config = RunCreateExecutableJoins('pybirdai', 'birds_nest')
        app_config.create_python_joins_from_db()
        return JsonResponse({'status': 'success'})

    return create_response_with_loading(
        request,
        "Creating Python Joins from Database (approx 1 minute on a fast desktop, dont press the back button on this web page)",
        "Created Executable Joins from Database in Python",
        '/pybirdai/create-transformation-rules-in-python',
        "Create Transformations Rules in Python"
    )

def run_create_python_transformations_from_db(request):
    """
    Runs both Python filters and joins generation from database sequentially.
    This is used as the third task in automode after database and transformations setup.
    """
    if request.GET.get('execute') == 'true':
        logger.info("Starting Python transformations generation from database...")

        try:
            # Step 1: Create executable filters from database
            logger.info("Step 1: Creating executable filters from database...")
            filters_config = RunCreateExecutableFilters('pybirdai', 'birds_nest')
            filters_config.run_create_executable_filters_from_db()
            logger.info("Successfully created executable filters from database.")

            # Step 2: Create Python joins from database
            logger.info("Step 2: Creating Python joins from database...")
            joins_config = RunCreateExecutableJoins('pybirdai', 'birds_nest')
            joins_config.create_python_joins_from_db()
            logger.info("Successfully created Python joins from database.")

            logger.info("Python transformations generation completed successfully.")
            return JsonResponse({'status': 'success'})

        except Exception as e:
            logger.error(f"Python transformations generation failed: {str(e)}")
            return JsonResponse({'status': 'error', 'message': str(e)})

    return create_response_with_loading(
        request,
        "Creating Python Transformations from Database (Creating executable filters and Python joins - approx 2 minutes, please don't navigate away)",
        "Python transformations generation completed successfully! Executable filters and Python joins have been created from the database.",
        '/pybirdai/automode',
        "Back to Automode"
    )

def return_semantic_integration_menu(request: Any, mapping_id: str = "") -> Any:
    """Returns semantic integration menu view.

    Args:
        request: HTTP request object
        mapping_id: Optional mapping identifier

    Returns:
        Rendered template response
    """
    logger.info(f"Handling semantic integration menu request for mapping ID: {mapping_id}")
    domains = None
    selected_mapping = request.GET.get('mapping_id', mapping_id)

    mtcs = MAPPING_TO_CUBE.objects.all()
    logger.debug(f"Found {len(mtcs)} MAPPING_TO_CUBE records")
    maps = [mtc.cube_mapping_id for mtc in mtcs if 'M_F_01_01_REF_FINREP 3_0' == mtc.cube_mapping_id]

    mapping_definitions = MAPPING_DEFINITION.objects.all()
    results = build_mapping_results(mapping_definitions)
    context = {"mapping_data": {k: v for k, v in results.items() if v["has_member_mapping"]}}

    # Get reference variables and source variables
    reference_variables = get_reference_variables()
    source_variables = get_source_variables()

    # Sort the keys for consistent display
    keys = sorted(reference_variables.keys())
    reference_variables = {k:reference_variables[k] for k in keys}

    # Sort the source variables by keys
    source_keys = sorted(source_variables.keys())
    source_variables = {k:source_variables[k] for k in source_keys}

    # Add to context for template access
    context["reference_variables"] = reference_variables
    context["source_variables"] = source_variables

    if selected_mapping:
        logger.info(f"Processing selected mapping: {selected_mapping}")
        map_def = MAPPING_DEFINITION.objects.get(code=selected_mapping)
        member_mapping_items = MEMBER_MAPPING_ITEM.objects.filter(member_mapping_id=map_def.member_mapping_id.code)
        var_items = VARIABLE_MAPPING_ITEM.objects.filter(variable_mapping_id=map_def.variable_mapping_id).order_by('is_source', 'variable_id__name')
        temp_items, unique_set, source_target = process_member_mappings(member_mapping_items, var_items)
        columns_of_table = sum(list(map(list,source_target.values())),[])
        logging.debug(str(columns_of_table))
        serialized_items_2 = {row_id: { k_:row_data['items'].get(k_)
            for k_ in columns_of_table}
            for row_id, row_data in temp_items.items()}
        table_data = create_table_data(serialized_items_2, columns_of_table)


        context.update({
            'table_data': table_data,
            "selected_mapping": selected_mapping,
            "uniques":unique_set,
            "domains":domains,
            "uniques_sources":{k:{kk:v[kk] for kk,_ in sorted(v.items(), key=lambda item: item[1])} for k,v in unique_set.items() if k in source_target["source"]},
            "uniques_targets":{k:{kk:v[kk] for kk,_ in sorted(v.items(), key=lambda item: item[1])} for k,v in unique_set.items() if k in source_target["target"]},
        })

    return render(request, 'pybirdai/return_semantic_integrations.html', context)


def add_variable_endpoint(request: Any) -> JsonResponse:
    """Endpoint for adding variables.

    Args:
        request: HTTP request object

    Returns:
        JSON response with status
    """
    sdd_context = SDDContext()
    logger.info("Handling add variable endpoint request")
    if request.method != "POST":
        logger.warning("Invalid request method")
        return HttpResponseBadRequest('Invalid request method')

    try:
        data = json.loads(request.body)
        orig_mapping_id = data.get('mapping_id')
        member_mapping_row = data.get('member_mapping_row')
        variable = data.get('variable')
        members = data.get('members', [])
        is_source = data.get('is_source', 'true')

        # Get the variable object
        variable_obj = VARIABLE.objects.get(variable_id=variable)

        # Get timestamp suffix
        timestamp = datetime.now().strftime('%Y%m%d_%H%M%S')

        # Copy existing mapping if it exists
        if orig_mapping_id:
            orig_mapping = MAPPING_DEFINITION.objects.get(mapping_id=orig_mapping_id)

            # Extract base IDs without timestamp if they exist
            member_mapping_base_id = orig_mapping.member_mapping_id.member_mapping_id.split('__')[0] if '__' in orig_mapping.member_mapping_id.member_mapping_id else orig_mapping.member_mapping_id.member_mapping_id
            variable_mapping_base_id = orig_mapping.variable_mapping_id.variable_mapping_id.split('__')[0] if '__' in orig_mapping.variable_mapping_id.variable_mapping_id else orig_mapping.variable_mapping_id.variable_mapping_id
            mapping_base_id = orig_mapping.mapping_id.split('__')[0] if '__' in orig_mapping.mapping_id else orig_mapping.mapping_id

            # Copy member mapping
            new_member_mapping = MEMBER_MAPPING.objects.create(
                member_mapping_id=f"{member_mapping_base_id}".split("__")[0]+f"__{timestamp}",
                code=f"{member_mapping_base_id}".split("__")[0]+f"__{timestamp}",
                name=f"{orig_mapping.member_mapping_id.name} ({timestamp})"
            )
            sdd_context.member_mapping_dictionary[new_member_mapping.member_mapping_id] = new_member_mapping

            # Copy variable mapping
            new_variable_mapping = VARIABLE_MAPPING.objects.create(
                variable_mapping_id=f"{variable_mapping_base_id}".split("__")[0]+f"__{timestamp}",
                code=f"{variable_mapping_base_id}".split("__")[0]+f"__{timestamp}",
                name=f"{orig_mapping.variable_mapping_id.name} ({timestamp})"
            )
            sdd_context.variable_mapping_dictionary[new_variable_mapping.variable_mapping_id] = new_variable_mapping
            # Copy existing variable mapping items
            existing_variable_items = VARIABLE_MAPPING_ITEM.objects.filter(variable_mapping_id=orig_mapping.variable_mapping_id)
            for item in existing_variable_items:
                new_variable_item = VARIABLE_MAPPING_ITEM.objects.create(
                    variable_mapping_id=new_variable_mapping,
                    variable_id=item.variable_id,
                    is_source=item.is_source
                )
                logger.info(f"I created new variable mapping item: {new_variable_item.id}")
                try:
                    variable_mapping_list = sdd_context.variable_mapping_item_dictionary[
                    new_variable_item.variable_mapping_id.variable_mapping_id]
                    variable_mapping_list.append(new_variable_item)
                except KeyError:
                    sdd_context.variable_mapping_item_dictionary[
                        new_variable_item.variable_mapping_id.variable_mapping_id] = [new_variable_item]

            new_variable_item = VARIABLE_MAPPING_ITEM.objects.create(
                variable_mapping_id=new_variable_mapping,
                variable_id=variable_obj,
                is_source=is_source
            )
            try:
                variable_mapping_list = sdd_context.variable_mapping_item_dictionary[
                new_variable_item.variable_mapping_id.variable_mapping_id]
                variable_mapping_list.append(new_variable_item)
            except KeyError:
                sdd_context.variable_mapping_item_dictionary[
                    new_variable_item.variable_mapping_id.variable_mapping_id] = [new_variable_item]

            logger.info(f"I created new variable mapping item: {new_variable_item.id}")

            # Copy mapping definition
            mapping_def = MAPPING_DEFINITION.objects.create(
                mapping_id=f"{mapping_base_id}".split("__")[0]+f"__{timestamp}",
                code=f"{mapping_base_id}".split("__")[0]+f"__{timestamp}",
                name=f"{orig_mapping.name} ({timestamp})",
                member_mapping_id=new_member_mapping,
                variable_mapping_id=new_variable_mapping
            )
            sdd_context.mapping_definition_dictionary[mapping_def.mapping_id] = mapping_def

            # Copy existing member mapping items
            existing_items = MEMBER_MAPPING_ITEM.objects.filter(member_mapping_id=orig_mapping.member_mapping_id)
            for item in existing_items:
                new_item = MEMBER_MAPPING_ITEM.objects.create(
                    member_mapping_id=new_member_mapping,
                    member_mapping_row=item.member_mapping_row,
                    variable_id=item.variable_id,
                    member_id=item.member_id,
                    is_source=item.is_source
                )
                try:
                    member_mapping_list = sdd_context.member_mapping_items_dictionary[
                        new_item.member_mapping_id.member_mapping_id]
                    member_mapping_list.append(new_item)
                except KeyError:
                    sdd_context.member_mapping_items_dictionary[
                        new_item.member_mapping_id.member_mapping_id] = [new_item]

        else:
            # Create new mappings
            new_member_mapping = MEMBER_MAPPING.objects.create(
                member_mapping_id=f"MM_{variable_obj.code}".split("__")[0]+f"__{timestamp}",
                code=f"MM_{variable_obj.code}".split("__")[0]+f"__{timestamp}",
                name=f"Member mapping for {variable_obj.code}"
            )
            sdd_context.member_mapping_dictionary[new_member_mapping.member_mapping_id] = new_member_mapping

            new_variable_mapping = VARIABLE_MAPPING.objects.create(
                variable_mapping_id=f"VM_{variable_obj.code}".split("__")[0]+f"__{timestamp}",
                code=f"VM_{variable_obj.code}".split("__")[0]+f"__{timestamp}",
                name=f"Variable mapping for {variable_obj.code}"
            )
            sdd_context.variable_mapping_dictionary[new_variable_mapping.variable_mapping_id] = new_variable_mapping

            mapping_def = MAPPING_DEFINITION.objects.create(
                mapping_id=f"MAP_{variable_obj.code}".split("__")[0]+f"__{timestamp}",
                code=f"MAP_{variable_obj.code}".split("__")[0]+f"__{timestamp}",
                name=f"Mapping for {variable_obj.code}",
                member_mapping_id=new_member_mapping,
                variable_mapping_id=new_variable_mapping
            )
            sdd_context.mapping_definition_dictionary[mapping_def.mapping_id] = mapping_def

        # Add new member mapping items
        member_mapping_items = []
        for member_id in members:
            if member_id != "None":
                member_obj = MEMBER.objects.get(member_id=member_id)
                mapping_item = MEMBER_MAPPING_ITEM(
                    member_mapping_id=new_member_mapping,
                    member_mapping_row=member_mapping_row,
                    variable_id=variable_obj,
                    member_id=member_obj,
                    is_source=is_source
                )
                try:
                    member_mapping_list = sdd_context.member_mapping_items_dictionary[
                        mapping_item.member_mapping_id.member_mapping_id]
                    member_mapping_list.append(mapping_item)
                except KeyError:
                    sdd_context.member_mapping_items_dictionary[
                        mapping_item.member_mapping_id.member_mapping_id] = [mapping_item]
                member_mapping_items.append(mapping_item)

        # Bulk create member mapping items
        MEMBER_MAPPING_ITEM.objects.bulk_create(member_mapping_items)

        # Create mapping to cube with version suffix
        old_mappings = MAPPING_TO_CUBE.objects.filter(mapping_id=mapping_def)
        if old_mappings.exists():
            latest = old_mappings.latest('cube_mapping_id')
            version = int(latest.cube_mapping_id.split('_v')[-1]) + 1
            new_mapping_code = f"{latest.cube_mapping_id.split('_v')[0]}_v{version}"
        else:
            new_mapping_code = f"{mapping_def.code}_v1"

        new_mapping_to_cube = MAPPING_TO_CUBE.objects.create(
            mapping_id=mapping_def,
            cube_mapping_id=new_mapping_code
        )
        #sdd_context.mapping_to_cube_dictionary[mapping_def] = new_mapping_to_cube
        logger.info("Variable and members added successfully")
        return JsonResponse({'status': 'success'})

    except Exception as e:
        logger.error(f"Error adding variable: {str(e)}", exc_info=True)
        return JsonResponse({'status': 'error', 'message': str(e)})

def edit_mapping_endpoint(request: Any) -> JsonResponse:
    """Endpoint for editing mappings.

    Args:
        request: HTTP request object

    Returns:
        JSON response with status
    """
    sdd_context = SDDContext()
    logger.info("Handling edit mapping endpoint request")
    if request.method != "POST":
        logger.warning("Invalid request method")
        return HttpResponseBadRequest('Invalid request method')

    try:
        data = json.loads(request.body)
        orig_mapping_id = data.get('mapping_id')
        source_data = data.get('source_data', {})
        target_data = data.get('target_data', {})

        print(source_data, target_data)

        # Get existing mapping if available
        if orig_mapping_id:
            with transaction.atomic():
                orig_mapping = MAPPING_DEFINITION.objects.get(mapping_id=orig_mapping_id)
                member_mapping = orig_mapping.member_mapping_id

                # Find the highest existing row number to determine the next row number
                existing_items = MEMBER_MAPPING_ITEM.objects.filter(member_mapping_id=member_mapping)

                if existing_items.exists():
                    last_member_mapping_row = str(max(int(item.member_mapping_row) for item in existing_items) + 1)
                else:
                    last_member_mapping_row = "1"

                logger.info(f"Adding new row {last_member_mapping_row} to existing mapping {orig_mapping.mapping_id}")

                # Add new source items to the existing mapping
                for variable_, member_ in zip(source_data["variabless"], source_data["members"]):
                    variable_id = variable_.split(" ")[-1].strip("(").rstrip(")")
                    variable_obj = VARIABLE.objects.get(code=variable_id)
                    member_obj = MEMBER.objects.get(member_id=member_)

                    new_mm_item =MEMBER_MAPPING_ITEM.objects.create(
                        member_mapping_id=member_mapping,
                        member_mapping_row=last_member_mapping_row,
                        variable_id=variable_obj,
                        member_id=member_obj,
                        is_source='true'
                    )
                    try:
                        member_mapping_list = sdd_context.member_mapping_items_dictionary[
                            new_mm_item.member_mapping_id.member_mapping_id]
                        member_mapping_list.append(new_mm_item)
                    except KeyError:
                        sdd_context.member_mapping_items_dictionary[
                            new_mm_item.member_mapping_id.member_mapping_id] = [new_mm_item]
                    logger.info(f"Added source item to existing mapping for row {last_member_mapping_row}")

                # Add new target items to the existing mapping
                for variable_, member_ in zip(target_data["variablses"], target_data["members"]):
                    variable_id = variable_.split(" ")[-1].strip("(").rstrip(")")
                    variable_obj = VARIABLE.objects.get(variable_id=variable_id)
                    member_obj = MEMBER.objects.get(member_id=member_)

                    new_mm_item = MEMBER_MAPPING_ITEM.objects.create(
                        member_mapping_id=member_mapping,
                        member_mapping_row=last_member_mapping_row,
                        variable_id=variable_obj,
                        member_id=member_obj,
                        is_source='false'
                    )
                    try:
                        member_mapping_list = sdd_context.member_mapping_items_dictionary[
                            new_mm_item.member_mapping_id.member_mapping_id]
                        member_mapping_list.append(new_mm_item)
                    except KeyError:
                        sdd_context.member_mapping_items_dictionary[
                            new_mm_item.member_mapping_id.member_mapping_id] = [new_mm_item]
                    logger.info(f"Added target item to existing mapping for row {last_member_mapping_row}")

        logger.info("Mapping updated successfully")
        return JsonResponse({'status': 'success'})

    except Exception as e:
        logger.error(f"Error updating mapping: {str(e)}", exc_info=True)
        return JsonResponse({'status': 'error', 'message': str(e)})

def get_domain_members(request, variable_id:str=""):
    """Get domain members for a variable.

    Args:
        request: HTTP request object
        variable_id: ID of variable to get members for

    Returns:
        JSON response with members data
    """
    logger.info("Handling get domain members request")
    try:
        if not variable_id:
            logger.warning("No variable ID provided")
            return JsonResponse({'status': 'error', 'message': 'Variable ID required'})

        variable = VARIABLE.objects.get(variable_id=variable_id)
        domain = variable.domain_id
        members = MEMBER.objects.filter(domain_id=domain)

        member_data = []
        for member in members:
            member_data.append({
                'member_id': member.member_id,
                'code': member.code,
                'name': member.name
            })

        logger.info(f"Found {len(member_data)} members for variable {variable_id}")
        return JsonResponse({
            'status': 'success',
            'members': member_data
        })

    except VARIABLE.DoesNotExist:
        logger.error(f"Variable {variable_id} not found")
        return JsonResponse({
            'status': 'error',
            'message': f'Variable {variable_id} not found'
        })
    except Exception as e:
        logger.error(f"Error getting domain members: {str(e)}", exc_info=True)
        return JsonResponse({
            'status': 'error',
            'message': str(e)
        })

def get_mapping_details(request, mapping_id):
    """Get mapping definition and related details.

    Args:
        request: HTTP request object
        mapping_id: ID of mapping to get details for

    Returns:
        JSON response with mapping data
    """
    logger.info(f"Handling get mapping details request for mapping {mapping_id}")
    try:
        # Get mapping definition
        mapping_def = MAPPING_DEFINITION.objects.get(mapping_id=mapping_id)
        logger.debug(f"Found mapping definition: {mapping_def.name}")

        # Get variable mapping and items
        variable_mapping = mapping_def.variable_mapping_id
        variable_mapping_items = VARIABLE_MAPPING_ITEM.objects.filter(
            variable_mapping_id=variable_mapping
        )
        logger.debug(f"Found {variable_mapping_items.count()} variable mapping items")

        # Get member mapping and items
        member_mapping = mapping_def.member_mapping_id
        member_mapping_items = MEMBER_MAPPING_ITEM.objects.filter(
            member_mapping_id=member_mapping
        )
        logger.debug(f"Found {member_mapping_items.count()} member mapping items")

        # Build response data
        mapping_data = {
            'mapping_definition': {
                'mapping_id': mapping_def.mapping_id,
                'code': mapping_def.code,
                'name': mapping_def.name,
            },
            'variable_mapping': {
                'variable_mapping_id': variable_mapping.variable_mapping_id,
                'code': variable_mapping.code,
                'name': variable_mapping.name,
                'items': []
            },
            'member_mapping': {
                'member_mapping_id': member_mapping.member_mapping_id,
                'code': member_mapping.code,
                'name': member_mapping.name,
                'items': []
            }
        }
        # Add variable mapping items
        for item in variable_mapping_items:
            mapping_data['variable_mapping']['items'].append({
                'source_variable': {
                    'variable_id': item.variable_id.variable_id,
                    'code': item.variable_id.code,
                    'name': item.variable_id.name
                },
                'target_variable': {
                    'variable_id': item.variable_id.variable_id,
                    'code': item.variable_mapping_id.code,
                    'name': item.variable_mapping_id.name
                }
            })

        # Add member mapping items
        for item in member_mapping_items:
            mapping_data['member_mapping']['items'].append({
                'member_mapping_row': item.member_mapping_row,
                'variable': {
                    'variable_id': item.variable_id.variable_id,
                    'code': item.variable_id.code,
                    'name': item.variable_id.name
                },
                'member': {
                    'member_id': item.member_id.member_id,
                    'code': item.member_id.code,
                    'name': item.member_id.name
                },
                'is_source': item.is_source
            })
        logger.info("Successfully retrieved mapping details")
        return JsonResponse({
            'status': 'success',
            'data': mapping_data
        })

    except MAPPING_DEFINITION.DoesNotExist:
        logger.error(f"Mapping {mapping_id} not found")
        return JsonResponse({
            'status': 'error',
            'message': f'Mapping {mapping_id} not found'
        })
    except Exception as e:
        logger.error(f"Error getting mapping details: {str(e)}", exc_info=True)
        return JsonResponse({
            'status': 'error',
            'message': str(e)
        })

def return_cubelink_visualisation(request):
    from pybirdai.utils import visualisation_service
    """
    View function for displaying cube link visualizations.

    Takes request parameters "cube_link_id" and "join_identifier" to
    generate and display a visualization of cube links.

    Args:
        request: HTTP request object with query parameters

    Returns:
        HttpResponse: Rendered HTML visualization
    """
    logger.info("Handling cube link visualization request")
    if request.method == 'GET':
        cube_id = request.GET.get('cube_id', '')
        join_identifier = request.GET.get('join_identifier', '').replace("+"," ")
        in_md = eval(request.GET.get('in_md', "false").capitalize())
        logger.debug(f"Visualization params - cube_id: {cube_id}, join_identifier: {join_identifier}, in_md: {in_md}")

        if cube_id:
            logger.info(f"Generating visualization for cube_id: {cube_id}")
            html_content = visualisation_service.process_cube_visualization(cube_id, join_identifier, in_md)
            return HttpResponse(html_content)
        else:
            logger.warning("Missing required parameter: cube_link_id")
            return HttpResponseBadRequest("Missing required parameter: cube_link_id")
    else:
        logger.warning(f"Invalid request method: {request.method}")
        return HttpResponseBadRequest("Only GET requests are supported")

def delete_mapping_row(request):
    """View function for handling the deletion of a mapping row."""
    logger.info("Handling delete mapping row request")
    if request.method != 'POST':
        logger.warning("Invalid request method for delete_mapping_row")
        return JsonResponse({'success': False, 'error': 'Invalid request method'})

    try:
        data = json.loads(request.body)
        logger.debug(f"Received data for deletion: {data}")
        mapping_id = data.get('mapping_id')
        row_index = data.get('row_index')

        logger.info(f"Deleting row {row_index} from mapping {mapping_id}")

        # Use atomic transaction to ensure all operations succeed or fail together
        with transaction.atomic():
            # Get the mapping definition
            mapping_def = MAPPING_DEFINITION.objects.get(mapping_id=mapping_id)
            logger.debug(f"Found mapping definition: {mapping_def.name}")

            # Find all member mapping items in the specified row
            member_mapping_items = MEMBER_MAPPING_ITEM.objects.filter(
                member_mapping_id=mapping_def.member_mapping_id,
                member_mapping_row=row_index
            )
            logger.debug(f"Found {member_mapping_items.count()} items to delete in row {row_index}")

            # Delete the items within the atomic transaction
            member_mapping_items.delete()
            logger.info(f"Successfully deleted {row_index} from mapping {mapping_id}")

        return JsonResponse({'success': True})
    except Exception as e:
        logger.error(f"Error deleting mapping row: {str(e)}", exc_info=True)
        return JsonResponse({'success': False, 'error': str(e)})

def duplicate_mapping(request):
    """View function for duplicating an existing mapping."""
    sdd_context = SDDContext()
    logger.info("Handling duplicate mapping request")
    if request.method != 'POST':
        logger.warning("Invalid request method for duplicate_mapping")
        return JsonResponse({'success': False, 'error': 'Invalid request method'})

    try:
        data = json.loads(request.body)
        logger.debug(f"Received data for duplication: {data}")
        source_mapping_id = data.get('source_mapping_id')
        new_mapping_name = data.get('new_mapping_name')
        logger.info(f"Duplicating mapping {source_mapping_id} with new name: {new_mapping_name}")

        # Get timestamp for new instances
        timestamp = datetime.now().strftime('%Y%m%d_%H%M%S')

        # Get source mapping
        source_mapping = MAPPING_DEFINITION.objects.get(mapping_id=source_mapping_id)
        logger.debug(f"Found source mapping: {source_mapping.name}")

        # Extract shortened mapping name for new IDs
        shortened_name = new_mapping_name

        # Copy member mapping
        new_member_mapping = MEMBER_MAPPING.objects.create(
            member_mapping_id=f"MM_{shortened_name}__{timestamp}",
            code=f"MM_{shortened_name}__{timestamp}",
            name=f"{new_mapping_name} - Members"
        )
        sdd_context.member_mapping_dictionary[new_member_mapping.member_mapping_id] = new_member_mapping
        logger.debug(f"Created new member mapping: {new_member_mapping.member_mapping_id}")

        # Copy variable mapping
        new_variable_mapping = VARIABLE_MAPPING.objects.create(
            variable_mapping_id=f"VM_{shortened_name}__{timestamp}",
            code=f"VM_{shortened_name}__{timestamp}",
            name=f"{new_mapping_name} - Variables"
        )
        sdd_context.variable_mapping_dictionary[new_variable_mapping.variable_mapping_id] = new_variable_mapping
        logger.debug(f"Created new variable mapping: {new_variable_mapping.variable_mapping_id}")

        # Create new mapping definition
        new_mapping = MAPPING_DEFINITION.objects.create(
            mapping_id=f"MAP_{shortened_name}__{timestamp}",
            code=f"MAP_{shortened_name}__{timestamp}",
            name=new_mapping_name,
            member_mapping_id=new_member_mapping,
            variable_mapping_id=new_variable_mapping
            )
        sdd_context.mapping_definition_dictionary[new_mapping.mapping_id] = new_mapping
        logger.debug(f"Created new mapping definition: {new_mapping.mapping_id}")

        # Copy variable mapping items
        var_items = VARIABLE_MAPPING_ITEM.objects.filter(variable_mapping_id=source_mapping.variable_mapping_id)
        logger.debug(f"Copying {var_items.count()} variable mapping items")
        for item in var_items:
            new_variable_item = VARIABLE_MAPPING_ITEM.objects.create(
                variable_mapping_id=new_variable_mapping,
                variable_id=item.variable_id,
                is_source=item.is_source
            )
            try:
                variable_mapping_list = sdd_context.variable_mapping_item_dictionary[
                new_variable_item.variable_mapping_id.variable_mapping_id]
                variable_mapping_list.append(new_variable_item)
            except KeyError:
                sdd_context.variable_mapping_item_dictionary[
                    new_variable_item.variable_mapping_id.variable_mapping_id] = [new_variable_item]

        # Copy member mapping items
        member_items = MEMBER_MAPPING_ITEM.objects.filter(member_mapping_id=source_mapping.member_mapping_id)
        logger.debug(f"Copying {member_items.count()} member mapping items")
        for item in member_items:
            new_mm_item=MEMBER_MAPPING_ITEM.objects.create(
                member_mapping_id=new_member_mapping,
                member_mapping_row=item.member_mapping_row,
                variable_id=item.variable_id,
                member_id=item.member_id,
                is_source=item.is_source
            )
            try:
                member_mapping_list = sdd_context.member_mapping_items_dictionary[
                    new_mm_item.member_mapping_id.member_mapping_id]
                member_mapping_list.append(new_mm_item)
            except KeyError:
                sdd_context.member_mapping_items_dictionary[
                    new_mm_item.member_mapping_id.member_mapping_id] = [new_mm_item]

        # Create mapping to cube with version suffix
        mapping_to_cube = MAPPING_TO_CUBE.objects.create(
            mapping_id=new_mapping,
            cube_mapping_id=f"{new_mapping.code}_v1"
        )
        # sdd_context.mapping_to_cube_dictionary[new_mapping] = mapping_to_cube
        logger.debug(f"Created new mapping to cube: {mapping_to_cube.cube_mapping_id}")

        logger.info(f"Successfully duplicated mapping {source_mapping_id} to {new_mapping.mapping_id}")
        return JsonResponse({'success': True})
    except Exception as e:
        logger.error(f"Error duplicating mapping: {str(e)}", exc_info=True)
        return JsonResponse({'success': False, 'error': str(e)})

def update_mapping_row(request):
    """View function for updating a mapping row."""
    logger.info("Handling update mapping row request")
    sdd_context = SDDContext()
    if request.method != 'POST':
        logger.warning("Invalid request method for update_mapping_row")
        return JsonResponse({'success': False, 'error': 'Invalid request method'})

    try:
        data = json.loads(request.body)
        logger.debug(f"Received data for row update: {data}")
        mapping_id = data.get('mapping_id')
        row_index = data.get('row_index')
        source_data = data.get('source_data', {})
        target_data = data.get('target_data', {})

        logger.info(f"Updating row {row_index} in mapping {mapping_id}")

        # Use atomic transaction to ensure all operations succeed or fail together
        with transaction.atomic():
            # Get mapping definition
            mapping_def = MAPPING_DEFINITION.objects.get(mapping_id=mapping_id)
            logger.debug(f"Found mapping definition: {mapping_def.name}")

            # Delete existing row items
            existing_items = MEMBER_MAPPING_ITEM.objects.filter(
                member_mapping_id=mapping_def.member_mapping_id,
                member_mapping_row=row_index
            )
            logger.debug(f"Deleting {existing_items.count()} existing items from row {row_index}")
            try:
                # delete existing items if they are in this list
                for mm_item in existing_items:
                    member_mapping_list = sdd_context.member_mapping_items_dictionary[
                    mm_item.member_mapping_id.member_mapping_id]
                    for item in member_mapping_list:
                        if item.member_mapping_row == row_index:
                            member_mapping_list.remove(item)
            except KeyError:
                pass
            existing_items.delete()

            # Add new source items
            logger.debug(f"Adding {len(source_data.get('variabless', []))} source items")
            for variable, member in zip(source_data.get('variabless', []), source_data.get('members', [])):
                if member:
                    logger.debug(f"Variable code: {variable}, Member: {member}")
                    variable_name, variable_code = variable.split("(")[0][:-1], variable.split("(")[1].rstrip(")")
                    logger.debug(f"Variable code: {variable_code}, Variable name: {variable_name}")
                    variable_obj = VARIABLE.objects.filter(code=variable_code,name=variable_name).first()
                    member_obj = MEMBER.objects.get(member_id=member)
                    logger.debug(f"Adding source mapping: Variable {variable_obj.code} -> Member {member_obj.code}")

                    new_mm_item = MEMBER_MAPPING_ITEM.objects.create(
                        member_mapping_id=mapping_def.member_mapping_id,
                        member_mapping_row=row_index,
                        variable_id=variable_obj,
                        member_id=member_obj,
                        is_source='true'
                    )
                    try:
                        member_mapping_list = sdd_context.member_mapping_items_dictionary[
                            new_mm_item.member_mapping_id.member_mapping_id]
                        member_mapping_list.append(new_mm_item)
                    except KeyError:
                        sdd_context.member_mapping_items_dictionary[
                            new_mm_item.member_mapping_id.member_mapping_id] = [new_mm_item]
            # Add new target items
            logger.debug(f"Adding {len(target_data.get('variablses', []))} target items")
            for variable, member in zip(target_data.get('variablses', []), target_data.get('members', [])):
                if member:
                    logger.debug(f"Variable code: {variable}, Member: {member}")
                    variable_name, variable_code = variable.split(" ")[0], variable.split(" ")[1].strip("(").rstrip(")")
                    variable_obj = VARIABLE.objects.filter(code=variable_code,name=variable_name).first()
                    if not( member == "None"):
                        member_obj = MEMBER.objects.get(member_id=member)
                        logger.debug(f"Adding target mapping: Variable {variable_obj.code} -> Member {member_obj.code}")

                        new_mm_item = MEMBER_MAPPING_ITEM.objects.create(
                            member_mapping_id=mapping_def.member_mapping_id,
                            member_mapping_row=row_index,
                            variable_id=variable_obj,
                            member_id=member_obj,
                            is_source='false'
                        )
                        try:
                            member_mapping_list = sdd_context.member_mapping_items_dictionary[
                                new_mm_item.member_mapping_id.member_mapping_id]
                            member_mapping_list.append(new_mm_item)
                        except KeyError:
                            sdd_context.member_mapping_items_dictionary[
                                new_mm_item.member_mapping_id.member_mapping_id] = [new_mm_item]
        logger.info(f"Successfully updated row {row_index} in mapping {mapping_id}")
        return JsonResponse({'success': True})
    except Exception as e:
        logger.error(f"Error updating mapping row: {str(e)}", exc_info=True)
        return JsonResponse({'success': False, 'error': str(e)})

def test_report_view(request):
    """
    Summary page for displaying BIRD test reports.
    """
    results_dir = ensure_results_directory()
    templates = process_test_results_files(results_dir)

    context = {
        'templates': list(templates.values())
    }
    return render(request, 'pybirdai/test_report_view.html', context)


def load_variables_from_csv_file(csv_file_path):
    """
    Helper function to load variables from a CSV file.
    Used by run_full_setup to load extra variables.
    """
    try:
        import csv
        from .context.sdd_context_django import SDDContext

        if not os.path.exists(csv_file_path):
            logger.warning(f"Extra variables CSV file not found: {csv_file_path}")
            return 0

        logger.info(f"Loading extra variables from: {csv_file_path}")

        # Read the CSV file
        with open(csv_file_path, 'r', encoding='utf-8') as csvfile:
            reader = csv.DictReader(csvfile)
<<<<<<< HEAD

=======
>>>>>>> 14065f28
            # Validate headers
            required_fields = {'VARIABLE_ID', 'CODE', 'NAME', 'DESCRIPTION', 'DOMAIN_ID'}
            headers = set(reader.fieldnames)
            if not required_fields.issubset(headers):
                missing = required_fields - headers
                logger.error(f'Missing required columns in extra_variables.csv: {", ".join(missing)}')
                return 0

            # Get SDDContext instance
            sdd_context = SDDContext()
            # Process each row
            variables_to_create = []
            for row in reader:
                try:
                    # Look up the domain
                    domain = DOMAIN.objects.get(domain_id=row['DOMAIN_ID'])

                    variable = VARIABLE(
                        variable_id=row['VARIABLE_ID'],
                        code=row['CODE'],
                        name=row['NAME'],
                        description=row['DESCRIPTION'],
                        domain_id=domain
                    )
                    variables_to_create.append(variable)
                except DOMAIN.DoesNotExist:
                    logger.error(f'Domain with ID {row["DOMAIN_ID"]} not found in extra_variables.csv')
                    continue
                except Exception as e:
                    logger.error(f'Error processing variable row in extra_variables.csv: {str(e)}')
                    continue
<<<<<<< HEAD
=======

>>>>>>> 14065f28
            # Bulk create the variables
            if variables_to_create:
                created_variables = VARIABLE.objects.bulk_create(variables_to_create)

                # Update SDDContext variable dictionary
                for variable in created_variables:
                    sdd_context.variable_dictionary[variable.variable_id] = variable

                logger.info(f"Successfully loaded {len(created_variables)} extra variables from CSV")
                return len(created_variables)
            else:
                logger.info("No extra variables to load from CSV")
                return 0

    except Exception as e:
        logger.error(f"Error loading extra variables from CSV: {str(e)}")
        return 0


def run_full_setup(request):
    """
    Runs all necessary steps to set up the BIRD metadata database:
    - Deletes existing metadata
    - Populates with BIRD datamodel metadata (from sqldev)
    - Populates with BIRD report templates
    - Loads extra variables from CSV file
    - Imports hierarchies (from website)
    - Imports semantic integration (from website)
    - Creates filters and executable filters
    - Creates joins metadata
    This function now uses the create_response_with_loading pattern
    to handle the execution via AJAX on a loading page.
    """

    if request.GET.get('execute') == 'true':
        logger.info("Starting full setup...")

        delete_cmd = RunDeleteBirdMetadataDatabase('pybirdai', 'birds_nest')
        delete_cmd.run_delete_bird_metadata_database()
        logger.info("Deleted existing bird metadata.")

        # Populate bird metadata database with BIRD datamodel metadata
        # Based on run_import_input_model_from_sqldev example
        import_model_cmd = RunImportInputModelFromSQLDev('pybirdai', 'birds_nest')
        import_model_cmd.ready()
        logger.info("Imported input model from sqldev.")

        # Populate bird metadata database with BIRD report templates
        # Based on import_report_templates example
        import_reports_cmd = RunImportReportTemplatesFromWebsite('pybirdai', 'birds_nest')
        import_reports_cmd.run_import()
        logger.info("Imported report templates from website.")

        # Load extra variables from CSV file
        base_dir = settings.BASE_DIR
        extra_variables_path = os.path.join(base_dir, 'resources', 'extra_variables', 'extra_variables.csv')
        variables_loaded = load_variables_from_csv_file(extra_variables_path)
        if variables_loaded > 0:
            logger.info(f"Loaded {variables_loaded} extra variables from CSV file.")
        else:
            logger.info("No extra variables loaded (file not found or empty).")

        # Import hierarchies from BIRD Website
        # Based on run_import_hierarchies example
        import_hierarchies_cmd = RunImportHierarchiesFromWebsite('pybirdai', 'birds_nest')
        import_hierarchies_cmd.import_hierarchies()
        logger.info("Imported hierarchies from website.")

        # Import semantic integration from bird website
        # Based on run_import_semantic_integrations_from_website example
        import_semantic_cmd = RunImportSemanticIntegrationsFromWebsite('pybirdai', 'birds_nest')
        import_semantic_cmd.import_mappings_from_website()
        logger.info("Imported semantic integrations from website.")

        app_config = RunCreateFilters('pybirdai', 'birds_nest')
        app_config.run_create_filters()
        logger.info("Created filters and executable filters.")

        app_config = RunCreateJoinsMetadata('pybirdai', 'birds_nest')
        app_config.run_create_joins_meta_data()
        logger.info("Created joins metadata.")

        app_config = RunExporterJoins('pybirdai', 'birds_nest')
        app_config.run_export_joins_meta_data()
        logger.info("Exported joins metadata successfully.")

        # app_config = RunImporterJoins('pybirdai', 'birds_nest')
        # app_config.run_import_joins_meta_data()
        # logger.info("Imported joins metadata successfully.")

        app_config = RunMappingJoinsEIL_LDM('pybirdai', 'birds_nest')
        app_config.run_mapping_joins_meta_data()
        logger.info("Mapped joins metadata successfully.")


        logger.info("Full setup completed successfully.")
        return JsonResponse({'status': 'success'})

    return create_response_with_loading(
        request,
        "Running Full BIRD Metadata Database Setup (This may take several minutes. Please do not navigate away from this page.)",
        "Full BIRD Metadata Database Setup completed successfully.",
        '/pybirdai/edit-cube-links/',
        "Edit Cube Links"
    )


def member_hierarchy_editor(request, hierarchy_id=None):
    """
    View function for rendering the member hierarchy editor page.

    Args:
        request: HTTP request object
        hierarchy_id: Optional hierarchy ID to display specific hierarchy

    Returns:
        Rendered template response with hierarchy data
    """
    logger.info(f"Rendering member hierarchy page for hierarchy_id: {hierarchy_id}")

    # Get all member hierarchies for the dropdown
    hierarchies = MEMBER_HIERARCHY.objects.all().order_by('name')

    context = {
        'hierarchies': hierarchies,
        'selected_hierarchy_id': hierarchy_id
    }

    # If a specific hierarchy is selected, get its details
    if hierarchy_id:
        try:
            hierarchy = MEMBER_HIERARCHY.objects.get(member_hierarchy_id=hierarchy_id)
            hierarchy_nodes = MEMBER_HIERARCHY_NODE.objects.filter(
                member_hierarchy_id=hierarchy
            ).order_by('level')

            # Build tree structure from hierarchy nodes
            def build_hierarchy_tree(nodes):
                """Build a tree structure from flat hierarchy nodes and generate HTML"""
                node_dict = {}
                root_nodes = []

                # First pass: create node dictionary
                for node in nodes:
                    node_dict[node.member_id.member_id if node.member_id else None] = {
                        'node': node,
                        'children': []
                    }

                # Second pass: build parent-child relationships
                for node in nodes:
                    current_member_id = node.member_id.member_id if node.member_id else None
                    parent_member_id = node.parent_member_id.member_id if node.parent_member_id else None

                    if parent_member_id and parent_member_id in node_dict:
                        # Add current node as child of parent
                        node_dict[parent_member_id]['children'].append(node_dict[current_member_id])
                    else:
                        # No parent, this is a root node
                        root_nodes.append(node_dict[current_member_id])

                def generate_html_recursive(tree_nodes, level=0):
                    """Recursively generate HTML for hierarchy nodes"""
                    html = '<ul class="tree-list">\n'
                    print(tree_nodes)
                    for tree_node in tree_nodes:
                        node = tree_node['node']
                        margin_left = (level) * 10

                        html += f'    <li class="tree-node level-{node.level}" style="margin-left: {margin_left}px; padding: 15px;">\n'
                        html += f'        <div class="node-content">\n'
                        html += f'            <strong>{node.member_id.name if node.member_id else "N/A"} ({node.member_id.code if node.member_id else "N/A"})</strong>\n'
                        html += f'            <div class="node-details">\n'
                        html += f'                Level: {node.level}'
                        if hasattr(node, 'order') and node.order:
                            html += f' | Order: {node.order}'
                        if node.comparator:
                            html += f' | Comparator: {node.comparator}'
                        if node.operator:
                            html += f' | Operator: {node.operator}'
                        html += f'\n            </div>\n'
                        html += f'            <div class="node-actions">\n'
                        html += f'                <button class="btn btn-sm btn-warning" onclick="editNode({node.id})">Edit</button>\n'
                        html += f'                <button class="btn btn-sm btn-danger" onclick="deleteNode({node.id})">Delete</button>\n'
                        html += f'            </div>\n'
                        html += f'        </div>\n'

                        # Recursively add children
                        if tree_node['children']:
                            html += generate_html_recursive(tree_node['children'], level + 1)

                        html += f'    </li>\n'
                    html += '</ul>\n'
                    return html

                return {
                    'tree_structure': root_nodes,
                    'html': generate_html_recursive(root_nodes)
                }

            hierarchy_tree = build_hierarchy_tree(hierarchy_nodes)

            # Get all domains for member selection
            domains = [hierarchy.domain_id]

            # Get subdomain enumerations for comparator and operator options
            subdomains = [SUBDOMAIN.objects.all().filter(domain_id=domains[0])]
            subdomain_enums = SUBDOMAIN_ENUMERATION.objects.all().filter(subdomain_id__in=subdomains).order_by('subdomain_id')

            context.update({
                'selected_hierarchy': hierarchy,
                'hierarchy_nodes': hierarchy_nodes,
                'hierarchy_tree': hierarchy_tree,
                'domains': domains,
                'subdomains': subdomains,
                'subdomain_enums': subdomain_enums
            })

        except MEMBER_HIERARCHY.DoesNotExist:
            logger.error(f"Member hierarchy {hierarchy_id} not found")
            context['error'] = f"Member hierarchy {hierarchy_id} not found"

    return render(request, 'pybirdai/member_hierarchy_editor.html', context)

def add_member_to_hierarchy(request):
    """
    Endpoint for adding a member to a member hierarchy.

    Args:
        request: HTTP request object with POST data

    Returns:
        JSON response with status
    """
    logger.info("Handling add member to hierarchy request")
    if request.method != "POST":
        return JsonResponse({'status': 'error', 'message': 'Invalid request method'})

    try:
        data = json.loads(request.body)
        hierarchy_id = data.get('hierarchy_id')
        member_id = data.get('member_id')
        parent_member_id = data.get('parent_member_id')
        level = data.get('level', 1)
        comparator = data.get('comparator', '')
        operator = data.get('operator', '')

        # Get the hierarchy object
        hierarchy = MEMBER_HIERARCHY.objects.get(member_hierarchy_id=hierarchy_id)

        # Get the member object
        member = MEMBER.objects.get(member_id=member_id)

        # Get parent member if specified
        parent_member = None
        if parent_member_id:
            parent_member = MEMBER.objects.get(member_id=parent_member_id)

        # Create new hierarchy node
        new_node = MEMBER_HIERARCHY_NODE.objects.create(
            member_hierarchy_id=hierarchy,
            member_id=member,
            parent_member_id=parent_member,
            level=level,
            comparator=comparator,
            operator=operator
        )
        new_node.save()

        logger.info(f"Successfully added member {member_id} to hierarchy {hierarchy_id}")
        return JsonResponse({
            'status': 'success',
            'node_id': new_node.id,
            'message': 'Member added to hierarchy successfully'
        })

    except MEMBER_HIERARCHY.DoesNotExist:
        logger.error(f"Member hierarchy {hierarchy_id} not found")
        return JsonResponse({'status': 'error', 'message': 'Member hierarchy not found'})
    except MEMBER.DoesNotExist:
        logger.error(f"Member {member_id} not found")
        return JsonResponse({'status': 'error', 'message': 'Member not found'})
    except Exception as e:
        logger.error(f"Error adding member to hierarchy: {str(e)}", exc_info=True)
        return JsonResponse({'status': 'error', 'message': str(e)})

def delete_member_from_hierarchy(request):
    """
    Endpoint for deleting a member from a member hierarchy.
    Handles cascading deletion of child nodes.

    Args:
        request: HTTP request object with POST data

    Returns:
        JSON response with status
    """
    logger.info("Handling delete member from hierarchy request")
    if request.method != "POST":
        return JsonResponse({'status': 'error', 'message': 'Invalid request method'})

    try:
        data = json.loads(request.body)
        node_id = data.get('node_id')
        force_delete = data.get('force_delete', False)

        # Get the hierarchy node
        node = MEMBER_HIERARCHY_NODE.objects.get(id=node_id)

        # Check if this node has children
        children = MEMBER_HIERARCHY_NODE.objects.filter(parent_member_id=node.member_id)

        if children.exists() and not force_delete:
            # Return warning about children
            child_count = children.count()
            return JsonResponse({
                'status': 'warning',
                'message': f'This member has {child_count} child member(s). Do you want to delete them as well?',
                'has_children': True,
                'child_count': child_count
            })

        # Use atomic transaction for deletion
        with transaction.atomic():
            if children.exists():
                # Recursively delete all children
                def delete_children(parent_member):
                    child_nodes = MEMBER_HIERARCHY_NODE.objects.filter(
                        parent_member_id=parent_member,
                        member_hierarchy_id=node.member_hierarchy_id
                    )
                    for child_node in child_nodes:
                        delete_children(child_node.member_id)
                        child_node.delete()

                delete_children(node.member_id)

            # Delete the node itself
            node.delete()

        logger.info(f"Successfully deleted node {node_id} from hierarchy")
        return JsonResponse({
            'status': 'success',
            'message': 'Member deleted from hierarchy successfully'
        })

    except MEMBER_HIERARCHY_NODE.DoesNotExist:
        logger.error(f"Hierarchy node {node_id} not found")
        return JsonResponse({'status': 'error', 'message': 'Hierarchy node not found'})
    except Exception as e:
        logger.error(f"Error deleting member from hierarchy: {str(e)}", exc_info=True)
        return JsonResponse({'status': 'error', 'message': str(e)})

def edit_hierarchy_node(request):
    """
    Endpoint for editing a hierarchy node (member, comparator, operator).

    Args:
        request: HTTP request object with POST data

    Returns:
        JSON response with status
    """
    logger.info("Handling edit hierarchy node request")
    if request.method != "POST":
        return JsonResponse({'status': 'error', 'message': 'Invalid request method'})

    try:
        data = json.loads(request.body)
        node_id = data.get('node_id')
        member_id = data.get('member_id')
        comparator = data.get('comparator', '')
        operator = data.get('operator', '')
        level = data.get('level')

        # Get the hierarchy node
        node = MEMBER_HIERARCHY_NODE.objects.get(id=node_id)

        # Update member if provided
        if member_id:
            member = MEMBER.objects.get(member_id=member_id)
            node.member_id = member

        # Update other fields
        if comparator is not None:
            node.comparator = comparator
        if operator is not None:
            node.operator = operator
        if level is not None:
            node.level = level

        node.save()

        logger.info(f"Successfully updated hierarchy node {node_id}")
        return JsonResponse({
            'status': 'success',
            'message': 'Hierarchy node updated successfully'
        })

    except MEMBER_HIERARCHY_NODE.DoesNotExist:
        logger.error(f"Hierarchy node {node_id} not found")
        return JsonResponse({'status': 'error', 'message': 'Hierarchy node not found'})
    except MEMBER.DoesNotExist:
        logger.error(f"Member {member_id} not found")
        return JsonResponse({'status': 'error', 'message': 'Member not found'})
    except Exception as e:
        logger.error(f"Error editing hierarchy node: {str(e)}", exc_info=True)
        return JsonResponse({'status': 'error', 'message': str(e)})

def get_members_by_domain(request, domain_id):
    """
    Get members for a specific domain (for dropdown population).

    Args:
        request: HTTP request object
        domain_id: ID of domain to get members for

    Returns:
        JSON response with members data
    """
    logger.info(f"Getting members for domain {domain_id}")
    try:
        domain = DOMAIN.objects.get(domain_id=domain_id)
        members = MEMBER.objects.filter(domain_id=domain).order_by('name')

        member_data = []
        for member in members:
            member_data.append({
                'member_id': member.member_id,
                'code': member.code,
                'name': member.name,
                'description': member.description
            })

        return JsonResponse({
            'status': 'success',
            'members': member_data
        })

    except DOMAIN.DoesNotExist:
        logger.error(f"Domain {domain_id} not found")
        return JsonResponse({'status': 'error', 'message': 'Domain not found'})
    except Exception as e:
        logger.error(f"Error getting members by domain: {str(e)}", exc_info=True)
        return JsonResponse({'status': 'error', 'message': str(e)})

def get_subdomain_enumerations(request, subdomain_id):
    """
    Get subdomain enumerations for comparator/operator dropdowns.

    Args:
        request: HTTP request object
        subdomain_id: ID of subdomain to get enumerations for

    Returns:
        JSON response with enumeration data
    """
    logger.info(f"Getting subdomain enumerations for subdomain {subdomain_id}")
    try:
        subdomain = SUBDOMAIN.objects.get(subdomain_id=subdomain_id)
        enumerations = SUBDOMAIN_ENUMERATION.objects.filter(subdomain_id=subdomain).order_by('name')

        enum_data = []
        for enum in enumerations:
            enum_data.append({
                'enumeration_id': enum.enumeration_id,
                'code': enum.code,
                'name': enum.name,
                'description': enum.description
            })

        return JsonResponse({
            'status': 'success',
            'enumerations': enum_data
        })

    except SUBDOMAIN.DoesNotExist:
        logger.error(f"Subdomain {subdomain_id} not found")
        return JsonResponse({'status': 'error', 'message': 'Subdomain not found'})
    except Exception as e:
        logger.error(f"Error getting subdomain enumerations: {str(e)}", exc_info=True)
        return JsonResponse({'status': 'error', 'message': str(e)})

def automode_create_database(request):
    if request.GET.get('execute') == 'true':
        try:
            app_config = RunAutomodeDatabaseSetup('pybirdai', 'birds_nest')
            app_config.run_automode_database_setup()
            return JsonResponse({
                'status': 'success',
                'message': 'Database preparation completed successfully!',
                'instructions': [
                    'The database configuration files have been generated.',
                    'To complete the setup:',
                    '1. Stop the Django server (Ctrl+C in the terminal)',
                    '2. Run: python manage.py complete_automode_setup',
                    '3. Restart the server: python manage.py runserver 0.0.0.0:8000',
                    '4. Your database will be ready to use!'
                ]
            })
        except Exception as e:
            logger.error(f"Automode database setup failed: {str(e)}")
            return JsonResponse({'status': 'error', 'message': str(e)})

    return create_response_with_loading_extended(
        request,
        "Creating BIRD Database (Automode) - Preparing database configuration files (this won't restart the server)",
        "Database preparation completed successfully! Please follow the instructions to complete the setup.",
        '/pybirdai/automode',
        "Back to Automode"
    )

def automode_import_bird_metamodel_from_website(request):
    if request.GET.get('execute') == 'true':
        from pybirdai.utils import bird_ecb_website_fetcher
        client = bird_ecb_website_fetcher.BirdEcbWebsiteClient()
        print(client.request_and_save_all())

    return create_response_with_loading(
        request,
        "Importing BIRD Metamodel from Website (Automode)",
        "BIRD Metamodel import completed successfully!",
        '/pybirdai/automode',
        "Back to Automode"
    )

def test_automode_components(request):
    """Test view to verify automode components work individually."""
    if request.GET.get('execute') == 'true':
        try:
            from pybirdai.entry_points.create_django_models import RunCreateDjangoModels
            from django.conf import settings
            import os

            # Test basic setup
            base_dir = settings.BASE_DIR
            logger.info(f"Base directory: {base_dir}")
            # Check if required directories exist
            resources_dir = os.path.join(base_dir, 'resources')
            results_dir = os.path.join(base_dir, 'results')
            ldm_dir = os.path.join(resources_dir, 'ldm')

            logger.info(f"Resources directory exists: {os.path.exists(resources_dir)}")
            logger.info(f"Results directory exists: {os.path.exists(results_dir)}")
            logger.info(f"LDM directory exists: {os.path.exists(ldm_dir)}")

            if os.path.exists(ldm_dir):
                ldm_files = os.listdir(ldm_dir)
                logger.info(f"LDM files: {ldm_files}")

            # Test creating a simple Django model instance
            app_config = RunCreateDjangoModels('pybirdai', 'birds_nest')
            logger.info("RunCreateDjangoModels instance created successfully")
<<<<<<< HEAD
=======

>>>>>>> 14065f28
            return JsonResponse({
                'status': 'success',
                'message': 'Basic components test passed',
                'base_dir': str(base_dir),
                'resources_exists': os.path.exists(resources_dir),
                'results_exists': os.path.exists(results_dir),
                'ldm_exists': os.path.exists(ldm_dir)
            })

        except Exception as e:
            logger.error(f"Test failed: {str(e)}")
            return JsonResponse({'status': 'error', 'message': str(e)})

    return create_response_with_loading_extended(
        request,
        "Testing Automode Components",
        "Component test completed successfully!",
        '/pybirdai/automode',
        "Back to Automode"
    )


def run_fetch_curated_resources(request):
    """Test view to verify automode components work individually."""
    if request.GET.get('execute') == 'true':
        try:
            from pybirdai.utils import github_file_fetcher

            fetcher = github_file_fetcher.GitHubFileFetcher("https://github.com/regcommunity/FreeBIRD")


            logger.info("STEP 1: Fetching specific derivation model file")

            fetcher.fetch_derivation_model_file(
                "birds_nest/pybirdai",
                "bird_data_model.py",
                f"resources{os.sep}derivation_implementation",
                "bird_data_model_with_derivation.py"
            )

            logger.info("STEP 2: Fetching database export files")
            fetcher.fetch_database_export_files()


            logger.info("STEP 3: Fetching test fixtures and templates")
            fetcher.fetch_test_fixtures()

            logger.info("File fetching process completed successfully!")
            print("File fetching process completed!")

            return JsonResponse({
                'status': 'success',
                'message': 'Basic components test passed',
                'base_dir': str(base_dir),
                'resources_exists': os.path.exists(resources_dir),
                'results_exists': os.path.exists(results_dir),
                'ldm_exists': os.path.exists(ldm_dir)
            })

        except Exception as e:
            logger.error(f"Test failed: {str(e)}")
            return JsonResponse({'status': 'error', 'message': str(e)})

    return create_response_with_loading_extended(
        request,
        "Fetching Test Components and derived fields",
        "Test components and derived fields fetched successfully!",
        '/pybirdai/automode',
        "Back to Automode"
    )
<|MERGE_RESOLUTION|>--- conflicted
+++ resolved
@@ -3134,10 +3134,7 @@
         # Read the CSV file
         with open(csv_file_path, 'r', encoding='utf-8') as csvfile:
             reader = csv.DictReader(csvfile)
-<<<<<<< HEAD
-
-=======
->>>>>>> 14065f28
+
             # Validate headers
             required_fields = {'VARIABLE_ID', 'CODE', 'NAME', 'DESCRIPTION', 'DOMAIN_ID'}
             headers = set(reader.fieldnames)
@@ -3169,10 +3166,7 @@
                 except Exception as e:
                     logger.error(f'Error processing variable row in extra_variables.csv: {str(e)}')
                     continue
-<<<<<<< HEAD
-=======
-
->>>>>>> 14065f28
+
             # Bulk create the variables
             if variables_to_create:
                 created_variables = VARIABLE.objects.bulk_create(variables_to_create)
@@ -3726,10 +3720,7 @@
             # Test creating a simple Django model instance
             app_config = RunCreateDjangoModels('pybirdai', 'birds_nest')
             logger.info("RunCreateDjangoModels instance created successfully")
-<<<<<<< HEAD
-=======
-
->>>>>>> 14065f28
+
             return JsonResponse({
                 'status': 'success',
                 'message': 'Basic components test passed',
