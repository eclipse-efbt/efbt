# coding=UTF-8
# Copyright (c) 2024 Bird Software Solutions Ltd
# This program and the accompanying materials
# are made available under the terms of the Eclipse Public License 2.0
# which accompanies this distribution, and is available at
# https://www.eclipse.org/legal/epl-2.0/
#
# SPDX-License-Identifier: EPL-2.0
#
# Contributors:
#    Neil Mackenzie - initial API and implementation
from django.http import HttpResponse, JsonResponse, HttpResponseBadRequest
from django.shortcuts import render, redirect, get_object_or_404
from django.contrib import messages
from django.forms import modelformset_factory
from django.core.paginator import Paginator
from django.db import transaction, connection
from django.conf import settings
from django.views.decorators.http import require_http_methods
from django.core import serializers
from .bird_meta_data_model import (
    VARIABLE_MAPPING, VARIABLE_MAPPING_ITEM, MEMBER_MAPPING, MEMBER_MAPPING_ITEM,
    CUBE_LINK, CUBE_STRUCTURE_ITEM_LINK, MAPPING_TO_CUBE, MAPPING_DEFINITION,
    COMBINATION, COMBINATION_ITEM, CUBE, CUBE_STRUCTURE_ITEM, VARIABLE, MEMBER,
    MAINTENANCE_AGENCY,  MEMBER_HIERARCHY, DOMAIN,MEMBER_HIERARCHY_NODE,
    SUBDOMAIN, SUBDOMAIN_ENUMERATION
)
import json
from . import bird_meta_data_model
from .entry_points.import_input_model import RunImportInputModelFromSQLDev

from .entry_points.import_report_templates_from_website import RunImportReportTemplatesFromWebsite
from .entry_points.import_dpm_data import RunImportDPMData
from .entry_points.import_semantic_integrations_from_website import RunImportSemanticIntegrationsFromWebsite
from .entry_points.import_hierarchy_analysis_from_website import RunImportHierarchiesFromWebsite
from .entry_points.create_filters import RunCreateFilters
from .entry_points.create_joins_metadata import RunCreateJoinsMetadata
from .entry_points.delete_joins_metadata import RunDeleteJoinsMetadata
from .entry_points.delete_semantic_integrations import RunDeleteSemanticIntegrations
from .entry_points.delete_output_concepts import RunDeleteOutputConcepts
from .entry_points.import_export_mapping_join_metadata import RunExporterJoins, RunImporterJoins,RunMappingJoinsEIL_LDM


from .entry_points.create_executable_joins import RunCreateExecutableJoins
from .entry_points.run_create_executable_filters import RunCreateExecutableFilters
from .entry_points.execute_datapoint import RunExecuteDataPoint
from .entry_points.upload_sqldev_eil_files import UploadSQLDevEILFiles
from .entry_points.upload_sqldev_eldm_files import UploadSQLDevELDMFiles
from .entry_points.upload_technical_export_files import UploadTechnicalExportFiles
from .entry_points.create_django_models import RunCreateDjangoModels
from .entry_points.convert_ldm_to_sdd_hierarchies import RunConvertLDMToSDDHierarchies
import os
import csv
from pathlib import Path
from .process_steps.upload_files.file_uploader import FileUploader
from .entry_points.delete_bird_metadata_database import RunDeleteBirdMetadataDatabase
from .entry_points.upload_joins_configuration import UploadJoinsConfiguration
from django.template.loader import render_to_string
from django.db.models import Count, F
from django.views.generic import ListView
from django.urls import reverse
from .context.sdd_context_django import SDDContext
from urllib.parse import unquote
import logging
import zipfile
from .context.csv_column_index_context import ColumnIndexes
from django.apps import apps
from django.db import models
import inspect
from .utils.mapping_library import (
    build_mapping_results,
    add_variable_to_mapping,
    create_or_update_member,
    update_member_mapping_item,
    process_related_mappings,
    process_member_mappings,
    create_table_data,
    get_reference_variables,
    get_source_variables,
    cascade_member_mapping_changes,
    process_mapping_chain
)
from .utils.utils_views import ensure_results_directory,process_test_results_files
import time
from datetime import datetime
from django.views.decorators.clickjacking import xframe_options_exempt

from .entry_points.automode_database_setup import RunAutomodeDatabaseSetup






from typing import Dict, List, Set, Tuple, Any, Optional
logging.basicConfig(level=logging.DEBUG)
logger = logging.getLogger(__name__)

# Helper function for paginated modelformset views
def paginated_modelformset_view(request, model, template_name, order_by=None):
    # Get all maintenance agencies for the create form
    maintenance_agencies = MAINTENANCE_AGENCY.objects.all().order_by('name')

    # Get all member mappings and variable mappings for dropdowns
    member_mappings = MEMBER_MAPPING.objects.all().order_by('name')
    variable_mappings = VARIABLE_MAPPING.objects.all().order_by('name')

    # Get paginated formset
    page_number = request.GET.get('page', 1)
    queryset = model.objects.all()
    if order_by:
        queryset = queryset.order_by(order_by)
    paginator = Paginator(queryset, 20)
    page_obj = paginator.get_page(page_number)

    ModelFormSet = modelformset_factory(model, fields='__all__', extra=0)

    if request.method == 'POST':
        formset = ModelFormSet(request.POST, queryset=page_obj.object_list)
        if formset.is_valid():
            with transaction.atomic():
                formset.save()
            messages.success(request, f'{model.__name__} updated successfully.')
            return redirect(request.path)
        else:
            messages.error(request, f'There was an error updating the {model.__name__}.')
    else:
        formset = ModelFormSet(queryset=page_obj.object_list)

    context = {
        'formset': formset,
        'page_obj': page_obj,
        'maintenance_agencies': maintenance_agencies,
        'member_mappings': member_mappings,
        'variable_mappings': variable_mappings,
    }
    return render(request, template_name, context)

def show_report(request, report_id):
    return render(request, 'pybirdai/' + report_id)

# Views for running various processes
def run_create_joins_meta_data(request):
    if request.GET.get('execute') == 'true':
        # Execute the actual task
        app_config = RunCreateJoinsMetadata('pybirdai', 'birds_nest')
        app_config.run_create_joins_meta_data()
        return JsonResponse({'status': 'success'})

    return create_response_with_loading(
        request,
        "Creating Joins Metadata (approx 1 minute on a fast desktop, dont press the back button on this web page)",
        "Joins Metadata created successfully.",
        '/pybirdai/create-transformation-rules-in-smcubes',
        "Create Transformations Rules MetaData"
    )

def create_django_models(request):
    if request.GET.get('execute') == 'true':
        app_config = RunCreateDjangoModels('pybirdai', 'birds_nest')
        app_config.ready()
        return JsonResponse({'status': 'success'})

    return create_response_with_loading(
        request,
        "Creating Django Models",
        "Created Django Models successfully.",
        '/pybirdai/create-bird-database',
        "Create BIRD Database"
    )

def run_create_python_joins(request):
    if request.GET.get('execute') == 'true':
        app_config = RunCreateExecutableJoins('pybirdai', 'birds_nest')
        app_config.create_python_joins()
        return JsonResponse({'status': 'success'})

    return create_response_with_loading(
        request,
        "Creating Python Joins (approx 1 minute on a fast desktop, dont press the back button on this web page)",
        "Created Executable Joins in Python",
        '/pybirdai/workflow/task/4/do/',
        "Do"
    )



def run_delete_joins_meta_data(request):
    if request.GET.get('execute') == 'true':
        app_config = RunDeleteJoinsMetadata('pybirdai', 'birds_nest')
        app_config.run_delete_joins_meta_data()
        return JsonResponse({'status': 'success'})

    return create_response_with_loading(
        request,
        "Deleting Joins Metadata",
        "Deleted Transformation Metadata successfully",
        '/pybirdai/workflow/task/4/review/',
        "Review"
    )

def run_delete_mappings(request):
    if request.GET.get('execute') == 'true':
        app_config = RunDeleteSemanticIntegrations('pybirdai', 'birds_nest')
        app_config.run_delete_semantic_integrations()
        return JsonResponse({'status': 'success'})

    return create_response_with_loading(
        request,
        "Deleting Mappings Metadata",
        "Deleted Mappings Metadata successfully",
        '/pybirdai/workflow/task/3/review/',
        "Review"
    )

def run_delete_output_concepts(request):
    if request.GET.get('execute') == 'true':
        app_config = RunDeleteOutputConcepts('pybirdai', 'birds_nest')
        app_config.run_delete_output_concepts()
        return JsonResponse({'status': 'success'})

    return create_response_with_loading(
        request,
        "Deleting Output Concepts Metadata",
        "Deleted Output Concepts  successfully",
        '/pybirdai/workflow/task/3/review/',
        "Review"
    )

def delete_existing_contents_of_bird_metadata_database(request):
    if request.GET.get('execute') == 'true':
        app_config = RunDeleteBirdMetadataDatabase('pybirdai', 'birds_nest')
        app_config.run_delete_bird_metadata_database()
        return JsonResponse({'status': 'success'})

    return create_response_with_loading(
        request,
        "Deleting Bird Metadata Database",
        "Deleted Bird Metadata Database",
        '/pybirdai/workflow/task/3/do/',
        "Do"
    )

def run_import_semantic_integrations_from_website(request):
    if request.GET.get('execute') == 'true':
        app_config = RunImportSemanticIntegrationsFromWebsite('pybirdai', 'birds_nest')
        app_config.import_mappings_from_website()
        return JsonResponse({'status': 'success'})

    return create_response_with_loading(
        request,
        "Importing Semantic Integrations (approx 1 minute on a fast desktop, dont press the back button on this web page)",
        "Import Semantic Integrations completed successfully.",
        '/pybirdai/workflow/task/3/do/',
        "Do"
    )

def run_import_input_model_from_sqldev(request):
    if request.GET.get('execute') == 'true':
        app_config = RunImportInputModelFromSQLDev('pybirdai', 'birds_nest')
        app_config.ready()
        return JsonResponse({'status': 'success'})

    return create_response_with_loading(
        request,
        "Importing Input Model from SQLDev (approx 1 minute on a fast desktop, dont press the back button on this web page)",
        "Import Input Model from SQLDev process completed successfully",
        '/pybirdai/workflow/task/3/do/',
        "Do"
    )




def run_import_hierarchies(request):
    if request.GET.get('execute') == 'true':
        app_config = RunImportHierarchiesFromWebsite('pybirdai', 'birds_nest')
        app_config.import_hierarchies()
        return JsonResponse({'status': 'success'})

    return create_response_with_loading(
        request,
        "Importing Hierarchies (approx 1 minute on a fast desktop, dont press the back button on this web page)",
        "Import hierarchies completed successfully.",
        '/pybirdai/workflow/task/3/do/',
        "Do"
    )


def import_report_templates(request):
    if request.GET.get('execute') == 'true':
        app_config = RunImportReportTemplatesFromWebsite('pybirdai', 'birds_nest')
        app_config.run_import()
        return JsonResponse({'status': 'success'})

    return create_response_with_loading(
        request,
        "Importing Report Templates (approx 1 minute on a fast desktop, dont press the back button on this web page)",
        "Import Report templates from website completed successfully.",
        '/pybirdai/workflow/task/3/do/',
        "Do"
<<<<<<< HEAD
    )

def import_dpm_data(request):
    if request.GET.get('execute') == 'true':
        app_config = RunImportDPMData('pybirdai', 'birds_nest')
        app_config.run_import()
        return JsonResponse({'status': 'success'})

    return create_response_with_loading(
        request,
        "Importing DPM Data (this may take several minutes, don't press the back button on this web page)",
        "Import DPM data completed successfully. Report templates have also been imported.",
        '/pybirdai/populate-bird-metadata-database',
        "Populate BIRD Metadata Database"
=======
>>>>>>> fe47a244
    )

def run_create_filters(request):
    if request.GET.get('execute') == 'true':
        # Execute the actual task
        app_config = RunCreateFilters('pybirdai', 'birds_nest')
        app_config.run_create_filters()
        return JsonResponse({'status': 'success'})

    return create_response_with_loading(
        request,
        "Creating Filters (approx 1 minute on a fast desktop, dont press the back button on this web page)",
        "Filters created successfully.",
        '/pybirdai/workflow/task/4/do/',
        "Do"
    )


def run_create_executable_filters(request):
    if request.GET.get('execute') == 'true':
        app_config = RunCreateExecutableFilters('pybirdai', 'birds_nest')
        app_config.run_create_executable_filters()
        return JsonResponse({'status': 'success'})

    return create_response_with_loading(
        request,
        "Creating Executable Filters (approx 1 minute on a fast desktop, dont press the back button on this web page)",
        "Create executable filters process completed successfully",
        '/pybirdai/workflow/task/4/do/',
        "Do"
    )

def upload_sqldev_eil_files(request):
    if request.method == 'GET':
        # Show the upload form
        return render(request, 'pybirdai/upload_sqldev_eil_files.html')
    elif request.method == 'POST':
        # Handle the file upload

        app_config = UploadSQLDevEILFiles('pybirdai', 'birds_nest')
        app_config.upload_sqldev_eil_files(request)

        #result = app_config.upload_sqldev_eil_files()

        #if result['status'] == 'success':
        #   messages.success(request, 'Files uploaded successfully')
        #else:
        #    messages.error(request, result['message'])

        html_response = f"""
        <h3>Uploaded SQLDeveloper EILFiles.</h3>

        <p> Go back to <a href="/pybirdai/create-bird-database">Create BIRD Database</a></p>
    """
    return HttpResponse(html_response)

def upload_sqldev_eldm_files(request):
    if request.method == 'GET':
        # Show the upload form
        return render(request, 'pybirdai/upload_sqldev_eldm_files.html')
    elif request.method == 'POST':
        # Handle the file upload
        app_config = UploadSQLDevELDMFiles('pybirdai', 'birds_nest')
        app_config.upload_sqldev_eldm_files(request)
        html_response = f"""
        <h3>Uploaded SQLDeveloper ELDMFiles.</h3>

        <p> Go back to <a href="/pybirdai/create-bird-database">Create BIRD Database</a></p>
    """
    return HttpResponse(html_response)

def upload_technical_export_files(request):
    if request.method == 'GET':
        # Show the upload form
        return render(request, 'pybirdai/upload_technical_export_files.html')
    elif request.method == 'POST':
        # Handle the file upload

        app_config = UploadTechnicalExportFiles('pybirdai', 'birds_nest')
        app_config.upload_technical_export_files(request)

        #result = app_config.upload_sqldev_eil_files()

        #if result['status'] == 'success':
        #   messages.success(request, 'Files uploaded successfully')
        #else:
        #    messages.error(request, result['message'])


        html_response = f"""
            <h3>Uploaded Technical Export Files.</h3>

            <p> Go back to <a href="/pybirdai/populate-bird-metadata-database">Populate BIRD Metadata Database</a></p>
        """
        return HttpResponse(html_response)

def upload_joins_configuration(request):

    if request.method == 'GET':
        # Show the upload form
        return render(request, 'pybirdai/upload_joins_configuration.html')
    elif request.method == 'POST':
        # Handle the file upload

        app_config = UploadJoinsConfiguration('pybirdai', 'birds_nest')
        app_config.upload_joins_configuration(request)

        #result = app_config.upload_sqldev_eil_files()

        #if result['status'] == 'success':
        #   messages.success(request, 'Files uploaded successfully')
        #else:
        #    messages.error(request, result['message'])


        html_response = f"""
            <h3>Uploaded Joins Configuration Files.</h3>

            <p> Go back to <a href="/pybirdai/create-transformation-rules-configuration">Create Transformations Rules Configuration</a></p>
        """
        return HttpResponse(html_response)

# Basic views
def index(request):
    return HttpResponse("Hello, world. You're at the pybirdai index.")

def home_view(request):
    return render(request, 'pybirdai/home.html')

def automode_view(request):
    return render(request, 'pybirdai/automode.html')

def step_by_step_mode_view(request):
    return render(request, 'pybirdai/step_by_step_mode.html')

# CRUD views for various models
def edit_variable_mappings(request):
    # Get all maintenance agencies for the create form
    maintenance_agencies = MAINTENANCE_AGENCY.objects.all().order_by('name')

    # Get paginated formset
    page_number = request.GET.get('page', 1)
    all_items = VARIABLE_MAPPING.objects.all().order_by('variable_mapping_id')
    paginator = Paginator(all_items, 20)
    page_obj = paginator.get_page(page_number)

    ModelFormSet = modelformset_factory(VARIABLE_MAPPING, fields='__all__', extra=0)

    if request.method == 'POST':
        formset = ModelFormSet(request.POST, queryset=page_obj.object_list)
        if formset.is_valid():
            with transaction.atomic():
                formset.save()
            messages.success(request, 'Variable Mappings updated successfully.')
            return redirect(request.path)
        else:
            messages.error(request, 'There was an error updating the Variable Mappings.')
    else:
        formset = ModelFormSet(queryset=page_obj.object_list)

    context = {
        'formset': formset,
        'page_obj': page_obj,
        'maintenance_agencies': maintenance_agencies,
    }
    return render(request, 'pybirdai/edit_variable_mappings.html', context)

def edit_variable_mapping_items(request):
    # Get unique values for filters
    unique_variable_mappings = VARIABLE_MAPPING_ITEM.objects.values_list('variable_mapping_id', flat=True).distinct()
    unique_variables = VARIABLE_MAPPING_ITEM.objects.values_list('variable_id', flat=True).distinct()

    # Get all variable mappings and variables for the create form
    all_variable_mappings = VARIABLE_MAPPING.objects.all().order_by('variable_mapping_id')
    all_variables = VARIABLE.objects.all().order_by('variable_id')

    # Get filter values from request
    selected_variable_mapping = request.GET.get('variable_mapping_id', '')
    selected_variable = request.GET.get('variable_id', '')

    # Apply filters and ordering
    queryset = VARIABLE_MAPPING_ITEM.objects.all().order_by('id')
    if selected_variable_mapping:
        queryset = queryset.filter(variable_mapping_id=selected_variable_mapping)
    if selected_variable:
        queryset = queryset.filter(variable_id=selected_variable)

    # Add pagination and formset creation
    page_number = request.GET.get('page', 1)
    paginator = Paginator(queryset, 20)
    page_obj = paginator.get_page(page_number)

    ModelFormSet = modelformset_factory(VARIABLE_MAPPING_ITEM, fields='__all__', extra=0)
    formset = ModelFormSet(queryset=page_obj.object_list)

    context = {
        'formset': formset,
        'page_obj': page_obj,
        'unique_variable_mappings': unique_variable_mappings,
        'unique_variables': unique_variables,
        'selected_variable_mapping': selected_variable_mapping,
        'selected_variable': selected_variable,
        'all_variable_mappings': all_variable_mappings,
        'all_variables': all_variables,
    }
    return render(request, 'pybirdai/edit_variable_mapping_items.html', context)

def create_variable_mapping_item(request):
    if request.method == 'POST':
        try:
            # Get form data
            variable_mapping = get_object_or_404(VARIABLE_MAPPING, variable_mapping_id=request.POST.get('variable_mapping_id'))
            variable = get_object_or_404(VARIABLE, variable_id=request.POST.get('variable_id'))

            # Create new item
            item = VARIABLE_MAPPING_ITEM(
                variable_mapping_id=variable_mapping,
                is_source=request.POST.get('is_source'),
                variable_id=variable,
                valid_from=request.POST.get('valid_from') or None,
                valid_to=request.POST.get('valid_to') or None
            )
            item.save()

            messages.success(request, 'Variable Mapping Item created successfully.')
        except Exception as e:
            messages.error(request, f'Error creating Variable Mapping Item: {str(e)}')

    return redirect('pybirdai:edit_variable_mapping_items')

def edit_member_mappings(request):
    # Get all maintenance agencies for the create form
    maintenance_agencies = MAINTENANCE_AGENCY.objects.all().order_by('name')

    # Get paginated formset
    page_number = request.GET.get('page', 1)
    all_items = MEMBER_MAPPING.objects.all().order_by('member_mapping_id')
    paginator = Paginator(all_items, 20)
    page_obj = paginator.get_page(page_number)

    ModelFormSet = modelformset_factory(MEMBER_MAPPING, fields='__all__', extra=0)

    if request.method == 'POST':
        formset = ModelFormSet(request.POST, queryset=page_obj.object_list)
        if formset.is_valid():
            with transaction.atomic():
                formset.save()
            messages.success(request, 'MEMBER_MAPPING updated successfully.')
            return redirect(request.path)
        else:
            messages.error(request, 'There was an error updating the MEMBER_MAPPING.')
    else:
        formset = ModelFormSet(queryset=page_obj.object_list)

    context = {
        'formset': formset,
        'page_obj': page_obj,
        'maintenance_agencies': maintenance_agencies,
    }
    return render(request, 'pybirdai/edit_member_mappings.html', context)

def edit_member_mapping_items(request):
    # Get unique values for filters
    member_mappings = MEMBER_MAPPING_ITEM.objects.values_list('member_mapping_id', flat=True).distinct()
    members = MEMBER_MAPPING_ITEM.objects.values_list('member_id', flat=True).distinct()
    variables = MEMBER_MAPPING_ITEM.objects.values_list('variable_id', flat=True).distinct()

    # Get all available choices for dropdowns
    all_member_mappings = MEMBER_MAPPING.objects.all().order_by('member_mapping_id')
    all_members = MEMBER.objects.all().order_by('member_id')
    all_variables = VARIABLE.objects.all().order_by('variable_id')
    all_member_hierarchies = MEMBER_HIERARCHY.objects.all().order_by('member_hierarchy_id')

    # Get filter values from request
    selected_member_mapping = request.GET.get('member_mapping_id', '')
    selected_member = request.GET.get('member_id', '')
    selected_variable = request.GET.get('variable_id', '')
    selected_is_source = request.GET.get('is_source', '')

    # Apply filters
    queryset = MEMBER_MAPPING_ITEM.objects.all().order_by('id')
    if selected_member_mapping:
        queryset = queryset.filter(member_mapping_id=selected_member_mapping)
    if selected_member:
        queryset = queryset.filter(member_id=selected_member)
    if selected_variable:
        queryset = queryset.filter(variable_id=selected_variable)
    if selected_is_source:
        # Handle both lowercase and uppercase boolean strings
        if selected_is_source.lower() == 'true':
            queryset = queryset.filter(is_source__in=['true', 'True'])
        else:
            queryset = queryset.filter(is_source__in=['false', 'False'])

    # Add pagination and formset creation
    page_number = request.GET.get('page', 1)
    paginator = Paginator(queryset, 20)
    page_obj = paginator.get_page(page_number)

    ModelFormSet = modelformset_factory(MEMBER_MAPPING_ITEM, fields='__all__', extra=0)

    if request.method == 'POST':
        formset = ModelFormSet(request.POST, queryset=page_obj.object_list)
        if formset.is_valid():
            with transaction.atomic():
                formset.save()
            messages.success(request, 'Member Mapping Items updated successfully.')
            return redirect(request.path)
        else:
            messages.error(request, 'There was an error updating the Member Mapping Items.')
    else:
        formset = ModelFormSet(queryset=page_obj.object_list)

    context = {
        'formset': formset,
        'page_obj': page_obj,
        'member_mappings': member_mappings,
        'members': members,
        'variables': variables,
        'selected_member_mapping': selected_member_mapping,
        'selected_member': selected_member,
        'selected_variable': selected_variable,
        'selected_is_source': selected_is_source,
        'all_member_mappings': all_member_mappings,
        'all_members': all_members,
        'all_variables': all_variables,
        'all_member_hierarchies': all_member_hierarchies,
    }
    return render(request, 'pybirdai/edit_member_mapping_items.html', context)

@xframe_options_exempt
def edit_cube_links(request):
    # Get unique values for filters
    foreign_cubes = CUBE_LINK.objects.values_list('foreign_cube_id', flat=True).distinct()
    join_identifiers = CUBE_LINK.objects.values_list('join_identifier', flat=True).distinct()

    # Get all cubes for the add form
    all_cubes = CUBE.objects.all().order_by('cube_id')

    # Get filter values from request
    selected_foreign_cube = request.GET.get('foreign_cube', '')
    selected_identifier = request.GET.get('join_identifier', '')

    # Apply filters and ordering
    queryset = CUBE_LINK.objects.all().order_by('cube_link_id')  # Add default ordering
    if selected_foreign_cube:
        queryset = queryset.filter(foreign_cube_id=selected_foreign_cube)
    if selected_identifier:
        queryset = queryset.filter(join_identifier=selected_identifier)

    # Add pagination and formset creation
    page_number = request.GET.get('page', 1)
    paginator = Paginator(queryset, 20)
    page_obj = paginator.get_page(page_number)

    ModelFormSet = modelformset_factory(CUBE_LINK, fields='__all__', extra=0)
    formset = ModelFormSet(queryset=page_obj.object_list)

    context = {
        'formset': formset,
        'page_obj': page_obj,
        'foreign_cubes': foreign_cubes,
        'join_identifiers': join_identifiers,
        'selected_foreign_cube': selected_foreign_cube,
        'selected_identifier': selected_identifier,
        'all_cubes': all_cubes,
    }
    return render(request, 'pybirdai/edit_cube_links.html', context)

def edit_cube_structure_item_links(request):
    # Get unique values for dropdowns
    queryset = CUBE_STRUCTURE_ITEM_LINK.objects.all().order_by('cube_structure_item_link_id')
    unique_cube_links = CUBE_LINK.objects.values_list('cube_link_id', flat=True).distinct()

    # Get filter values from request
    selected_cube_link = request.GET.get('cube_link', '')

    # Apply filters
    if selected_cube_link:
        queryset = queryset.filter(cube_link_id=selected_cube_link)
        # Get the selected cube link object to access foreign and primary cubes
        cube_link = CUBE_LINK.objects.get(cube_link_id=selected_cube_link)
        # Get cube structure items for foreign and primary cubes
        foreign_cube_items = CUBE_STRUCTURE_ITEM.objects.filter(
            cube_structure_id=cube_link.foreign_cube_id.cube_structure_id
        ).order_by('variable_id')
        primary_cube_items = CUBE_STRUCTURE_ITEM.objects.filter(
            cube_structure_id=cube_link.primary_cube_id.cube_structure_id
        ).order_by('variable_id')
    else:
        foreign_cube_items = []
        primary_cube_items = []

    # Add pagination and formset creation
    page_number = request.GET.get('page', 1)
    paginator = Paginator(queryset, 20)
    page_obj = paginator.get_page(page_number)

    ModelFormSet = modelformset_factory(CUBE_STRUCTURE_ITEM_LINK, fields='__all__', extra=0)
    formset = ModelFormSet(queryset=page_obj.object_list)

    context = {
        'formset': formset,
        'page_obj': page_obj,
        'unique_cube_links': unique_cube_links,
        'foreign_cube_items': foreign_cube_items,
        'primary_cube_items': primary_cube_items,
        'selected_cube_link': selected_cube_link,
    }

    return render(request, 'pybirdai/edit_cube_structure_item_links.html', context)

def edit_mapping_to_cubes(request):
    # Get filter parameters
    mapping_filter = request.GET.get('mapping_filter')
    cube_filter = request.GET.get('cube_filter')

    # Start with all objects and order them
    queryset = MAPPING_TO_CUBE.objects.all().order_by('mapping_id__name', 'cube_mapping_id')

    # Apply filters if they exist
    if mapping_filter:
        queryset = queryset.filter(mapping_id__mapping_id=mapping_filter)
    if cube_filter:
        queryset = queryset.filter(cube_mapping_id=cube_filter)

    # Get all mapping definitions and unique cube mappings for the dropdowns
    mapping_definitions = MAPPING_DEFINITION.objects.all().order_by('name')
    cube_mappings = (MAPPING_TO_CUBE.objects
                    .values_list('cube_mapping_id', flat=True)
                    .distinct()
                    .order_by('cube_mapping_id'))

    # Paginate after filtering
    paginator = Paginator(queryset, 10)  # Show 10 items per page
    page_number = request.GET.get('page')
    page_obj = paginator.get_page(page_number)

    # Create formset for the current page
    MappingToCubeFormSet = modelformset_factory(
        MAPPING_TO_CUBE,
        fields=('mapping_id', 'cube_mapping_id', 'valid_from', 'valid_to'),
        extra=0
    )

    if request.method == 'POST':
        formset = MappingToCubeFormSet(request.POST, queryset=page_obj.object_list)
        if formset.is_valid():
            formset.save()
            messages.success(request, 'Changes saved successfully.')
            return redirect('pybirdai:edit_mapping_to_cubes')
    else:
        formset = MappingToCubeFormSet(queryset=page_obj.object_list)

    context = {
        'formset': formset,
        'page_obj': page_obj,
        'mapping_definitions': mapping_definitions,
        'cube_mappings': cube_mappings,
    }

    return render(request, 'pybirdai/edit_mapping_to_cubes.html', context)

def edit_mapping_definitions(request):
    return paginated_modelformset_view(request, MAPPING_DEFINITION, 'pybirdai/edit_mapping_definitions.html', order_by='mapping_id')

def create_mapping_definition(request):
    if request.method == 'POST':
        try:
            maintenance_agency = None
            if request.POST.get('maintenance_agency_id'):
                maintenance_agency = get_object_or_404(MAINTENANCE_AGENCY, maintenance_agency_id=request.POST.get('maintenance_agency_id'))

            member_mapping = None
            if request.POST.get('member_mapping_id'):
                member_mapping = get_object_or_404(MEMBER_MAPPING, member_mapping_id=request.POST.get('member_mapping_id'))

            variable_mapping = None
            if request.POST.get('variable_mapping_id'):
                variable_mapping = get_object_or_404(VARIABLE_MAPPING, variable_mapping_id=request.POST.get('variable_mapping_id'))

            mapping_definition = MAPPING_DEFINITION(
                name=request.POST.get('name'),
                code=request.POST.get('code'),
                maintenance_agency_id=maintenance_agency,
                mapping_id=request.POST.get('mapping_id'),
                mapping_type=request.POST.get('mapping_type'),
                member_mapping_id=member_mapping,
                variable_mapping_id=variable_mapping
            )
            mapping_definition.save()

            messages.success(request, 'Mapping Definition created successfully.')
        except Exception as e:
            messages.error(request, f'Error creating Mapping Definition: {str(e)}')

    return redirect('pybirdai:edit_mapping_definitions')

# Delete views for various models
def delete_item(request, model, id_field, redirect_view, decoded_id=None):
    try:
        id_value = decoded_id if decoded_id is not None else request.POST.get('id')
        if id_value is None:
            id_value = request.POST.get(id_field)
        item = get_object_or_404(model, **{id_field: id_value})
        item.delete()
        messages.success(request, f'{model.__name__} deleted successfully.')
    except Exception as e:
        messages.error(request, f'Error deleting {model.__name__}: {str(e)}')
    return redirect(f'pybirdai:{redirect_view}')

def delete_variable_mapping(request, variable_mapping_id):
    return delete_item(request, VARIABLE_MAPPING, 'variable_mapping_id', 'edit_variable_mappings', variable_mapping_id)

def execute_data_point(request, data_point_id):
    app_config = RunExecuteDataPoint('pybirdai', 'birds_nest')
    result = app_config.run_execute_data_point(data_point_id)

    html_response = f"""

        <h3>DataPoint Execution Results</h3>
        <p><strong>DataPoint ID:</strong> {data_point_id}</p>
        <p><strong>Result:</strong> {result}</p>
        <p><a href="/pybirdai/lineage/">View Lineage Files</a></p>
        <p><a href="/pybirdai/report-templates/">Back to the PyBIRD Reports Templates Page</a></p>
    """
    return HttpResponse(html_response)

def delete_variable_mapping_item(request):
    if request.method == 'POST':
        try:
            variable_mapping_id = request.GET.get('variable_mapping_id')
            variable_id = request.GET.get('variable_id')
            is_source = request.GET.get('is_source')

            # Get the item using the composite key
            item = get_object_or_404(
                VARIABLE_MAPPING_ITEM,
                variable_mapping_id=variable_mapping_id,
                variable_id=variable_id,
                is_source=is_source
            )

            item.delete()
            messages.success(request, 'Variable Mapping Item deleted successfully.')
        except Exception as e:
            messages.error(request, f'Error deleting Variable Mapping Item: {str(e)}')

    return redirect('pybirdai:edit_variable_mapping_items')

def delete_member_mapping(request, member_mapping_id):
    return delete_item(request, MEMBER_MAPPING, 'member_mapping_id', 'edit_member_mappings')

def delete_member_mapping_item(request, item_id):
    if request.method == 'POST':
        try:
            # Get the composite key fields from GET parameters
            member_mapping_id = request.GET.get('member_mapping_id')
            member_id = request.GET.get('member_id')
            variable_id = request.GET.get('variable_id')
            is_source = request.GET.get('is_source')
            member_mapping_row = request.GET.get('member_mapping_row')

            # Get the item using the composite key
            item = get_object_or_404(
                MEMBER_MAPPING_ITEM,
                member_mapping_id=member_mapping_id,
                member_id=member_id,
                variable_id=variable_id,
                is_source=is_source,
                member_mapping_row=member_mapping_row
            )

            item.delete()
            messages.success(request, 'Member Mapping Item deleted successfully.')
        except Exception as e:
            messages.error(request, f'Error deleting MEMBER_MAPPING_ITEM: {str(e)}')

    return redirect('pybirdai:edit_member_mapping_items')

def delete_cube_link(request, cube_link_id):
    try:
        link = get_object_or_404(CUBE_LINK, cube_link_id=cube_link_id)

        # Update the in-memory dictionaries
        sdd_context = SDDContext()

        # Remove from cube_link_dictionary
        try:
            del sdd_context.cube_link_dictionary[cube_link_id]
        except KeyError:
            pass

        # Remove from cube_link_to_foreign_cube_map
        try:
            del sdd_context.cube_link_to_foreign_cube_map[cube_link_id]
        except KeyError:
            pass

        # Remove from cube_link_to_join_identifier_map
        try:
            del sdd_context.cube_link_to_join_identifier_map[cube_link_id]
        except KeyError:
            pass

        # Remove from cube_link_to_join_for_report_id_map
        try:
            del sdd_context.cube_link_to_join_for_report_id_map[cube_link_id]
        except KeyError:
            pass

        # Delete the database record
        link.delete()
        messages.success(request, 'CUBE_LINK deleted successfully.')
        return JsonResponse({'status': 'success'})
    except Exception as e:
        messages.error(request, f'Error deleting CUBE_LINK: {str(e)}')
        return JsonResponse({'status': 'error', 'message': str(e)}, status=500)

@require_http_methods(["POST"])
def bulk_delete_cube_structure_item_links(request):
    logger.info("Received request to bulk delete CUBE_STRUCTURE_ITEM_LINK items.")
    sdd_context = SDDContext()
    selected_ids = request.POST.getlist('selected_items')

    if not selected_ids:
        logger.warning("No items selected for bulk deletion.")
        messages.warning(request, "No items selected for deletion.")
        return redirect('pybirdai:duplicate_primary_member_id_list')

    logger.debug(f"Selected IDs for deletion: {selected_ids}")

    try:
        # Fetch the links before deleting to get related cube_link_ids
        logger.debug(f"Fetching {len(selected_ids)} CUBE_STRUCTURE_ITEM_LINK objects for deletion.")
        links_to_delete = CUBE_STRUCTURE_ITEM_LINK.objects.filter(
            cube_structure_item_link_id__in=selected_ids
        ).select_related('cube_link_id')
        logger.debug(f"Fetched {links_to_delete.count()} objects.")

        logger.info("Starting bulk deletion of CUBE_STRUCTURE_ITEM_LINK objects from database.")
        deleted_count, _ = links_to_delete.delete()
        logger.info(f"Database deletion complete. Deleted {deleted_count} link(s).")

        logger.info("Updating in-memory SDDContext dictionaries.")
        # Update the in-memory dictionaries for each deleted link
        for link in links_to_delete:
            cube_structure_item_link_id = link.cube_structure_item_link_id
            cube_link_id = link.cube_link_id.cube_link_id if link.cube_link_id else None
            logger.debug(f"Processing deleted link ID: {cube_structure_item_link_id} (Cube Link ID: {cube_link_id})")

            # Remove from cube_structure_item_links_dictionary
            try:
                del sdd_context.cube_structure_item_links_dictionary[cube_structure_item_link_id]
                logger.debug(f"Removed link ID {cube_structure_item_link_id} from cube_structure_item_links_dictionary.")
            except KeyError:
                logger.debug(f"Link ID {cube_structure_item_link_id} not found in cube_structure_item_links_dictionary (possibly already removed or never loaded).")
                pass # Already removed or not present

            # Remove from cube_structure_item_link_to_cube_link_map
            if cube_link_id:
                if cube_link_id in sdd_context.cube_structure_item_link_to_cube_link_map:
                    # Create a new list excluding the deleted link
                    original_count = len(sdd_context.cube_structure_item_link_to_cube_link_map[cube_link_id])
                    sdd_context.cube_structure_item_link_to_cube_link_map[cube_link_id] = [
                        item for item in sdd_context.cube_structure_item_link_to_cube_link_map[cube_link_id]
                        if item.cube_structure_item_link_id != cube_structure_item_link_id
                    ]
                    new_count = len(sdd_context.cube_structure_item_link_to_cube_link_map[cube_link_id])
                    logger.debug(f"Removed link ID {cube_structure_item_link_id} from cube_structure_item_link_to_cube_link_map for Cube Link ID {cube_link_id}. List size changed from {original_count} to {new_count}.")

                    # If the list becomes empty, remove the key from the map
                    if not sdd_context.cube_structure_item_link_to_cube_link_map[cube_link_id]:
                        del sdd_context.cube_structure_item_link_to_cube_link_map[cube_link_id]
                        logger.debug(f"Removed empty list for Cube Link ID {cube_link_id} from cube_structure_item_link_to_cube_link_map.")
                else:
                     logger.debug(f"Cube Link ID {cube_link_id} not found in cube_structure_item_link_to_cube_link_map.")


        messages.success(request, f"{deleted_count} link(s) deleted successfully.")
        logger.info(f"Bulk deletion process completed successfully. {deleted_count} link(s) deleted.")
    except Exception as e:
        logger.error(f'Error during bulk deletion: {str(e)}', exc_info=True)
        messages.error(request, f'Error during bulk deletion: {str(e)}')

    # Redirect back to the duplicate list page, resetting filters
    logger.info("Redirecting back to the duplicate primary member ID list page.")
    # Preserve the filter parameters in the redirect for duplicate_primary_member_id_list
    params = request.GET.copy()
    # print(params) # Keep or remove print as needed, removing for clean output
    # Build the redirect URL
    redirect_url = reverse('pybirdai:duplicate_primary_member_id_list')
    page = params.get('page',1)
    redirect_url += f'?page={page}' # Start with page 1

    # Append foreign_cube filter if present
    foreign_cube = params.get('foreign_cube')
    if foreign_cube:
        redirect_url += f'&foreign_cube={foreign_cube}'

    # Append primary_cube filter if present
    primary_cube = params.get('primary_cube')
    if primary_cube:
        redirect_url += f'&primary_cube={primary_cube}'

    # print(redirect_url) # Keep or remove print as needed, removing for clean output
    return redirect(redirect_url)

def delete_cube_structure_item_link_dupl(request, cube_structure_item_link_id):
    try:
        link = get_object_or_404(CUBE_STRUCTURE_ITEM_LINK, cube_structure_item_link_id=cube_structure_item_link_id)
        # Store the cube_link_id before deleting
        cube_link_id = link.cube_link_id.cube_link_id if link.cube_link_id else None
        link.delete()

        # Update the in-memory dictionaries
        sdd_context = SDDContext()

        # Remove from cube_structure_item_links_dictionary
        try:
            del sdd_context.cube_structure_item_links_dictionary[cube_structure_item_link_id]
        except KeyError:
            pass

        # Remove from cube_structure_item_link_to_cube_link_map
        if cube_link_id:
            try:
                cube_structure_item_links = sdd_context.cube_structure_item_link_to_cube_link_map[cube_link_id]
                for cube_structure_item_link in cube_structure_item_links:
                    if cube_structure_item_link.cube_structure_item_link_id == cube_structure_item_link_id:
                        cube_structure_item_links.remove(cube_structure_item_link)
                        break
            except KeyError:
                pass

        messages.success(request, 'Link deleted successfully.')
    except Exception as e:
        messages.error(request, f'Error deleting link: {str(e)}')

    # Check the referer to determine which page to redirect back to
    referer = request.META.get('HTTP_REFERER', '')
    if 'edit-cube-structure-item-links' in referer:
        redirect_url = reverse('pybirdai:edit_cube_structure_item_links')
    else:
        # Preserve the filter parameters in the redirect for duplicate_primary_member_id_list
        params = request.GET.copy()
        params.pop('page', None)  # Remove page parameter to avoid invalid page numbers
        redirect_url = reverse('pybirdai:duplicate_primary_member_id_list')
        if params:
            redirect_url += f'?{params.urlencode()}'

    return redirect(redirect_url)

def delete_mapping_to_cube(request, mapping_to_cube_id):
    sdd_context = SDDContext()
    try:
        # Get the mapping_id and cube_mapping_id from the POST data
        mapping_id = request.POST.get('mapping_id')
        cube_mapping_id = request.POST.get('cube_mapping_id')

        if not all([mapping_id, cube_mapping_id]):
            raise ValueError("Missing required fields for deletion")

        # Get the item using the composite key fields
        item = MAPPING_TO_CUBE.objects.get(
            mapping_id=MAPPING_DEFINITION.objects.get(mapping_id=mapping_id),
            cube_mapping_id=cube_mapping_id
        )
        try:
            cube_mapping_list =sdd_context.mapping_to_cube_dictionary[item.cube_mapping_id]
            for the_item in cube_mapping_list:
                if the_item.mapping_id.mapping_id == mapping_id:
                    cube_mapping_list.remove(the_item)
        except KeyError:
            print(f"KeyError: {item.cube_mapping_id},{item.mapping_id.mapping_id}")
        item.delete()

        messages.success(request, 'MAPPING_TO_CUBE deleted successfully.')
    except Exception as e:
        messages.error(request, f'Error deleting MAPPING_TO_CUBE: {str(e)}')
    return redirect('pybirdai:edit_mapping_to_cubes')

def delete_mapping_definition(request, mapping_id):
    return delete_item(request, MAPPING_DEFINITION, 'mapping_id', 'edit_mapping_definitions')

def delete_cube(request, cube_id):
    from urllib.parse import unquote
    decoded_cube_id = unquote(cube_id)
    return delete_item(request, CUBE, 'cube_id', 'output_layers', decoded_cube_id)

def list_lineage_files(request):
    lineage_dir = Path(settings.BASE_DIR) / 'results' / 'lineage'
    csv_files = []

    if lineage_dir.exists():
        csv_files = [f.name for f in lineage_dir.glob('*.csv')]

    return render(request, 'pybirdai/lineage_files.html', {'csv_files': csv_files})

def view_csv_file(request, filename):

    file_path = Path(settings.BASE_DIR) / 'results' / 'lineage' / filename

    if not file_path.exists() or not filename.endswith('.csv'):
        messages.error(request, 'File not found or invalid file type')
        return redirect('pybirdai:list_lineage_files')

    try:
        with open(file_path, 'r', encoding='utf-8') as csvfile:
            csv_reader = csv.reader(csvfile)
            headers = next(csv_reader)  # Get the headers
            data = list(csv_reader)     # Get all rows

        # Paginate the results
        items_per_page = 50  # Adjust this number as needed
        paginator = Paginator(data, items_per_page)
        page_number = request.GET.get('page', 1)
        page_obj = paginator.get_page(page_number)

        # Calculate some statistics
        total_rows = len(data)
        num_columns = len(headers)

        context = {
            'filename': filename,
            'headers': headers,
            'page_obj': page_obj,
            'total_rows': total_rows,
            'num_columns': num_columns,
            'start_index': (page_obj.number - 1) * items_per_page + 1,
            'end_index': min(page_obj.number * items_per_page, total_rows),
        }
        return render(request, 'pybirdai/view_csv.html', context)

    except Exception as e:
        messages.error(request, f'Error reading file: {str(e)}')
        return redirect('pybirdai:list_lineage_files')

def create_response_with_loading(request, task_title, success_message, return_url, return_link_text):
    html_response = f"""
        <!DOCTYPE html>
        <html>
        <head>
            <style>
                .loading-overlay {{
                    position: fixed;
                    top: 0;
                    left: 0;
                    width: 100%;
                    height: 100%;
                    background: rgba(255, 255, 255, 0.8);
                    display: flex;
                    justify-content: center;
                    align-items: center;
                    flex-direction: column;
                    z-index: 9999;
                }}

                .loading-spinner {{
                    width: 50px;
                    height: 50px;
                    border: 5px solid #f3f3f3;
                    border-top: 5px solid #3498db;
                    border-radius: 50%;
                    animation: spin 1s linear infinite;
                    margin-bottom: 20px;
                }}

                @keyframes spin {{
                    0% {{ transform: rotate(0deg); }}
                    100% {{ transform: rotate(360deg); }}
                }}

                .loading-message {{
                    font-size: 18px;
                    color: #333;
                }}

                .task-info {{
                    padding: 20px;
                    max-width: 600px;
                    margin: 0 auto;
                }}

                #success-message {{
                    display: none;
                    margin-top: 20px;
                    padding: 15px;
                    background-color: #d4edda;
                    border: 1px solid #c3e6cb;
                    border-radius: 4px;
                    color: #155724;
                }}
            </style>
        </head>
        <body>
            <div class="task-info">
                <h3>{task_title}</h3>
                <div id="loading-overlay" class="loading-overlay">
                    <div class="loading-spinner"></div>
                    <div class="loading-message">Please wait while the task completes...</div>
                </div>
                <div id="success-message">
                    <p>{success_message}</p>
                    <p>Go back to <a href="{return_url}">{return_link_text}</a></p>
                </div>
            </div>
            <script>
                document.addEventListener('DOMContentLoaded', function() {{
                    // Show loading immediately
                    document.getElementById('loading-overlay').style.display = 'flex';
                    document.getElementById('success-message').style.display = 'none';

                    // Start the task execution after a small delay to ensure loading is visible
                    setTimeout(() => {{
                        fetch(window.location.href + '?execute=true', {{
                            method: 'GET',
                            headers: {{
                                'X-Requested-With': 'XMLHttpRequest'
                            }}
                        }})
                        .then(response => response.json())
                        .then(data => {{
                            if (data.status === 'success') {{
                                // Hide loading and show success
                                document.getElementById('loading-overlay').style.display = 'none';
                                document.getElementById('success-message').style.display = 'block';
                            }} else {{
                                throw new Error('Task failed');
                            }}
                        }})
                        .catch(error => {{
                            console.error('Error:', error);
                            alert('An error occurred while processing the task: ' + error.message);
                        }});
                    }}, 100); // Small delay to ensure loading screen is visible
                }});
            </script>
        </body>
        </html>
    """

    # If this is the AJAX request to execute the task
    if request.GET.get('execute') == 'true':
        # Execute the actual task
        try:
            return JsonResponse({'status': 'success'})
        except Exception as e:
            return JsonResponse({'status': 'error', 'message': str(e)})

    return HttpResponse(html_response)

def create_response_with_loading_extended(request, task_title, success_message, return_url, return_link_text):
    """
    Extended version of create_response_with_loading with better timeout handling
    for long-running processes like database setup.
    """
    html_response = f"""
        <!DOCTYPE html>
        <html>
        <head>
            <style>
                .loading-overlay {{
                    position: fixed;
                    top: 0;
                    left: 0;
                    width: 100%;
                    height: 100%;
                    background: rgba(255, 255, 255, 0.8);
                    display: flex;
                    justify-content: center;
                    align-items: center;
                    flex-direction: column;
                    z-index: 9999;
                }}

                .loading-spinner {{
                    width: 50px;
                    height: 50px;
                    border: 5px solid #f3f3f3;
                    border-top: 5px solid #3498db;
                    border-radius: 50%;
                    animation: spin 1s linear infinite;
                    margin-bottom: 20px;
                }}

                @keyframes spin {{
                    0% {{ transform: rotate(0deg); }}
                    100% {{ transform: rotate(360deg); }}
                }}

                .loading-message {{
                    font-size: 18px;
                    color: #333;
                    text-align: center;
                    max-width: 500px;
                }}

                .task-info {{
                    padding: 20px;
                    max-width: 600px;
                    margin: 0 auto;
                }}

                #success-message {{
                    display: none;
                    margin-top: 20px;
                    padding: 15px;
                    background-color: #d4edda;
                    border: 1px solid #c3e6cb;
                    border-radius: 4px;
                    color: #155724;
                }}

                #error-message {{
                    display: none;
                    margin-top: 20px;
                    padding: 15px;
                    background-color: #f8d7da;
                    border: 1px solid #f5c6cb;
                    border-radius: 4px;
                    color: #721c24;
                }}

                .progress-text {{
                    margin-top: 10px;
                    font-size: 14px;
                    color: #666;
                }}
            </style>
        </head>
        <body>
            <div class="task-info">
                <h3>{task_title}</h3>
                <div id="loading-overlay" class="loading-overlay">
                    <div class="loading-spinner"></div>
                    <div class="loading-message">
                        Please wait while the task completes...<br>
                        <div class="progress-text">This process may take several minutes. Please do not close this window.</div>
                    </div>
                </div>
                <div id="success-message">
                    <p>{success_message}</p>
                    <p>Go back to <a href="{return_url}">{return_link_text}</a></p>
                </div>
                <div id="error-message">
                    <p><strong>Error:</strong> <span id="error-text"></span></p>
                    <p>Please check the server logs for more details.</p>
                    <p>Go back to <a href="{return_url}">{return_link_text}</a></p>
                </div>
            </div>
            <script>
                document.addEventListener('DOMContentLoaded', function() {{
                    // Show loading immediately
                    document.getElementById('loading-overlay').style.display = 'flex';
                    document.getElementById('success-message').style.display = 'none';
                    document.getElementById('error-message').style.display = 'none';

                    // Start the task execution after a small delay to ensure loading is visible
                    setTimeout(() => {{
                        // Create AbortController for timeout handling
                        const controller = new AbortController();
                        const timeoutId = setTimeout(() => controller.abort(), 300000); // 5 minute timeout

                        fetch(window.location.href + '?execute=true', {{
                            method: 'GET',
                            headers: {{
                                'X-Requested-With': 'XMLHttpRequest'
                            }},
                            signal: controller.signal
                        }})
                        .then(response => {{
                            clearTimeout(timeoutId);
                            if (!response.ok) {{
                                throw new Error(`HTTP ${{response.status}}: ${{response.statusText}}`);
                            }}
                            return response.json();
                        }})
                        .then(data => {{
                            if (data.status === 'success') {{
                                // Hide loading and show success
                                document.getElementById('loading-overlay').style.display = 'none';
                                document.getElementById('success-message').style.display = 'block';

                                // Update success message with instructions if provided
                                const successDiv = document.getElementById('success-message');
                                let successContent = '<p>{success_message}</p>';

                                if (data.instructions) {{
                                    successContent += '<div style="margin-top: 15px; padding: 10px; background-color: #fff3cd; border: 1px solid #ffeaa7; border-radius: 4px;">';
                                    successContent += '<h4 style="margin-top: 0; color: #856404;">Next Steps:</h4>';
                                    successContent += '<ol style="margin-bottom: 0;">';
                                    data.instructions.forEach(instruction => {{
                                        successContent += '<li style="margin-bottom: 5px;">' + instruction + '</li>';
                                    }});
                                    successContent += '</ol></div>';
                                }}

                                successContent += '<p>Go back to <a href="{return_url}">{return_link_text}</a></p>';
                                successDiv.innerHTML = successContent;
                                successDiv.style.display = 'block';
                            }} else {{
                                throw new Error(data.message || 'Task failed');
                            }}
                        }})
                        .catch(error => {{
                            clearTimeout(timeoutId);
                            console.error('Error:', error);

                            // Hide loading and show error
                            document.getElementById('loading-overlay').style.display = 'none';
                            document.getElementById('error-text').textContent = error.message;
                            document.getElementById('error-message').style.display = 'block';
                        }});
                    }}, 100); // Small delay to ensure loading screen is visible
                }});
            </script>
        </body>
        </html>
    """


    return HttpResponse(html_response)

def combinations(request):
    return paginated_modelformset_view(request, COMBINATION, 'pybirdai/combinations.html', order_by='combination_id')


def combination_items(request):
    # Get filter values from request
    variable_id = request.GET.get('variable_id', '')
    member_id = request.GET.get('member_id', '')

    # Start with all items and prefetch related fields
    queryset = COMBINATION_ITEM.objects.select_related(
        'combination_id',
        'variable_id',
        'member_id',
        'member_hierarchy'
    )

    # Get unique values for dropdowns using subqueries, ordered by their IDs
    unique_variable_ids = VARIABLE.objects.filter(
        variable_id__in=COMBINATION_ITEM.objects.values_list('variable_id__variable_id', flat=True)
    ).order_by('variable_id').values_list('variable_id', flat=True).distinct()

    unique_member_ids = MEMBER.objects.filter(
        member_id__in=COMBINATION_ITEM.objects.values_list('member_id__member_id', flat=True)
    ).order_by('member_id').values_list('member_id', flat=True).distinct()

    # Apply filters if provided
    if variable_id:
        queryset = queryset.filter(variable_id__variable_id=variable_id)
    if member_id:
        queryset = queryset.filter(member_id__member_id=member_id)

    # Add default ordering
    queryset = queryset.order_by('id')

    # Add pagination and formset creation
    page_number = request.GET.get('page', 1)
    paginator = Paginator(queryset, 20)
    page_obj = paginator.get_page(page_number)

    ModelFormSet = modelformset_factory(COMBINATION_ITEM, fields='__all__', extra=0)

    if request.method == 'POST':
        formset = ModelFormSet(request.POST, queryset=page_obj.object_list)
        if formset.is_valid():
            with transaction.atomic():
                formset.save()
            messages.success(request, 'COMBINATION_ITEM updated successfully.')
            return redirect(request.get_full_path())
        else:
            messages.error(request, 'There was an error updating the COMBINATION_ITEM.')
    else:
        formset = ModelFormSet(queryset=page_obj.object_list)

    context = {
        'formset': formset,
        'page_obj': page_obj,
        'unique_variable_ids': unique_variable_ids,
        'unique_member_ids': unique_member_ids,
        'selected_variable_id': variable_id,
        'selected_member_id': member_id,
    }
    return render(request, 'pybirdai/combination_items.html', context)


def output_layers(request):
    page_number = request.GET.get('page', 1)
    all_items = CUBE.objects.filter(cube_type='RC').order_by('cube_id')
    paginator = Paginator(all_items, 20)
    page_obj = paginator.get_page(page_number)

    ModelFormSet = modelformset_factory(CUBE, fields='__all__', extra=0)

    if request.method == 'POST':
        formset = ModelFormSet(request.POST, queryset=page_obj.object_list)
        if formset.is_valid():
            with transaction.atomic():
                formset.save()
            messages.success(request, 'CUBE updated successfully.')
            return redirect(request.path)
        else:
            messages.error(request, 'There was an error updating the CUBE.')
    else:
        formset = ModelFormSet(queryset=page_obj.object_list)

    context = {
        'formset': formset,
        'page_obj': page_obj,
    }
    return render(request, 'pybirdai/output_layers.html', context)



def delete_combination(request, combination_id):
    try:
        combination = get_object_or_404(COMBINATION, combination_id=combination_id)
        combination.delete()
        messages.success(request, 'COMBINATION deleted successfully.')
    except Exception as e:
        messages.error(request, f'Error deleting COMBINATION: {str(e)}')
    return redirect('pybirdai:combinations')

def delete_combination_item(request, item_id):
    try:
        # Get the item using the combination_id, variable_id, and member_id
        # We need to get these from the form data since we don't have a primary key
        combination_id = request.POST.get('combination_id')
        variable_id = request.POST.get('variable_id')
        member_id = request.POST.get('member_id')

        if not all([combination_id, variable_id, member_id]):
            raise ValueError("Missing required fields for deletion")

        # Get the item using the composite key fields
        item = COMBINATION_ITEM.objects.get(
            combination_id=COMBINATION.objects.get(combination_id=combination_id),
            variable_id=VARIABLE.objects.get(variable_id=variable_id),
            member_id=MEMBER.objects.get(member_id=member_id)
        )
        item.delete()
        messages.success(request, 'COMBINATION_ITEM deleted successfully.')
    except Exception as e:
        messages.error(request, f'Error deleting COMBINATION_ITEM: {str(e)}')
    return redirect('pybirdai:combination_items')

class DuplicatePrimaryMemberIdListView(ListView):
    template_name = 'pybirdai/duplicate_primary_member_id_list.html'
    context_object_name = 'duplicate_links'
    paginate_by = 10  # Number of items per page

    def get_queryset(self):
        # First, find the combinations of primary_cube_id and primary_cube_variable_code
        # that have duplicates within their group
        duplicate_groups = CUBE_STRUCTURE_ITEM_LINK.objects.values(
            'cube_link_id__foreign_cube_id',
            'foreign_cube_variable_code',
            'cube_link_id__join_identifier'
        ).annotate(
            count=Count('cube_structure_item_link_id')
        ).filter(count__gt=1)

        # Then get all the CUBE_STRUCTURE_ITEM_LINK records that match these combinations
        return CUBE_STRUCTURE_ITEM_LINK.objects.filter(
            cube_link_id__foreign_cube_id__in=[
                group['cube_link_id__foreign_cube_id']
                for group in duplicate_groups
            ],
            foreign_cube_variable_code__in=[
                group['foreign_cube_variable_code']
                for group in duplicate_groups
            ],
            cube_link_id__join_identifier__in=[
                group['cube_link_id__join_identifier']
                for group in duplicate_groups
            ]
        ).select_related(
            'cube_link_id__foreign_cube_id',
            'cube_link_id__primary_cube_id',
            'foreign_cube_variable_code',
            'primary_cube_variable_code',
            'cube_link_id'
        ).order_by('cube_link_id')

class JoinIdentifierListView(ListView):
    template_name = 'pybirdai/join_identifier_list.html'
    context_object_name = 'join_identifiers'

    def get_queryset(self):
        return CUBE_LINK.objects.values_list('join_identifier', flat=True).distinct().order_by('join_identifier')

def duplicate_primary_member_id_list(request):
    # Get unique values for dropdowns
    foreign_cubes = CUBE_STRUCTURE_ITEM_LINK.objects.values_list(
        'cube_link_id__foreign_cube_id__cube_id',
        flat=True
    ).distinct().order_by('cube_link_id__foreign_cube_id__cube_id')

    primary_cubes = CUBE_STRUCTURE_ITEM_LINK.objects.values_list(
        'cube_link_id__primary_cube_id__cube_id',
        flat=True
    ).distinct().order_by('cube_link_id__primary_cube_id__cube_id')

    # First, find the combinations that have duplicates
    duplicate_groups = CUBE_STRUCTURE_ITEM_LINK.objects.values(
        'cube_link_id__foreign_cube_id',
        'foreign_cube_variable_code',
        'cube_link_id__join_identifier'
    ).annotate(
        count=Count('cube_structure_item_link_id')
    ).filter(count__gt=1)

    # Build the base queryset for duplicates
    queryset = CUBE_STRUCTURE_ITEM_LINK.objects.filter(
        cube_link_id__foreign_cube_id__in=[
            group['cube_link_id__foreign_cube_id']
            for group in duplicate_groups
        ],
        foreign_cube_variable_code__in=[
            group['foreign_cube_variable_code']
            for group in duplicate_groups
        ],
        cube_link_id__join_identifier__in=[
            group['cube_link_id__join_identifier']
            for group in duplicate_groups
        ]
    ).select_related(
        'cube_link_id__foreign_cube_id',
        'cube_link_id__primary_cube_id',
        'foreign_cube_variable_code',
        'primary_cube_variable_code',
        'cube_link_id'
    )

    # Apply filters if they exist in the request
    foreign_cube = request.GET.get('foreign_cube')
    primary_cube = request.GET.get('primary_cube')

    if foreign_cube:
        queryset = queryset.filter(cube_link_id__foreign_cube_id__cube_id__icontains=foreign_cube)
    if primary_cube:
        queryset = queryset.filter(cube_link_id__primary_cube_id__cube_id__icontains=primary_cube)

    # Pagination
    paginator = Paginator(queryset.order_by('cube_link_id'), 25)
    page = request.GET.get('page')
    duplicate_links = paginator.get_page(page)

    return render(request, 'pybirdai/duplicate_primary_member_id_list.html', {
        'duplicate_links': duplicate_links,
        'is_paginated': True,
        'page_obj': duplicate_links,
        'foreign_cubes': foreign_cubes,
        'primary_cubes': primary_cubes,
    })

def show_gaps(request):
    # Get the selected cube from the dropdown or default to None
    selected_cube_id = request.GET.get('cube_id')
    print(f"Selected cube_id: {selected_cube_id}")  # Direct print for immediate feedback

    # Get all cubes with cube_type = 'RC'
    rc_cubes = CUBE.objects.filter(cube_type='RC').order_by('cube_id')
    print(f"Number of RC cubes: {rc_cubes.count()}")

    context = {
        'cubes': rc_cubes,
        'selected_cube_id': selected_cube_id,
    }

    gaps = []

    # When selected_cube_id is empty string (All Cubes selected) or None, check all cubes
    if selected_cube_id:
        cubes_to_check = [get_object_or_404(CUBE, cube_id=selected_cube_id)]
    else:
        cubes_to_check = list(rc_cubes)
        print(f"Checking all cubes: {[cube.cube_id for cube in cubes_to_check]}")

    for cube in cubes_to_check:
        print(f"\nProcessing cube: {cube.cube_id}")

        # Get cube structure items
        cube_structure_items = CUBE_STRUCTURE_ITEM.objects.filter(
            cube_structure_id=cube.cube_structure_id
        ).order_by('order')
        print(f"Structure items found: {cube_structure_items.count()}")

        # Get cube links where this cube is the foreign cube
        cube_links = CUBE_LINK.objects.filter(foreign_cube_id=cube)
        print(f"Cube links found: {cube_links.count()}")

        if cube_links.exists():
            # Get all join identifiers
            join_identifiers = cube_links.values_list('join_identifier', flat=True).distinct()
            print(f"Join identifiers found: {list(join_identifiers)}")

            for join_identifier in join_identifiers:
                # Get links for this specific join identifier
                specific_links = cube_links.filter(join_identifier=join_identifier)
                print(f"\nChecking join identifier: {join_identifier}")
                print(f"Links for this identifier: {specific_links.count()}")

                # Get the variable IDs that already have links
                existing_variable_ids = CUBE_STRUCTURE_ITEM_LINK.objects.filter(
                    cube_link_id__in=specific_links
                ).values_list(
                    'foreign_cube_variable_code__variable_id',
                    flat=True
                ).distinct()
                print(f"Existing variable IDs: {list(existing_variable_ids)}")

                # Find missing links
                missing_items = cube_structure_items.exclude(
                    variable_id__in=existing_variable_ids
                )
                print(f"Missing items count: {missing_items.count()}")

                if missing_items.exists():
                    print(f"Found gaps for join identifier {join_identifier}")
                    gaps.append({
                        'join_identifier': join_identifier,
                        'cube_links': specific_links,
                        'missing_items': missing_items
                    })

    print(f"\nTotal gaps found: {len(gaps)}")
    context['gaps'] = gaps
    return render(request, 'pybirdai/show_gaps.html', context)

@require_http_methods(["POST"])
def delete_cube_structure_item_link(request, cube_structure_item_link_id):
    try:
        link = get_object_or_404(CUBE_STRUCTURE_ITEM_LINK, cube_structure_item_link_id=cube_structure_item_link_id)
        # Store the cube_link_id before deleting
        cube_link_id = link.cube_link_id.cube_link_id if link.cube_link_id else None
        link.delete()

        # Update the in-memory dictionaries
        sdd_context = SDDContext()

        # Remove from cube_structure_item_links_dictionary
        try:
            del sdd_context.cube_structure_item_links_dictionary[cube_structure_item_link_id]
        except KeyError:
            pass

        # Remove from cube_structure_item_link_to_cube_link_map
        if cube_link_id:
            try:
                cube_structure_item_links = sdd_context.cube_structure_item_link_to_cube_link_map[cube_link_id]
                for cube_structure_item_link in cube_structure_item_links:
                    if cube_structure_item_link.cube_structure_item_link_id == cube_structure_item_link_id:
                        cube_structure_item_links.remove(cube_structure_item_link)
                        break
            except KeyError:
                pass

        messages.success(request, 'Link deleted successfully.')
    except Exception as e:
        messages.error(request, f'Error deleting link: {str(e)}')

    # Check the referer to determine which page to redirect back to
    referer = request.META.get('HTTP_REFERER', '')
    if 'edit-cube-structure-item-links' in referer:
        redirect_url = reverse('pybirdai:edit_cube_structure_item_links')
    else:
        # Preserve the filter parameters in the redirect for duplicate_primary_member_id_list
        params = request.GET.copy()
        params.pop('page', None)  # Remove page parameter to avoid invalid page numbers
        redirect_url = reverse('pybirdai:duplicate_primary_member_id_list')
        if params:
            redirect_url += f'?{params.urlencode()}'

    return redirect(redirect_url)

@require_http_methods(["POST"])
def add_cube_structure_item_link(request):
    try:
        # Get the user-provided ID
        cube_structure_item_link_id = request.POST['cube_structure_item_link_id']

        # Get the CUBE_LINK instance
        cube_link = get_object_or_404(CUBE_LINK, cube_link_id=request.POST['cube_link_id'])

        # Get the CUBE_STRUCTURE_ITEM instances
        foreign_cube_variable = get_object_or_404(CUBE_STRUCTURE_ITEM, id=request.POST['foreign_cube_variable_code'])
        primary_cube_variable = get_object_or_404(CUBE_STRUCTURE_ITEM, id=request.POST['primary_cube_variable_code'])

        # Create the new link with the user-provided ID
        new_link = CUBE_STRUCTURE_ITEM_LINK.objects.create(
            cube_structure_item_link_id=cube_structure_item_link_id,
            cube_link_id=cube_link,
            foreign_cube_variable_code=foreign_cube_variable,
            primary_cube_variable_code=primary_cube_variable
        )

        # Update the in-memory dictionaries
        sdd_context = SDDContext()

        # Add to cube_structure_item_links_dictionary
        sdd_context.cube_structure_item_links_dictionary[cube_structure_item_link_id] = new_link

        # Add to cube_structure_item_link_to_cube_link_map
        try:
            sdd_context.cube_structure_item_link_to_cube_link_map[cube_link.cube_link_id].append(new_link)
        except KeyError:
            sdd_context.cube_structure_item_link_to_cube_link_map[cube_link.cube_link_id] = [new_link]

        messages.success(request, 'New cube structure item link created successfully.')
    except Exception as e:
        messages.error(request, f'Error creating link: {str(e)}')

    return redirect('pybirdai:edit_cube_structure_item_links')

@require_http_methods(["POST"])
def add_cube_link(request):
    try:
        # Get the cube instances
        primary_cube = get_object_or_404(CUBE, cube_id=request.POST['primary_cube_id'])
        foreign_cube = get_object_or_404(CUBE, cube_id=request.POST['foreign_cube_id'])

        # Create the new cube link
        new_link = CUBE_LINK.objects.create(
            cube_link_id=request.POST['cube_link_id'],
            code=request.POST.get('code'),
            name=request.POST.get('name'),
            description=request.POST.get('description'),
            order_relevance=request.POST.get('order_relevance'),
            primary_cube_id=primary_cube,
            foreign_cube_id=foreign_cube,
            cube_link_type=request.POST.get('cube_link_type'),
            join_identifier=request.POST.get('join_identifier')
        )

        # Update the in-memory dictionaries
        sdd_context = SDDContext()

        # Add to cube_link_dictionary
        sdd_context.cube_link_dictionary[new_link.cube_link_id] = new_link

        # Add to cube_link_to_foreign_cube_map
        sdd_context.cube_link_to_foreign_cube_map[new_link.cube_link_id] = new_link.foreign_cube_id

        # Add to cube_link_to_join_identifier_map
        if new_link.join_identifier:
            sdd_context.cube_link_to_join_identifier_map[new_link.cube_link_id] = new_link.join_identifier

        # Add to cube_link_to_join_for_report_id_map
        # Note: This might need additional logic depending on how join_for_report_id is determined
        if new_link.join_identifier:
            sdd_context.cube_link_to_join_for_report_id_map[new_link.cube_link_id] = new_link.join_identifier

        messages.success(request, 'New cube link created successfully.')
    except Exception as e:
        messages.error(request, f'Error creating cube link: {str(e)}')

    return redirect('pybirdai:edit_cube_links')

def create_variable_mapping(request):
    if request.method == 'POST':
        try:
            # Create new variable mapping
            variable_mapping = VARIABLE_MAPPING(
                name=request.POST.get('name'),
                code=request.POST.get('code'),
                variable_mapping_id=request.POST.get('variable_mapping_id'),
                maintenance_agency_id=MAINTENANCE_AGENCY.objects.get(
                    maintenance_agency_id=request.POST.get('maintenance_agency_id')
                )
            )
            variable_mapping.save()
            messages.success(request, 'Variable mapping created successfully.')
        except Exception as e:
            messages.error(request, f'Error creating variable mapping: {str(e)}')
    return redirect('pybirdai:edit_variable_mappings')

def create_member_mapping(request):
    if request.method == 'POST':
        try:
            maintenance_agency = None
            if request.POST.get('maintenance_agency_id'):
                maintenance_agency = get_object_or_404(MAINTENANCE_AGENCY, maintenance_agency_id=request.POST.get('maintenance_agency_id'))

            member_mapping = MEMBER_MAPPING(
                name=request.POST.get('name'),
                code=request.POST.get('code'),
                maintenance_agency_id=maintenance_agency,
                member_mapping_id=request.POST.get('member_mapping_id')
            )
            member_mapping.save()

            messages.success(request, 'Member Mapping created successfully.')
        except Exception as e:
            messages.error(request, f'Error creating Member Mapping: {str(e)}')

    return redirect('pybirdai:edit_member_mappings')

def add_member_mapping_item(request):
    if request.method == 'POST':
        try:
            # Extract data from POST request
            is_source = request.POST.get('is_source', '').lower()  # Convert to lowercase for consistency
            member_id = request.POST.get('member_id')
            variable_id = request.POST.get('variable_id')
            member_mapping_row = request.POST.get('member_mapping_row')
            member_mapping_id = request.POST.get('member_mapping_id')
            member_hierarchy_id = request.POST.get('member_hierarchy')
            valid_from = request.POST.get('valid_from') or None
            valid_to = request.POST.get('valid_to') or None

            # Get related objects
            member = get_object_or_404(MEMBER, member_id=member_id) if member_id else None
            variable = get_object_or_404(VARIABLE, variable_id=variable_id) if variable_id else None
            member_mapping = get_object_or_404(MEMBER_MAPPING, member_mapping_id=member_mapping_id) if member_mapping_id else None
            member_hierarchy = get_object_or_404(MEMBER_HIERARCHY, member_hierarchy_id=member_hierarchy_id) if member_hierarchy_id else None

            # Create new member mapping item
            MEMBER_MAPPING_ITEM.objects.create(
                is_source=is_source,
                member_id=member,
                variable_id=variable,
                member_mapping_row=member_mapping_row,
                member_mapping_id=member_mapping,
                member_hierarchy=member_hierarchy,
                valid_from=valid_from,
                valid_to=valid_to
            )

            messages.success(request, 'Member Mapping Item created successfully.')
        except Exception as e:
            messages.error(request, f'Error creating Member Mapping Item: {str(e)}')

    return redirect('pybirdai:edit_member_mapping_items')

def create_mapping_to_cube(request):
    sdd_context = SDDContext()
    if request.method == 'POST':
        try:
            # Get form data
            mapping_id = request.POST.get('mapping_id')
            cube_mapping = request.POST.get('cube_mapping_id')
            valid_from = request.POST.get('valid_from')
            valid_to = request.POST.get('valid_to')

            # Get the mapping definition object
            mapping = get_object_or_404(MAPPING_DEFINITION, mapping_id=mapping_id)

            # Create new mapping to cube
            mapping_to_cube = MAPPING_TO_CUBE(
                mapping_id=mapping,
                cube_mapping_id=cube_mapping,
                valid_from=valid_from if valid_from else None,
                valid_to=valid_to if valid_to else None
            )
            mapping_to_cube.save()
            try:
                mapping_to_cube_list = sdd_context.mapping_to_cube_dictionary[
                    mapping_to_cube.cube_mapping_id]
                mapping_to_cube_list.append(mapping_to_cube)
            except KeyError:
                sdd_context.mapping_to_cube_dictionary[
                    mapping_to_cube.cube_mapping_id] = [mapping_to_cube]
            messages.success(request, 'New mapping to cube created successfully.')
        except Exception as e:
            messages.error(request, f'Error creating mapping to cube: {str(e)}')

    return redirect('pybirdai:edit_mapping_to_cubes')

def view_member_mapping_items_by_row(request):
    # Get all member mappings for the dropdown
    member_mappings = MEMBER_MAPPING.objects.all().order_by('member_mapping_id')

    # Get the selected mapping from the query parameters
    selected_mapping = request.GET.get('member_mapping', '')

    items_by_row = {}
    source_variables = set()  # Track source variables
    target_variables = set()  # Track target variables

    if selected_mapping:
        # Get all items for the selected mapping
        items = MEMBER_MAPPING_ITEM.objects.filter(member_mapping_id=selected_mapping)

        # First pass: collect variables and organize items by row
        for item in items:
            row = item.member_mapping_row
            if row not in items_by_row:
                items_by_row[row] = {'items': {}}

            # Add item to the row dictionary, using variable as key
            if item.variable_id:
                var_id = item.variable_id.variable_id
                items_by_row[row]['items'][var_id] = item

                # Track whether this variable is used as source or target
                if (item.is_source.lower() == 'true'):
                    source_variables.add(var_id)
                else:
                    target_variables.add(var_id)

    # Convert to sorted lists - source variables first, then target variables
    source_variables = sorted(list(source_variables))
    target_variables = sorted(list(target_variables))

    # Convert items_by_row to a sorted list of tuples based on numeric row value
    sorted_items = sorted(items_by_row.items(), key=lambda x: int(x[0]))
    items_by_row = dict(sorted_items)

    context = {
        'member_mappings': member_mappings,
        'selected_mapping': selected_mapping,
        'items_by_row': items_by_row,
        'source_variables': source_variables,
        'target_variables': target_variables,
    }

    return render(request, 'pybirdai/view_member_mapping_items_by_row.html', context)

from pybirdai.utils.export_db import _export_database_to_csv_logic

def export_database_to_csv(request):
    if request.method == 'GET':
        return render(request, 'pybirdai/export_database.html')
    elif request.method == 'POST':
        zip_file_path, extract_dir = _export_database_to_csv_logic()
        with open(zip_file_path, 'rb') as f:
            response = HttpResponse(f.read(), content_type='application/zip')
            response['Content-Disposition'] = 'attachment; filename="database_export.zip"'
            return response


def bird_diffs_and_corrections(request):
    """
    View function for displaying BIRD diffs and corrections page.
    """
    return render(request, 'pybirdai/bird_diffs_and_corrections.html')

def convert_ldm_to_sdd_hierarchies(request):
    """View for converting LDM hierarchies to SDD hierarchies."""
    if request.GET.get('execute') == 'true':
        try:
            RunConvertLDMToSDDHierarchies.run_convert_hierarchies()
            return JsonResponse({'status': 'success'})
        except Exception as e:
            return JsonResponse({'status': 'error', 'message': str(e)})

    return create_response_with_loading(
        request,
        'Converting LDM Hierarchies to SDD Hierarchies',
        'Successfully converted LDM hierarchies to SDD hierarchies.',
        '/pybirdai/workflow/task/3/do/',
        "Do"
    )

def view_ldm_to_sdd_results(request):
    """View for displaying the LDM to SDD hierarchy conversion results."""
    results_dir = os.path.join(settings.BASE_DIR, 'results', 'ldm_to_sdd_hierarchies')

    # Read the CSV files
    csv_data = {}
    for filename in ['member_hierarchy.csv', 'member_hierarchy_node.csv', 'missing_members.csv']:
        filepath = os.path.join(results_dir, filename)
        if os.path.exists(filepath):
            with open(filepath, 'r', newline='') as f:
                reader = csv.reader(f)
                headers = next(reader)  # Get headers
                rows = list(reader)     # Get data rows
                csv_data[filename] = {'headers': headers, 'rows': rows}

    return render(request, 'pybirdai/view_ldm_to_sdd_results.html', {'csv_data': csv_data})

def import_members_from_csv(request):
    if request.method == 'GET':
        return render(request, 'pybirdai/import_members.html')
    elif request.method == 'POST':
        try:
            csv_file = request.FILES.get('csvFile')
            if not csv_file:
                return HttpResponseBadRequest('No file was uploaded')

            if not csv_file.name.endswith('.csv'):
                return HttpResponseBadRequest('File must be a CSV')

            # Read the CSV file
            decoded_file = csv_file.read().decode('utf-8').splitlines()
            reader = csv.DictReader(decoded_file)

            # Validate headers
            required_fields = {'MEMBER_ID', 'CODE', 'NAME', 'DESCRIPTION', 'DOMAIN_ID'}
            headers = set(reader.fieldnames)
            if not required_fields.issubset(headers):
                missing = required_fields - headers
                return HttpResponseBadRequest(f'Missing required columns: {", ".join(missing)}')

            # Process each row
            members_to_create = []
            for row in reader:
                try:
                    # Look up the domain
                    domain = DOMAIN.objects.get(domain_id=row['DOMAIN_ID'])

                    member = MEMBER(
                        member_id=row['MEMBER_ID'],
                        code=row['CODE'],
                        name=row['NAME'],
                        description=row['DESCRIPTION'],
                        domain_id=domain
                    )
                    members_to_create.append(member)
                except DOMAIN.DoesNotExist:
                    return HttpResponseBadRequest(f'Domain with ID {row["DOMAIN_ID"]} not found')

            # Bulk create the members
            if members_to_create:
                MEMBER.objects.bulk_create(members_to_create)

            return JsonResponse({'message': 'Import successful', 'count': len(members_to_create)})

        except Exception as e:
            return HttpResponseBadRequest(str(e))

def import_variables_from_csv(request):
    if request.method == 'GET':
        return render(request, 'pybirdai/import_variables.html')
    elif request.method == 'POST':
        try:
            csv_file = request.FILES.get('csvFile')
            if not csv_file:
                return HttpResponseBadRequest('No file was uploaded')

            if not csv_file.name.endswith('.csv'):
                return HttpResponseBadRequest('File must be a CSV')

            # Read the CSV file
            decoded_file = csv_file.read().decode('utf-8').splitlines()
            reader = csv.DictReader(decoded_file)

            # Validate headers
            required_fields = {'VARIABLE_ID', 'CODE', 'NAME', 'DESCRIPTION', 'DOMAIN_ID'}
            headers = set(reader.fieldnames)
            if not required_fields.issubset(headers):
                missing = required_fields - headers
                return HttpResponseBadRequest(f'Missing required columns: {", ".join(missing)}')

            # Get SDDContext instance
            sdd_context = SDDContext()

            # Process each row
            variables_to_create = []
            for row in reader:
                try:
                    # Look up the domain
                    domain = DOMAIN.objects.get(domain_id=row['DOMAIN_ID'])

                    variable = VARIABLE(
                        variable_id=row['VARIABLE_ID'],
                        code=row['CODE'],
                        name=row['NAME'],
                        description=row['DESCRIPTION'],
                        domain_id=domain
                    )
                    variables_to_create.append(variable)
                except DOMAIN.DoesNotExist:
                    return HttpResponseBadRequest(f'Domain with ID {row["DOMAIN_ID"]} not found')

            # Bulk create the variables
            if variables_to_create:
                created_variables = VARIABLE.objects.bulk_create(variables_to_create)

                # Update SDDContext variable dictionary
                for variable in created_variables:
                    sdd_context.variable_dictionary[variable.variable_id] = variable

            return JsonResponse({'message': 'Import successful', 'count': len(variables_to_create)})

        except Exception as e:
            return HttpResponseBadRequest(str(e))

def run_create_executable_filters_from_db(request):
    if request.GET.get('execute') == 'true':
        app_config = RunCreateExecutableFilters('pybirdai', 'birds_nest')
        app_config.run_create_executable_filters_from_db()
        return JsonResponse({'status': 'success'})

    return create_response_with_loading(
        request,
        "Creating Executable Filters from Database (approx 1 minute on a fast desktop, dont press the back button on this web page)",
        "Create executable filters from database process completed successfully",
        '/pybirdai/workflow/task/4/do/',
        "Do"
    )

def run_create_python_joins_from_db(request):
    if request.GET.get('execute') == 'true':
        app_config = RunCreateExecutableJoins('pybirdai', 'birds_nest')
        app_config.create_python_joins_from_db()
        return JsonResponse({'status': 'success'})

    return create_response_with_loading(
        request,
        "Creating Python Joins from Database (approx 1 minute on a fast desktop, dont press the back button on this web page)",
        "Created Executable Joins from Database in Python",
        '/pybirdai/workflow/task/4/do/',
        "Do"
    )


def run_create_python_transformations_from_db(request):
    """
    Runs both Python filters and joins generation from database sequentially.
    This is used as the third task in automode after database and transformations setup.
    """
    if request.GET.get('execute') == 'true':
        logger.info("Starting Python transformations generation from database...")

        try:
            # Step 1: Create executable filters from database
            logger.info("Step 1: Creating executable filters from database...")
            filters_config = RunCreateExecutableFilters('pybirdai', 'birds_nest')
            filters_config.run_create_executable_filters_from_db()
            logger.info("Successfully created executable filters from database.")

            # Step 2: Create Python joins from database
            logger.info("Step 2: Creating Python joins from database...")
            joins_config = RunCreateExecutableJoins('pybirdai', 'birds_nest')
            joins_config.create_python_joins_from_db()
            logger.info("Successfully created Python joins from database.")

            logger.info("Python transformations generation completed successfully.")
            return JsonResponse({'status': 'success'})

        except Exception as e:
            logger.error(f"Python transformations generation failed: {str(e)}")
            return JsonResponse({'status': 'error', 'message': str(e)})

    return create_response_with_loading(
        request,
        "Creating Python Transformations from Database (Creating executable filters and Python joins - approx 2 minutes, please don't navigate away)",
        "Python transformations generation completed successfully! Executable filters and Python joins have been created from the database.",
        '/pybirdai/automode',
        "Back to Automode"
    )


def return_semantic_integration_menu(request: Any, mapping_id: str = "") -> Any:
    """Returns semantic integration menu view.

    Args:
        request: HTTP request object
        mapping_id: Optional mapping identifier

    Returns:
        Rendered template response
    """
    logger.info(f"Handling semantic integration menu request for mapping ID: {mapping_id}")
    domains = None
    selected_mapping = request.GET.get('mapping_id', mapping_id)

    mtcs = MAPPING_TO_CUBE.objects.all()
    logger.debug(f"Found {len(mtcs)} MAPPING_TO_CUBE records")
    maps = [mtc.cube_mapping_id for mtc in mtcs if 'M_F_01_01_REF_FINREP 3_0' == mtc.cube_mapping_id]

    mapping_definitions = MAPPING_DEFINITION.objects.all()
    results = build_mapping_results(mapping_definitions)
    context = {"mapping_data": {k: v for k, v in results.items() if v["has_member_mapping"]}}

    # Get reference variables and source variables
    reference_variables = get_reference_variables()
    source_variables = get_source_variables()

    # Sort the keys for consistent display
    keys = sorted(reference_variables.keys())
    reference_variables = {k:reference_variables[k] for k in keys}

    # Sort the source variables by keys
    source_keys = sorted(source_variables.keys())
    source_variables = {k:source_variables[k] for k in source_keys}

    # Add to context for template access
    context["reference_variables"] = reference_variables
    context["source_variables"] = source_variables

    if selected_mapping:
        logger.info(f"Processing selected mapping: {selected_mapping}")
        map_def = MAPPING_DEFINITION.objects.get(code=selected_mapping)
        member_mapping_items = MEMBER_MAPPING_ITEM.objects.filter(member_mapping_id=map_def.member_mapping_id.code)
        var_items = VARIABLE_MAPPING_ITEM.objects.filter(variable_mapping_id=map_def.variable_mapping_id).order_by('is_source', 'variable_id__name')
        temp_items, unique_set, source_target = process_member_mappings(member_mapping_items, var_items)
        columns_of_table = sum(list(map(list,source_target.values())),[])
        logging.debug(str(columns_of_table))
        serialized_items_2 = {row_id: { k_:row_data['items'].get(k_)
            for k_ in columns_of_table}
            for row_id, row_data in temp_items.items()}
        table_data = create_table_data(serialized_items_2, columns_of_table)


        context.update({
            'table_data': table_data,
            "selected_mapping": selected_mapping,
            "uniques":unique_set,
            "domains":domains,
            "uniques_sources":{k:{kk:v[kk] for kk,_ in sorted(v.items(), key=lambda item: item[1])} for k,v in unique_set.items() if k in source_target["source"]},
            "uniques_targets":{k:{kk:v[kk] for kk,_ in sorted(v.items(), key=lambda item: item[1])} for k,v in unique_set.items() if k in source_target["target"]},
        })

    return render(request, 'pybirdai/return_semantic_integrations.html', context)


def add_variable_endpoint(request: Any) -> JsonResponse:
    """Endpoint for adding variables.

    Args:
        request: HTTP request object

    Returns:
        JSON response with status
    """
    sdd_context = SDDContext()
    logger.info("Handling add variable endpoint request")
    if request.method != "POST":
        logger.warning("Invalid request method")
        return HttpResponseBadRequest('Invalid request method')

    try:
        data = json.loads(request.body)
        orig_mapping_id = data.get('mapping_id')
        member_mapping_row = data.get('member_mapping_row')
        variable = data.get('variable')
        members = data.get('members', [])
        is_source = data.get('is_source', 'true')

        # Get the variable object
        variable_obj = VARIABLE.objects.get(variable_id=variable)

        # Get timestamp suffix
        timestamp = datetime.now().strftime('%Y%m%d_%H%M%S')

        # Copy existing mapping if it exists
        if orig_mapping_id:
            orig_mapping = MAPPING_DEFINITION.objects.get(mapping_id=orig_mapping_id)

            # Extract base IDs without timestamp if they exist
            member_mapping_base_id = orig_mapping.member_mapping_id.member_mapping_id.split('__')[0] if '__' in orig_mapping.member_mapping_id.member_mapping_id else orig_mapping.member_mapping_id.member_mapping_id
            variable_mapping_base_id = orig_mapping.variable_mapping_id.variable_mapping_id.split('__')[0] if '__' in orig_mapping.variable_mapping_id.variable_mapping_id else orig_mapping.variable_mapping_id.variable_mapping_id
            mapping_base_id = orig_mapping.mapping_id.split('__')[0] if '__' in orig_mapping.mapping_id else orig_mapping.mapping_id

            # Copy member mapping
            new_member_mapping = MEMBER_MAPPING.objects.create(
                member_mapping_id=f"{member_mapping_base_id}".split("__")[0]+f"__{timestamp}",
                code=f"{member_mapping_base_id}".split("__")[0]+f"__{timestamp}",
                name=f"{orig_mapping.member_mapping_id.name} ({timestamp})"
            )
            sdd_context.member_mapping_dictionary[new_member_mapping.member_mapping_id] = new_member_mapping

            # Copy variable mapping
            new_variable_mapping = VARIABLE_MAPPING.objects.create(
                variable_mapping_id=f"{variable_mapping_base_id}".split("__")[0]+f"__{timestamp}",
                code=f"{variable_mapping_base_id}".split("__")[0]+f"__{timestamp}",
                name=f"{orig_mapping.variable_mapping_id.name} ({timestamp})"
            )
            sdd_context.variable_mapping_dictionary[new_variable_mapping.variable_mapping_id] = new_variable_mapping
            # Copy existing variable mapping items
            existing_variable_items = VARIABLE_MAPPING_ITEM.objects.filter(variable_mapping_id=orig_mapping.variable_mapping_id)
            for item in existing_variable_items:
                new_variable_item = VARIABLE_MAPPING_ITEM.objects.create(
                    variable_mapping_id=new_variable_mapping,
                    variable_id=item.variable_id,
                    is_source=item.is_source
                )
                logger.info(f"I created new variable mapping item: {new_variable_item.id}")
                try:
                    variable_mapping_list = sdd_context.variable_mapping_item_dictionary[
                    new_variable_item.variable_mapping_id.variable_mapping_id]
                    variable_mapping_list.append(new_variable_item)
                except KeyError:
                    sdd_context.variable_mapping_item_dictionary[
                        new_variable_item.variable_mapping_id.variable_mapping_id] = [new_variable_item]

            new_variable_item = VARIABLE_MAPPING_ITEM.objects.create(
                variable_mapping_id=new_variable_mapping,
                variable_id=variable_obj,
                is_source=is_source
            )
            try:
                variable_mapping_list = sdd_context.variable_mapping_item_dictionary[
                new_variable_item.variable_mapping_id.variable_mapping_id]
                variable_mapping_list.append(new_variable_item)
            except KeyError:
                sdd_context.variable_mapping_item_dictionary[
                    new_variable_item.variable_mapping_id.variable_mapping_id] = [new_variable_item]

            logger.info(f"I created new variable mapping item: {new_variable_item.id}")

            # Copy existing member mapping items
            existing_items = MEMBER_MAPPING_ITEM.objects.filter(member_mapping_id=orig_mapping.member_mapping_id)
            for item in existing_items:
                new_item = MEMBER_MAPPING_ITEM.objects.create(
                    member_mapping_id=new_member_mapping,
                    member_mapping_row=item.member_mapping_row,
                    variable_id=item.variable_id,
                    member_id=item.member_id,
                    is_source=item.is_source
                )
                try:
                    member_mapping_list = sdd_context.member_mapping_items_dictionary[
                        new_item.member_mapping_id.member_mapping_id]
                    member_mapping_list.append(new_item)
                except KeyError:
                    sdd_context.member_mapping_items_dictionary[
                        new_item.member_mapping_id.member_mapping_id] = [new_item]


            # Add new member mapping items
            for member_id in members:
                if member_id != "None":
                    member_obj = MEMBER.objects.get(member_id=member_id)
                    mapping_item = MEMBER_MAPPING_ITEM.objects.create(
                        member_mapping_id=new_member_mapping,
                        member_mapping_row=member_mapping_row,
                        variable_id=variable_obj,
                        member_id=member_obj,
                        is_source=is_source
                    )
                    member_mapping_list = sdd_context.member_mapping_items_dictionary[
                        mapping_item.member_mapping_id.member_mapping_id]
                    member_mapping_list.append(mapping_item)
            # Copy mapping definition
            target_id = orig_mapping.mapping_id
            target_name = orig_mapping.name

            orig_mapping.delete()
            mapping_def = MAPPING_DEFINITION.objects.create(
                mapping_id=orig_mapping_id,
                code=orig_mapping_id,
                name=f"{target_name} ({timestamp})",
                member_mapping_id=new_member_mapping,
                variable_mapping_id=new_variable_mapping
            )
            sdd_context.mapping_definition_dictionary[mapping_def.mapping_id] = mapping_def

            # Create mapping to cube with version suffix
            old_mappings = MAPPING_TO_CUBE.objects.filter(mapping_id=mapping_def)
            if old_mappings.exists():
                latest = old_mappings.latest('cube_mapping_id')
                version = int(latest.cube_mapping_id.split('_v')[-1]) + 1
                new_mapping_code = f"{latest.cube_mapping_id.split('_v')[0]}_v{version}"
            else:
                new_mapping_code = f"{mapping_def.code}_v1"

            new_mapping_to_cube = MAPPING_TO_CUBE.objects.create(
                mapping_id=mapping_def,
                cube_mapping_id=new_mapping_code
            )
        #sdd_context.mapping_to_cube_dictionary[mapping_def] = new_mapping_to_cube
        logger.info("Variable and members added successfully")
        return JsonResponse({'status': 'success'})

    except Exception as e:
        logger.error(f"Error adding variable: {str(e)}", exc_info=True)
        return JsonResponse({'status': 'error', 'message': str(e)})

def edit_mapping_endpoint(request: Any) -> JsonResponse:
    """Endpoint for editing mappings.

    Args:
        request: HTTP request object

    Returns:
        JSON response with status
    """
    sdd_context = SDDContext()
    logger.info("Handling edit mapping endpoint request")
    if request.method != "POST":
        logger.warning("Invalid request method")
        return HttpResponseBadRequest('Invalid request method')

    try:
        data = json.loads(request.body)
        orig_mapping_id = data.get('mapping_id')
        source_data = data.get('source_data', {})
        target_data = data.get('target_data', {})

        print(source_data, target_data)

        # Get existing mapping if available
        if orig_mapping_id:
            with transaction.atomic():
                orig_mapping = MAPPING_DEFINITION.objects.get(mapping_id=orig_mapping_id)
                member_mapping = orig_mapping.member_mapping_id

                # Find the highest existing row number to determine the next row number
                existing_items = MEMBER_MAPPING_ITEM.objects.filter(member_mapping_id=member_mapping)

                if existing_items.exists():
                    last_member_mapping_row = str(max(int(item.member_mapping_row) for item in existing_items) + 1)
                else:
                    last_member_mapping_row = "1"

                logger.info(f"Adding new row {last_member_mapping_row} to existing mapping {orig_mapping.mapping_id}")

                # Add new source items to the existing mapping
                for variable_, member_ in zip(source_data["variabless"], source_data["members"]):
                    variable_id = variable_.split(" ")[-1].strip("(").rstrip(")")
                    variable_obj = VARIABLE.objects.get(code=variable_id)
                    member_obj = MEMBER.objects.get(member_id=member_)

                    new_mm_item =MEMBER_MAPPING_ITEM.objects.create(
                        member_mapping_id=member_mapping,
                        member_mapping_row=last_member_mapping_row,
                        variable_id=variable_obj,
                        member_id=member_obj,
                        is_source='true'
                    )
                    try:
                        member_mapping_list = sdd_context.member_mapping_items_dictionary[
                            new_mm_item.member_mapping_id.member_mapping_id]
                        member_mapping_list.append(new_mm_item)
                    except KeyError:
                        sdd_context.member_mapping_items_dictionary[
                            new_mm_item.member_mapping_id.member_mapping_id] = [new_mm_item]
                    logger.info(f"Added source item to existing mapping for row {last_member_mapping_row}")

                # Add new target items to the existing mapping
                for variable_, member_ in zip(target_data["variablses"], target_data["members"]):
                    variable_id = variable_.split(" ")[-1].strip("(").rstrip(")")
                    variable_obj = VARIABLE.objects.get(variable_id=variable_id)
                    member_obj = MEMBER.objects.get(member_id=member_)

                    new_mm_item = MEMBER_MAPPING_ITEM.objects.create(
                        member_mapping_id=member_mapping,
                        member_mapping_row=last_member_mapping_row,
                        variable_id=variable_obj,
                        member_id=member_obj,
                        is_source='false'
                    )
                    try:
                        member_mapping_list = sdd_context.member_mapping_items_dictionary[
                            new_mm_item.member_mapping_id.member_mapping_id]
                        member_mapping_list.append(new_mm_item)
                    except KeyError:
                        sdd_context.member_mapping_items_dictionary[
                            new_mm_item.member_mapping_id.member_mapping_id] = [new_mm_item]
                    logger.info(f"Added target item to existing mapping for row {last_member_mapping_row}")

        logger.info("Mapping updated successfully")
        return JsonResponse({'status': 'success'})

    except Exception as e:
        logger.error(f"Error updating mapping: {str(e)}", exc_info=True)
        return JsonResponse({'status': 'error', 'message': str(e)})

def get_domain_members(request, variable_id:str=""):
    """Get domain members for a variable.

    Args:
        request: HTTP request object
        variable_id: ID of variable to get members for

    Returns:
        JSON response with members data
    """
    logger.info("Handling get domain members request")
    try:
        if not variable_id:
            logger.warning("No variable ID provided")
            return JsonResponse({'status': 'error', 'message': 'Variable ID required'})

        variable = VARIABLE.objects.get(variable_id=variable_id)
        domain = variable.domain_id
        members = MEMBER.objects.filter(domain_id=domain)

        member_data = []
        for member in members:
            member_data.append({
                'member_id': member.member_id,
                'code': member.code,
                'name': member.name
            })

        logger.info(f"Found {len(member_data)} members for variable {variable_id}")
        return JsonResponse({
            'status': 'success',
            'members': member_data
        })

    except VARIABLE.DoesNotExist:
        logger.error(f"Variable {variable_id} not found")
        return JsonResponse({
            'status': 'error',
            'message': f'Variable {variable_id} not found'
        })
    except Exception as e:
        logger.error(f"Error getting domain members: {str(e)}", exc_info=True)
        return JsonResponse({
            'status': 'error',
            'message': str(e)
        })

def get_mapping_details(request, mapping_id):
    """Get mapping definition and related details.

    Args:
        request: HTTP request object
        mapping_id: ID of mapping to get details for

    Returns:
        JSON response with mapping data
    """
    logger.info(f"Handling get mapping details request for mapping {mapping_id}")
    try:
        # Get mapping definition
        mapping_def = MAPPING_DEFINITION.objects.get(mapping_id=mapping_id)
        logger.debug(f"Found mapping definition: {mapping_def.name}")

        # Get variable mapping and items
        variable_mapping = mapping_def.variable_mapping_id
        variable_mapping_items = VARIABLE_MAPPING_ITEM.objects.filter(
            variable_mapping_id=variable_mapping
        )
        logger.debug(f"Found {variable_mapping_items.count()} variable mapping items")

        # Get member mapping and items
        member_mapping = mapping_def.member_mapping_id
        member_mapping_items = MEMBER_MAPPING_ITEM.objects.filter(
            member_mapping_id=member_mapping
        )
        logger.debug(f"Found {member_mapping_items.count()} member mapping items")

        # Build response data
        mapping_data = {
            'mapping_definition': {
                'mapping_id': mapping_def.mapping_id,
                'code': mapping_def.code,
                'name': mapping_def.name,
            },
            'variable_mapping': {
                'variable_mapping_id': variable_mapping.variable_mapping_id,
                'code': variable_mapping.code,
                'name': variable_mapping.name,
                'items': []
            },
            'member_mapping': {
                'member_mapping_id': member_mapping.member_mapping_id,
                'code': member_mapping.code,
                'name': member_mapping.name,
                'items': []
            }
        }
        # Add variable mapping items
        for item in variable_mapping_items:
            mapping_data['variable_mapping']['items'].append({
                'source_variable': {
                    'variable_id': item.variable_id.variable_id,
                    'code': item.variable_id.code,
                    'name': item.variable_id.name
                },
                'target_variable': {
                    'variable_id': item.variable_id.variable_id,
                    'code': item.variable_mapping_id.code,
                    'name': item.variable_mapping_id.name
                }
            })

        # Add member mapping items
        for item in member_mapping_items:
            mapping_data['member_mapping']['items'].append({
                'member_mapping_row': item.member_mapping_row,
                'variable': {
                    'variable_id': item.variable_id.variable_id,
                    'code': item.variable_id.code,
                    'name': item.variable_id.name
                },
                'member': {
                    'member_id': item.member_id.member_id,
                    'code': item.member_id.code,
                    'name': item.member_id.name
                },
                'is_source': item.is_source
            })
        logger.info("Successfully retrieved mapping details")
        return JsonResponse({
            'status': 'success',
            'data': mapping_data
        })

    except MAPPING_DEFINITION.DoesNotExist:
        logger.error(f"Mapping {mapping_id} not found")
        return JsonResponse({
            'status': 'error',
            'message': f'Mapping {mapping_id} not found'
        })
    except Exception as e:
        logger.error(f"Error getting mapping details: {str(e)}", exc_info=True)
        return JsonResponse({
            'status': 'error',
            'message': str(e)
        })

def return_cubelink_visualisation(request):
    from pybirdai.utils import visualisation_service
    """
    View function for displaying cube link visualizations.

    Takes request parameters "cube_link_id" and "join_identifier" to
    generate and display a visualization of cube links.

    Args:
        request: HTTP request object with query parameters

    Returns:
        HttpResponse: Rendered HTML visualization
    """
    logger.info("Handling cube link visualization request")
    if request.method == 'GET':
        cube_id = request.GET.get('cube_id', '')
        join_identifier = request.GET.get('join_identifier', '').replace("+"," ")
        in_md = eval(request.GET.get('in_md', "false").capitalize())
        logger.debug(f"Visualization params - cube_id: {cube_id}, join_identifier: {join_identifier}, in_md: {in_md}")

        if cube_id:
            logger.info(f"Generating visualization for cube_id: {cube_id}")
            html_content = visualisation_service.process_cube_visualization(cube_id, join_identifier, in_md)
            return HttpResponse(html_content)
        else:
            logger.warning("Missing required parameter: cube_link_id")
            return HttpResponseBadRequest("Missing required parameter: cube_link_id")
    else:
        logger.warning(f"Invalid request method: {request.method}")
        return HttpResponseBadRequest("Only GET requests are supported")

def delete_mapping_row(request):
    """View function for handling the deletion of a mapping row."""
    logger.info("Handling delete mapping row request")
    if request.method != 'POST':
        logger.warning("Invalid request method for delete_mapping_row")
        return JsonResponse({'success': False, 'error': 'Invalid request method'})

    try:
        data = json.loads(request.body)
        logger.debug(f"Received data for deletion: {data}")
        mapping_id = data.get('mapping_id')
        row_index = data.get('row_index')

        logger.info(f"Deleting row {row_index} from mapping {mapping_id}")

        # Use atomic transaction to ensure all operations succeed or fail together
        with transaction.atomic():
            # Get the mapping definition
            mapping_def = MAPPING_DEFINITION.objects.get(mapping_id=mapping_id)
            logger.debug(f"Found mapping definition: {mapping_def.name}")

            # Find all member mapping items in the specified row
            member_mapping_items = MEMBER_MAPPING_ITEM.objects.filter(
                member_mapping_id=mapping_def.member_mapping_id,
                member_mapping_row=row_index
            )
            logger.debug(f"Found {member_mapping_items.count()} items to delete in row {row_index}")

            # Delete the items within the atomic transaction
            member_mapping_items.delete()
            logger.info(f"Successfully deleted {row_index} from mapping {mapping_id}")

        return JsonResponse({'success': True})
    except Exception as e:
        logger.error(f"Error deleting mapping row: {str(e)}", exc_info=True)
        return JsonResponse({'success': False, 'error': str(e)})

def duplicate_mapping(request):
    """View function for duplicating an existing mapping."""
    sdd_context = SDDContext()
    logger.info("Handling duplicate mapping request")
    if request.method != 'POST':
        logger.warning("Invalid request method for duplicate_mapping")
        return JsonResponse({'success': False, 'error': 'Invalid request method'})

    try:
        data = json.loads(request.body)
        logger.debug(f"Received data for duplication: {data}")
        source_mapping_id = data.get('source_mapping_id')
        new_mapping_name = data.get('new_mapping_name')
        logger.info(f"Duplicating mapping {source_mapping_id} with new name: {new_mapping_name}")

        # Get timestamp for new instances
        timestamp = datetime.now().strftime('%Y%m%d_%H%M%S')

        # Get source mapping
        source_mapping = MAPPING_DEFINITION.objects.get(mapping_id=source_mapping_id)
        logger.debug(f"Found source mapping: {source_mapping.name}")

        # Extract shortened mapping name for new IDs
        shortened_name = new_mapping_name

        # Copy member mapping
        new_member_mapping = MEMBER_MAPPING.objects.create(
            member_mapping_id=f"MM_{shortened_name}__{timestamp}",
            code=f"MM_{shortened_name}__{timestamp}",
            name=f"{new_mapping_name} - Members"
        )
        sdd_context.member_mapping_dictionary[new_member_mapping.member_mapping_id] = new_member_mapping
        logger.debug(f"Created new member mapping: {new_member_mapping.member_mapping_id}")

        # Copy variable mapping
        new_variable_mapping = VARIABLE_MAPPING.objects.create(
            variable_mapping_id=f"VM_{shortened_name}__{timestamp}",
            code=f"VM_{shortened_name}__{timestamp}",
            name=f"{new_mapping_name} - Variables"
        )
        sdd_context.variable_mapping_dictionary[new_variable_mapping.variable_mapping_id] = new_variable_mapping
        logger.debug(f"Created new variable mapping: {new_variable_mapping.variable_mapping_id}")

        # Create new mapping definition
        new_mapping = MAPPING_DEFINITION.objects.create(
            mapping_id=f"MAP_{shortened_name}__{timestamp}",
            code=f"MAP_{shortened_name}__{timestamp}",
            name=new_mapping_name,
            member_mapping_id=new_member_mapping,
            variable_mapping_id=new_variable_mapping
            )
        sdd_context.mapping_definition_dictionary[new_mapping.mapping_id] = new_mapping
        logger.debug(f"Created new mapping definition: {new_mapping.mapping_id}")

        # Copy variable mapping items
        var_items = VARIABLE_MAPPING_ITEM.objects.filter(variable_mapping_id=source_mapping.variable_mapping_id)
        logger.debug(f"Copying {var_items.count()} variable mapping items")
        for item in var_items:
            new_variable_item = VARIABLE_MAPPING_ITEM.objects.create(
                variable_mapping_id=new_variable_mapping,
                variable_id=item.variable_id,
                is_source=item.is_source
            )
            try:
                variable_mapping_list = sdd_context.variable_mapping_item_dictionary[
                new_variable_item.variable_mapping_id.variable_mapping_id]
                variable_mapping_list.append(new_variable_item)
            except KeyError:
                sdd_context.variable_mapping_item_dictionary[
                    new_variable_item.variable_mapping_id.variable_mapping_id] = [new_variable_item]

        # Copy member mapping items
        member_items = MEMBER_MAPPING_ITEM.objects.filter(member_mapping_id=source_mapping.member_mapping_id)
        logger.debug(f"Copying {member_items.count()} member mapping items")
        for item in member_items:
            new_mm_item=MEMBER_MAPPING_ITEM.objects.create(
                member_mapping_id=new_member_mapping,
                member_mapping_row=item.member_mapping_row,
                variable_id=item.variable_id,
                member_id=item.member_id,
                is_source=item.is_source
            )
            try:
                member_mapping_list = sdd_context.member_mapping_items_dictionary[
                    new_mm_item.member_mapping_id.member_mapping_id]
                member_mapping_list.append(new_mm_item)
            except KeyError:
                sdd_context.member_mapping_items_dictionary[
                    new_mm_item.member_mapping_id.member_mapping_id] = [new_mm_item]

        # Create mapping to cube with version suffix
        mapping_to_cube = MAPPING_TO_CUBE.objects.create(
            mapping_id=new_mapping,
            cube_mapping_id=f"{new_mapping.code}_v1"
        )
        # sdd_context.mapping_to_cube_dictionary[new_mapping] = mapping_to_cube
        logger.debug(f"Created new mapping to cube: {mapping_to_cube.cube_mapping_id}")

        logger.info(f"Successfully duplicated mapping {source_mapping_id} to {new_mapping.mapping_id}")
        return JsonResponse({'success': True})
    except Exception as e:
        logger.error(f"Error duplicating mapping: {str(e)}", exc_info=True)
        return JsonResponse({'success': False, 'error': str(e)})

def update_mapping_row(request):
    """View function for updating a mapping row."""
    logger.info("Handling update mapping row request")
    sdd_context = SDDContext()
    if request.method != 'POST':
        logger.warning("Invalid request method for update_mapping_row")
        return JsonResponse({'success': False, 'error': 'Invalid request method'})

    try:
        data = json.loads(request.body)
        logger.debug(f"Received data for row update: {data}")
        mapping_id = data.get('mapping_id')
        row_index = data.get('row_index')
        source_data = data.get('source_data', {})
        target_data = data.get('target_data', {})

        logger.info(f"Updating row {row_index} in mapping {mapping_id}")

        # Use atomic transaction to ensure all operations succeed or fail together
        with transaction.atomic():
            # Get mapping definition
            mapping_def = MAPPING_DEFINITION.objects.get(mapping_id=mapping_id)
            logger.debug(f"Found mapping definition: {mapping_def.name}")

            # Delete existing row items
            existing_items = MEMBER_MAPPING_ITEM.objects.filter(
                member_mapping_id=mapping_def.member_mapping_id,
                member_mapping_row=row_index
            )
            logger.debug(f"Deleting {existing_items.count()} existing items from row {row_index}")

            try:
                # delete existing items if they are in this list
                for mm_item in existing_items:
                    member_mapping_list = sdd_context.member_mapping_items_dictionary[
                    mm_item.member_mapping_id.member_mapping_id]
                    for item in member_mapping_list:
                        if item.member_mapping_row == row_index:
                            member_mapping_list.remove(item)
            except KeyError:
                pass
            existing_items.delete()

            # Add new source items
            logger.debug(f"Adding {len(source_data.get('variabless', []))} source items")
            for variable, member in zip(source_data.get('variabless', []), source_data.get('members', [])):
                if member:
                    logger.debug(f"Variable code: {variable}, Member: {member}")
                    variable_name, variable_code = variable.split("(")[0][:-1], variable.split("(")[1].rstrip(")")
                    logger.debug(f"Variable code: {variable_code}, Variable name: {variable_name}")
                    variable_obj = VARIABLE.objects.filter(code=variable_code,name=variable_name).first()
                    member_obj = MEMBER.objects.get(member_id=member)
                    logger.debug(f"Adding source mapping: Variable {variable_obj.code} -> Member {member_obj.code}")

                    new_mm_item = MEMBER_MAPPING_ITEM.objects.create(
                        member_mapping_id=mapping_def.member_mapping_id,
                        member_mapping_row=row_index,
                        variable_id=variable_obj,
                        member_id=member_obj,
                        is_source='true'
                    )
                    try:
                        member_mapping_list = sdd_context.member_mapping_items_dictionary[
                            new_mm_item.member_mapping_id.member_mapping_id]
                        member_mapping_list.append(new_mm_item)
                    except KeyError:
                        sdd_context.member_mapping_items_dictionary[
                            new_mm_item.member_mapping_id.member_mapping_id] = [new_mm_item]
            # Add new target items
            logger.debug(f"Adding {len(target_data.get('variablses', []))} target items")
            for variable, member in zip(target_data.get('variablses', []), target_data.get('members', [])):
                if member:
                    logger.debug(f"Variable code: {variable}, Member: {member}")
                    variable_name, variable_code = variable.split(" ")[0], variable.split(" ")[1].strip("(").rstrip(")")
                    variable_obj = VARIABLE.objects.filter(code=variable_code,name=variable_name).first()
                    if not( member == "None"):
                        member_obj = MEMBER.objects.get(member_id=member)
                        logger.debug(f"Adding target mapping: Variable {variable_obj.code} -> Member {member_obj.code}")
                        new_mm_item = MEMBER_MAPPING_ITEM.objects.create(
                            member_mapping_id=mapping_def.member_mapping_id,
                            member_mapping_row=row_index,
                            variable_id=variable_obj,
                            member_id=member_obj,
                            is_source='false'
                        )
                        try:
                            member_mapping_list = sdd_context.member_mapping_items_dictionary[
                                new_mm_item.member_mapping_id.member_mapping_id]
                            member_mapping_list.append(new_mm_item)
                        except KeyError:
                            sdd_context.member_mapping_items_dictionary[
                                new_mm_item.member_mapping_id.member_mapping_id] = [new_mm_item]
        logger.info(f"Successfully updated row {row_index} in mapping {mapping_id}")
        return JsonResponse({'success': True})
    except Exception as e:
        logger.error(f"Error updating mapping row: {str(e)}", exc_info=True)
        return JsonResponse({'success': False, 'error': str(e)})

def test_report_view(request):
    """
    Summary page for displaying BIRD test reports.
    """
    results_dir = ensure_results_directory()
    templates = process_test_results_files(results_dir)

    context = {
        'templates': list(templates.values())
    }
    return render(request, 'pybirdai/test_report_view.html', context)

def load_variables_from_csv_file(csv_file_path):
    """
    Helper function to load variables from a CSV file.
    Used by run_full_setup to load extra variables.
    """
    try:
        import csv
        from .context.sdd_context_django import SDDContext

        if not os.path.exists(csv_file_path):
            logger.warning(f"Extra variables CSV file not found: {csv_file_path}")
            return 0

        logger.info(f"Loading extra variables from: {csv_file_path}")

        # Read the CSV file
        with open(csv_file_path, 'r', encoding='utf-8') as csvfile:
            reader = csv.DictReader(csvfile)

            # Validate headers
            required_fields = {'VARIABLE_ID', 'CODE', 'NAME', 'DESCRIPTION', 'DOMAIN_ID'}
            headers = set(reader.fieldnames)
            if not required_fields.issubset(headers):
                missing = required_fields - headers
                logger.error(f'Missing required columns in extra_variables.csv: {", ".join(missing)}')
                return 0

            # Get SDDContext instance
            sdd_context = SDDContext()

            # Process each row
            variables_to_create = []
            for row in reader:
                try:
                    # Look up the domain
                    domain = DOMAIN.objects.get(domain_id=row['DOMAIN_ID'])

                    variable = VARIABLE(
                        variable_id=row['VARIABLE_ID'],
                        code=row['CODE'],
                        name=row['NAME'],
                        description=row['DESCRIPTION'],
                        domain_id=domain
                    )
                    variables_to_create.append(variable)
                except DOMAIN.DoesNotExist:
                    logger.error(f'Domain with ID {row["DOMAIN_ID"]} not found in extra_variables.csv')
                    continue
                except Exception as e:
                    logger.error(f'Error processing variable row in extra_variables.csv: {str(e)}')
                    continue

            # Bulk create the variables
            if variables_to_create:
                created_variables = VARIABLE.objects.bulk_create(variables_to_create)

                # Update SDDContext variable dictionary
                for variable in created_variables:
                    sdd_context.variable_dictionary[variable.variable_id] = variable

                logger.info(f"Successfully loaded {len(created_variables)} extra variables from CSV")
                return len(created_variables)
            else:
                logger.info("No extra variables to load from CSV")
                return 0

    except Exception as e:
        logger.error(f"Error loading extra variables from CSV: {str(e)}")
        return 0


def execute_full_setup_core():
    """
    Core business logic for running the full BIRD metadata database setup.
    This can be called from both view and service contexts.
    """
    logger.info("Starting full setup...")

    delete_cmd = RunDeleteBirdMetadataDatabase('pybirdai', 'birds_nest')
    delete_cmd.run_delete_bird_metadata_database()
    logger.info("Deleted existing bird metadata.")

    # Populate bird metadata database with BIRD datamodel metadata
    import_model_cmd = RunImportInputModelFromSQLDev('pybirdai', 'birds_nest')
    import_model_cmd.ready()
    logger.info("Imported input model from sqldev.")

    # Populate bird metadata database with BIRD report templates
    import_reports_cmd = RunImportReportTemplatesFromWebsite('pybirdai', 'birds_nest')
    import_reports_cmd.run_import()
    logger.info("Imported report templates from website.")

    # Load extra variables from CSV file
    base_dir = settings.BASE_DIR
    extra_variables_path = os.path.join(base_dir, 'resources', 'extra_variables', 'extra_variables.csv')
    variables_loaded = load_variables_from_csv_file(extra_variables_path)
    if variables_loaded > 0:
        logger.info(f"Loaded {variables_loaded} extra variables from CSV file.")
    else:
        logger.info("No extra variables loaded (file not found or empty).")

    # Import hierarchies from BIRD Website
    import_hierarchies_cmd = RunImportHierarchiesFromWebsite('pybirdai', 'birds_nest')
    import_hierarchies_cmd.import_hierarchies()
    logger.info("Imported hierarchies from website.")

    # Import semantic integration from bird website
    import_semantic_cmd = RunImportSemanticIntegrationsFromWebsite('pybirdai', 'birds_nest')
    import_semantic_cmd.import_mappings_from_website()
    logger.info("Imported semantic integrations from website.")

    app_config = RunCreateFilters('pybirdai', 'birds_nest')
    app_config.run_create_filters()
    logger.info("Created filters and executable filters.")

    app_config = RunCreateJoinsMetadata('pybirdai', 'birds_nest')
    app_config.run_create_joins_meta_data()
    logger.info("Created joins metadata.")

    app_config = RunExporterJoins('pybirdai', 'birds_nest')
    app_config.run_export_joins_meta_data()
    logger.info("Exported joins metadata successfully.")

    app_config = RunMappingJoinsEIL_LDM('pybirdai', 'birds_nest')
    app_config.run_mapping_joins_meta_data()
    logger.info("Mapped joins metadata successfully.")

    logger.info("Full setup completed successfully.")


def run_full_setup(request):
    """
    Runs all necessary steps to set up the BIRD metadata database:
    - Deletes existing metadata
    - Populates with BIRD datamodel metadata (from sqldev)
    - Populates with BIRD report templates
    - Loads extra variables from CSV file
    - Imports hierarchies (from website)
    - Imports semantic integration (from website)
    - Creates filters and executable filters
    - Creates joins metadata
    This function now uses the create_response_with_loading pattern
    to handle the execution via AJAX on a loading page.
    """

    if request.GET.get('execute') == 'true':
        execute_full_setup_core()
        return JsonResponse({'status': 'success'})

    return create_response_with_loading(
        request,
        "Running Full BIRD Metadata Database Setup (This may take several minutes. Please do not navigate away from this page.)",
        "Full BIRD Metadata Database Setup completed successfully.",
        '/pybirdai/edit-cube-links/',
        "Edit Cube Links"
    )


def member_hierarchy_editor(request, hierarchy_id=None):
    """
    View function for rendering the member hierarchy editor page.

    Args:
        request: HTTP request object
        hierarchy_id: Optional hierarchy ID to display specific hierarchy

    Returns:
        Rendered template response with hierarchy data
    """
    from .utils.member_hierarchy_editor.django_hierarchy_integration import get_hierarchy_integration

    logger.info(f"Rendering member hierarchy editor page for hierarchy_id: {hierarchy_id}")

    # Get all member hierarchies for the dropdown
    hierarchies = MEMBER_HIERARCHY.objects.all().order_by('name')

    context = {
        'hierarchies': hierarchies,
        'selected_hierarchy_id': hierarchy_id
    }

    # If a specific hierarchy is selected, get its details
    if hierarchy_id:
        try:
            hierarchy = MEMBER_HIERARCHY.objects.get(member_hierarchy_id=hierarchy_id)

            # Get hierarchy data using the integration
            integration = get_hierarchy_integration()
            hierarchy_data = integration.get_hierarchy_by_id(hierarchy_id)
            context.update({
                'selected_hierarchy': hierarchy,
                'hierarchy_data_json': json.dumps(hierarchy_data),
                'hierarchy_info': hierarchy_data.get('hierarchy_info', {})
            })
            print(
                hierarchy_data.get('hierarchy_info', {}).get('hierarchy', {})
            )

        except MEMBER_HIERARCHY.DoesNotExist:
            logger.error(f"Member hierarchy {hierarchy_id} not found")
            context['error'] = f"Member hierarchy {hierarchy_id} not found"

    return render(request, 'pybirdai/member_hierarchy_editor.html', context)

def add_member_to_hierarchy(request):
    """
    Endpoint for adding a member to a member hierarchy.

    Args:
        request: HTTP request object with POST data

    Returns:
        JSON response with status
    """
    logger.info("Handling add member to hierarchy request")
    if request.method != "POST":
        return JsonResponse({'status': 'error', 'message': 'Invalid request method'})

    try:
        data = json.loads(request.body)
        hierarchy_id = data.get('hierarchy_id')
        member_id = data.get('member_id')
        parent_member_id = data.get('parent_member_id')
        level = data.get('level', 1)
        comparator = data.get('comparator', '')
        operator = data.get('operator', '')

        # Get the hierarchy object
        hierarchy = MEMBER_HIERARCHY.objects.get(member_hierarchy_id=hierarchy_id)

        # Get the member object
        member = MEMBER.objects.get(member_id=member_id)

        # Get parent member if specified
        parent_member = None
        if parent_member_id:
            parent_member = MEMBER.objects.get(member_id=parent_member_id)

        # Create new hierarchy node
        new_node = MEMBER_HIERARCHY_NODE.objects.create(
            member_hierarchy_id=hierarchy,
            member_id=member,
            parent_member_id=parent_member,
            level=level,
            comparator=comparator,
            operator=operator
        )
        new_node.save()

        logger.info(f"Successfully added member {member_id} to hierarchy {hierarchy_id}")
        return JsonResponse({
            'status': 'success',
            'node_id': new_node.id,
            'message': 'Member added to hierarchy successfully'
        })

    except MEMBER_HIERARCHY.DoesNotExist:
        logger.error(f"Member hierarchy {hierarchy_id} not found")
        return JsonResponse({'status': 'error', 'message': 'Member hierarchy not found'})
    except MEMBER.DoesNotExist:
        logger.error(f"Member {member_id} not found")
        return JsonResponse({'status': 'error', 'message': 'Member not found'})
    except Exception as e:
        logger.error(f"Error adding member to hierarchy: {str(e)}", exc_info=True)
        return JsonResponse({'status': 'error', 'message': str(e)})

def delete_member_from_hierarchy(request):
    """
    Endpoint for deleting a member from a member hierarchy.
    Handles cascading deletion of child nodes.

    Args:
        request: HTTP request object with POST data

    Returns:
        JSON response with status
    """
    logger.info("Handling delete member from hierarchy request")
    if request.method != "POST":
        return JsonResponse({'status': 'error', 'message': 'Invalid request method'})

    try:
        data = json.loads(request.body)
        node_id = data.get('node_id')
        force_delete = data.get('force_delete', False)

        # Get the hierarchy node
        node = MEMBER_HIERARCHY_NODE.objects.get(id=node_id)

        # Check if this node has children
        children = MEMBER_HIERARCHY_NODE.objects.filter(parent_member_id=node.member_id)

        if children.exists() and not force_delete:
            # Return warning about children
            child_count = children.count()
            return JsonResponse({
                'status': 'warning',
                'message': f'This member has {child_count} child member(s). Do you want to delete them as well?',
                'has_children': True,
                'child_count': child_count
            })

        # Use atomic transaction for deletion
        with transaction.atomic():
            if children.exists():
                # Recursively delete all children
                def delete_children(parent_member):
                    child_nodes = MEMBER_HIERARCHY_NODE.objects.filter(
                        parent_member_id=parent_member,
                        member_hierarchy_id=node.member_hierarchy_id
                    )
                    for child_node in child_nodes:
                        delete_children(child_node.member_id)
                        child_node.delete()

                delete_children(node.member_id)

            # Delete the node itself
            node.delete()

        logger.info(f"Successfully deleted node {node_id} from hierarchy")
        return JsonResponse({
            'status': 'success',
            'message': 'Member deleted from hierarchy successfully'
        })

    except MEMBER_HIERARCHY_NODE.DoesNotExist:
        logger.error(f"Hierarchy node {node_id} not found")
        return JsonResponse({'status': 'error', 'message': 'Hierarchy node not found'})
    except Exception as e:
        logger.error(f"Error deleting member from hierarchy: {str(e)}", exc_info=True)
        return JsonResponse({'status': 'error', 'message': str(e)})

def edit_hierarchy_node(request):
    """
    Endpoint for editing a hierarchy node (member, comparator, operator).

    Args:
        request: HTTP request object with POST data

    Returns:
        JSON response with status
    """
    logger.info("Handling edit hierarchy node request")
    if request.method != "POST":
        return JsonResponse({'status': 'error', 'message': 'Invalid request method'})

    try:
        data = json.loads(request.body)
        node_id = data.get('node_id')
        member_id = data.get('member_id')
        comparator = data.get('comparator', '')
        operator = data.get('operator', '')
        level = data.get('level')

        # Get the hierarchy node
        node = MEMBER_HIERARCHY_NODE.objects.get(id=node_id)

        # Update member if provided
        if member_id:
            member = MEMBER.objects.get(member_id=member_id)
            node.member_id = member

        # Update other fields
        if comparator is not None:
            node.comparator = comparator
        if operator is not None:
            node.operator = operator
        if level is not None:
            node.level = level

        node.save()

        logger.info(f"Successfully updated hierarchy node {node_id}")
        return JsonResponse({
            'status': 'success',
            'message': 'Hierarchy node updated successfully'
        })

    except MEMBER_HIERARCHY_NODE.DoesNotExist:
        logger.error(f"Hierarchy node {node_id} not found")
        return JsonResponse({'status': 'error', 'message': 'Hierarchy node not found'})
    except MEMBER.DoesNotExist:
        logger.error(f"Member {member_id} not found")
        return JsonResponse({'status': 'error', 'message': 'Member not found'})
    except Exception as e:
        logger.error(f"Error editing hierarchy node: {str(e)}", exc_info=True)
        return JsonResponse({'status': 'error', 'message': str(e)})

def get_members_by_domain(request, domain_id):
    """
    Get members for a specific domain (for dropdown population).

    Args:
        request: HTTP request object
        domain_id: ID of domain to get members for

    Returns:
        JSON response with members data
    """
    logger.info(f"Getting members for domain {domain_id}")
    try:
        domain = DOMAIN.objects.get(domain_id=domain_id)
        members = MEMBER.objects.filter(domain_id=domain).order_by('name')

        member_data = []
        for member in members:
            member_data.append({
                'member_id': member.member_id,
                'code': member.code,
                'name': member.name,
                'description': member.description
            })

        return JsonResponse({
            'status': 'success',
            'members': member_data
        })

    except DOMAIN.DoesNotExist:
        logger.error(f"Domain {domain_id} not found")
        return JsonResponse({'status': 'error', 'message': 'Domain not found'})
    except Exception as e:
        logger.error(f"Error getting members by domain: {str(e)}", exc_info=True)
        return JsonResponse({'status': 'error', 'message': str(e)})

def get_subdomain_enumerations(request, subdomain_id):
    """
    Get subdomain enumerations for comparator/operator dropdowns.

    Args:
        request: HTTP request object
        subdomain_id: ID of subdomain to get enumerations for

    Returns:
        JSON response with enumeration data
    """
    logger.info(f"Getting subdomain enumerations for subdomain {subdomain_id}")
    try:
        subdomain = SUBDOMAIN.objects.get(subdomain_id=subdomain_id)
        enumerations = SUBDOMAIN_ENUMERATION.objects.filter(subdomain_id=subdomain).order_by('name')

        enum_data = []
        for enum in enumerations:
            enum_data.append({
                'enumeration_id': enum.enumeration_id,
                'code': enum.code,
                'name': enum.name,
                'description': enum.description
            })

        return JsonResponse({
            'status': 'success',
            'enumerations': enum_data
        })

    except SUBDOMAIN.DoesNotExist:
        logger.error(f"Subdomain {subdomain_id} not found")
        return JsonResponse({'status': 'error', 'message': 'Subdomain not found'})
    except Exception as e:
        logger.error(f"Error getting subdomain enumerations: {str(e)}", exc_info=True)
        return JsonResponse({'status': 'error', 'message': str(e)})

def automode_create_database(request):
    if request.GET.get('execute') == 'true':
        try:
            app_config = RunAutomodeDatabaseSetup('pybirdai', 'birds_nest')
            app_config.run_automode_database_setup()
            return JsonResponse({
                'status': 'success',
                'message': 'Database preparation completed successfully!',
                'instructions': [
                    'The database configuration files have been generated.',
                    'To complete the setup:',
                    '1. Stop the Django server (Ctrl+C in the terminal)',
                    '2. Run: python manage.py complete_automode_setup',
                    '3. Restart the server: python manage.py runserver 0.0.0.0:8000',
                    '4. Your database will be ready to use!'
                ]
            })
        except Exception as e:
            logger.error(f"Automode database setup failed: {str(e)}")
            return JsonResponse({'status': 'error', 'message': str(e)})

    return create_response_with_loading_extended(
        request,
        "Creating BIRD Database (Automode) - Preparing database configuration files (this won't restart the server)",
        "Database preparation completed successfully! Please follow the instructions to complete the setup.",
        '/pybirdai/automode',
        "Back to Automode"
    )

def automode_import_bird_metamodel_from_website(request):
    if request.GET.get('execute') == 'true':
        from pybirdai.utils import bird_ecb_website_fetcher
        client = bird_ecb_website_fetcher.BirdEcbWebsiteClient()
        print(client.request_and_save_all())

    return create_response_with_loading(
        request,
        "Importing BIRD Metamodel from Website (Automode)",
        "BIRD Metamodel import completed successfully!",
        '/pybirdai/automode',
        "Back to Automode"
    )

def test_automode_components(request):
    """Test view to verify automode components work individually."""
    if request.GET.get('execute') == 'true':
        try:
            from pybirdai.entry_points.create_django_models import RunCreateDjangoModels
            from django.conf import settings
            import os

            # Test basic setup
            base_dir = settings.BASE_DIR
            logger.info(f"Base directory: {base_dir}")

            # Check if required directories exist
            resources_dir = os.path.join(base_dir, 'resources')
            results_dir = os.path.join(base_dir, 'results')
            ldm_dir = os.path.join(resources_dir, 'ldm')

            logger.info(f"Resources directory exists: {os.path.exists(resources_dir)}")
            logger.info(f"Results directory exists: {os.path.exists(results_dir)}")
            logger.info(f"LDM directory exists: {os.path.exists(ldm_dir)}")

            if os.path.exists(ldm_dir):
                ldm_files = os.listdir(ldm_dir)
                logger.info(f"LDM files: {ldm_files}")

            # Test creating a simple Django model instance
            app_config = RunCreateDjangoModels('pybirdai', 'birds_nest')
            logger.info("RunCreateDjangoModels instance created successfully")

            return JsonResponse({
                'status': 'success',
                'message': 'Basic components test passed',
                'base_dir': str(base_dir),
                'resources_exists': os.path.exists(resources_dir),
                'results_exists': os.path.exists(results_dir),
                'ldm_exists': os.path.exists(ldm_dir)
            })

        except Exception as e:
            logger.error(f"Test failed: {str(e)}")
            return JsonResponse({'status': 'error', 'message': str(e)})

    return create_response_with_loading_extended(
        request,
        "Testing Automode Components",
        "Component test completed successfully!",
        '/pybirdai/automode',
        "Back to Automode"
    )


def run_fetch_curated_resources(request):
    """Test view to verify automode components work individually."""
    if request.GET.get('execute') == 'true':
        try:
            from pybirdai.utils import github_file_fetcher

            fetcher = github_file_fetcher.GitHubFileFetcher("https://github.com/regcommunity/FreeBIRD")


            logger.info("STEP 1: Fetching specific derivation model file")

            fetcher.fetch_derivation_model_file(
                "birds_nest/pybirdai",
                "bird_data_model.py",
                f"resources{os.sep}derivation_implementation",
                "bird_data_model_with_derivation.py"
            )

            logger.info("STEP 2: Fetching database export files")
            fetcher.fetch_database_export_files()


            logger.info("STEP 3: Fetching test fixtures and templates")
            fetcher.fetch_test_fixtures()

            logger.info("File fetching process completed successfully!")
            print("File fetching process completed!")

            return JsonResponse({
                'status': 'success',
                'message': 'Basic components test passed',
                'base_dir': str(base_dir),
                'resources_exists': os.path.exists(resources_dir),
                'results_exists': os.path.exists(results_dir),
                'ldm_exists': os.path.exists(ldm_dir)
            })

        except Exception as e:
            logger.error(f"Test failed: {str(e)}")
            return JsonResponse({'status': 'error', 'message': str(e)})

    return create_response_with_loading_extended(
        request,
        "Fetching Test Components and derived fields",
        "Test components and derived fields fetched successfully!",
        '/pybirdai/automode',
        "Back to Automode"
    )


def import_bird_data_from_csv_export(request):
    """
    Django endpoint for importing metadata from CSV files.
    """
    from .utils.clone_mode import import_from_metadata_export

    if request.method == 'GET':
        return render(request, 'pybirdai/import_database.html')

    files = json.loads(request.body.decode("utf-8"))
    # Use ordered import to maintain ID mappings across files
    results = import_from_metadata_export.CSVDataImporter().import_from_csv_strings_ordered(files["csv_files"])

    # Count successful imports
    successful_imports = sum(1 for result in results.values() if result.get('success', False))
    total_objects = sum(result.get('imported_count', 0) for result in results.values() if result.get('success', False))

    # Create JSON-serializable results (remove Django objects)
    serializable_results = {}
    for filename, result in results.items():
        serializable_results[filename] = {
            'success': result.get('success', False),
            'imported_count': result.get('imported_count', 0)
        }
        if 'error' in result:
            serializable_results[filename]['error'] = result['error']

    return JsonResponse({
        'message': f'Import successful: {successful_imports}/{len(results)} files imported, {total_objects} total objects',
        'results': serializable_results
    })


def get_hierarchy_json(request, hierarchy_id):
    """
    API endpoint to get hierarchy data in JSON format for the visual editor
    """
    from .utils.member_hierarchy_editor.django_hierarchy_integration import get_hierarchy_integration

    try:
        integration = get_hierarchy_integration()
        hierarchy_data = integration.get_hierarchy_by_id(hierarchy_id)
        return JsonResponse(hierarchy_data)
    except Exception as e:
        logger.error(f"Error getting hierarchy JSON for {hierarchy_id}: {str(e)}")
        return JsonResponse({'error': str(e)}, status=500)


def save_hierarchy_json(request):
    """
    API endpoint to save hierarchy data from the visual editor
    """
    from .utils.member_hierarchy_editor.django_hierarchy_integration import get_hierarchy_integration

    if request.method != 'POST':
        return JsonResponse({'error': 'POST method required'}, status=405)

    try:
        data = json.loads(request.body)
        hierarchy_id = data.get('hierarchy_id')
        visualization_data = data.get('data')

        integration = get_hierarchy_integration()

        success = integration.save_hierarchy_from_visualization(hierarchy_id, visualization_data)

        return JsonResponse({
            'success': success,
            'message': 'Hierarchy saved successfully' if success else 'Failed to save hierarchy'
        })
    except json.JSONDecodeError:
        return JsonResponse({'error': 'Invalid JSON data'}, status=400)
    except Exception as e:
        logger.error(f"Error saving hierarchy: {str(e)}")
        return JsonResponse({'error': str(e)}, status=500)


def get_domain_members_json(request, domain_id):
    """
    API endpoint to get all members for a domain in JSON format
    """
    from .utils.member_hierarchy_editor.django_hierarchy_integration import get_hierarchy_integration

    try:
        integration = get_hierarchy_integration()
        members = integration.get_domain_members(domain_id)
        return JsonResponse({'members': members})
    except Exception as e:
        logger.error(f"Error getting domain members for {domain_id}: {str(e)}")
        return JsonResponse({'error': str(e)}, status=500)


def get_available_hierarchies_json(request):
    """
    API endpoint to get all available hierarchies in JSON format
    """
    from .utils.member_hierarchy_editor.django_hierarchy_integration import get_hierarchy_integration

    try:
        integration = get_hierarchy_integration()
        hierarchies = integration.get_available_hierarchies()
        return JsonResponse({'hierarchies': hierarchies})
    except Exception as e:
        logger.error(f"Error getting available hierarchies: {str(e)}")
        return JsonResponse({'error': str(e)}, status=500)


def create_hierarchy_from_visualization(request):
    """
    API endpoint to create a new hierarchy from visualization data
    """
    from .utils.member_hierarchy_editor.django_hierarchy_integration import get_hierarchy_integration

    if request.method != 'POST':
        return JsonResponse({'error': 'POST method required'}, status=405)

    try:
        data = json.loads(request.body)
        hierarchy_id = data.get('hierarchy_id')
        hierarchy_name = data.get('name')
        domain_id = data.get('domain_id')
        description = data.get('description', '')
        visualization_data = data.get('data')

        if not hierarchy_name or not domain_id or not visualization_data:
            return JsonResponse({'error': 'Missing required fields'}, status=400)

        # Create new hierarchy
        try:
            domain = DOMAIN.objects.get(domain_id=domain_id)
        except DOMAIN.DoesNotExist:
            return JsonResponse({'error': 'Domain not found'}, status=404)

        hierarchy = MEMBER_HIERARCHY.objects.create(
            member_hierarchy_id=hierarchy_id,
            name=hierarchy_name,
            description=description,
            domain_id=domain
        )

        # Save the visualization data
        integration = get_hierarchy_integration()
        success = integration.save_hierarchy_from_visualization(hierarchy_id, visualization_data)

        if success:
            return JsonResponse({
                'success': True,
                'hierarchy_id': hierarchy_id,
                'message': 'Hierarchy created successfully'
            })
        else:
            # Clean up the hierarchy if saving failed
            hierarchy.delete()
            return JsonResponse({'error': 'Failed to save hierarchy data'}, status=500)

    except json.JSONDecodeError:
        return JsonResponse({'error': 'Invalid JSON data'}, status=400)
    except Exception as e:
        logger.error(f"Error creating hierarchy: {str(e)}")
        return JsonResponse({'error': str(e)}, status=500)


def automode_configure(request):
    """Handle automode configuration form submission."""
    import logging
    logger = logging.getLogger(__name__)

    try:
        from .forms import AutomodeConfigurationSessionForm
        from .workflow_services import AutomodeConfigurationService
    except Exception as e:
        logger.error(f"Error importing modules in automode_configure: {str(e)}")
        return JsonResponse({
            'success': False,
            'error': f'Server configuration error: {str(e)}'
        })

    if request.method == 'POST':
        try:
            # Use session-based form that doesn't depend on database model
            form = AutomodeConfigurationSessionForm(request.POST)

            if form.is_valid():
                # Validate GitHub URLs if GitHub is selected
                service = AutomodeConfigurationService()

                if form.cleaned_data['technical_export_source'] == 'GITHUB':
                    url = form.cleaned_data['technical_export_github_url']
                    # Check environment variable first, then form input
                    import os
                    token = os.environ.get('GITHUB_TOKEN', form.cleaned_data.get('github_token'))
                    if not service.validate_github_repository(url, token):
                        error_msg = f'Technical export GitHub repository is not accessible: {url}'
                        if not token:
                            error_msg += '. For private repositories, please provide a GitHub Personal Access Token.'
                        else:
                            error_msg += '. Please check your token has "repo" permissions and is valid.'
                        return JsonResponse({
                            'success': False,
                            'error': error_msg
                        })

                if form.cleaned_data['config_files_source'] == 'GITHUB':
                    url = form.cleaned_data['config_files_github_url']
                    # Check environment variable first, then form input
                    token = os.environ.get('GITHUB_TOKEN', form.cleaned_data.get('github_token'))
                    if not service.validate_github_repository(url, token):
                        error_msg = f'Configuration files GitHub repository is not accessible: {url}'
                        if not token:
                            error_msg += '. For private repositories, please provide a GitHub Personal Access Token.'
                        else:
                            error_msg += '. Please check your token has "repo" permissions and is valid.'
                        return JsonResponse({
                            'success': False,
                            'error': error_msg
                        })

                # Store configuration in a temporary file instead of database/session
                config_data = {
                    'data_model_type': form.cleaned_data['data_model_type'],
                    'technical_export_source': form.cleaned_data['technical_export_source'],
                    'technical_export_github_url': form.cleaned_data.get('technical_export_github_url', ''),
                    'config_files_source': form.cleaned_data['config_files_source'],
                    'config_files_github_url': form.cleaned_data.get('config_files_github_url', ''),
                    'when_to_stop': form.cleaned_data['when_to_stop'],
                    'enable_lineage_tracking': form.cleaned_data.get('enable_lineage_tracking', True),
                }

                # Store GitHub token (temporarily, for execution)
                # Prioritize environment variable, then form input
                import os
                github_token = os.environ.get('GITHUB_TOKEN', form.cleaned_data.get('github_token', ''))
                if github_token:
                    config_data['github_token'] = github_token

                # Save to temporary file
                _save_temp_config(config_data)

                logger.info("Automode configuration saved to temporary file")
                return JsonResponse({
                    'success': True,
                    'message': 'Configuration saved successfully. Ready for execution.'
                })
            else:
                # Return form errors
                errors = []
                for field, field_errors in form.errors.items():
                    for error in field_errors:
                        errors.append(f"{field}: {error}")

                return JsonResponse({
                    'success': False,
                    'error': '; '.join(errors)
                })

        except Exception as e:
            logger.error(f"Error saving automode configuration: {str(e)}")
            return JsonResponse({
                'success': False,
                'error': f'Error saving configuration: {str(e)}'
            })

    # GET request - return current configuration
    try:
        # First try to get configuration from temporary file
        temp_config = _load_temp_config()

        if temp_config:
            # Use temporary file configuration if available
            config_data = temp_config
        else:
            # Fall back to database configuration if temp file is empty
            try:
                from .bird_meta_data_model import AutomodeConfiguration
                config = AutomodeConfiguration.get_active_configuration()
                config_data = {
                    'data_model_type': config.data_model_type if config else 'ELDM',
                    'technical_export_source': config.technical_export_source if config else 'BIRD_WEBSITE',
                    'technical_export_github_url': config.technical_export_github_url if config else '',
                    'config_files_source': config.config_files_source if config else 'MANUAL',
                    'config_files_github_url': config.config_files_github_url if config else '',
                    'when_to_stop': config.when_to_stop if config else 'RESOURCE_DOWNLOAD',
                    'enable_lineage_tracking': True
                }
            except Exception:
                # If database doesn't exist or model isn't available, use defaults
                config_data = {
                    'data_model_type': 'ELDM',
                    'technical_export_source': 'BIRD_WEBSITE',
                    'technical_export_github_url': '',
                    'config_files_source': 'MANUAL',
                    'config_files_github_url': '',
                    'when_to_stop': 'RESOURCE_DOWNLOAD',
                    'enable_lineage_tracking': True
                }

        return JsonResponse({
            'success': True,
            'config': config_data
        })
    except Exception as e:
        logger.error(f"Error retrieving automode configuration: {str(e)}")
        return JsonResponse({
            'success': False,
            'error': f'Error retrieving configuration: {str(e)}'
        })


def automode_execute(request):
    """Execute automode setup with current configuration."""
    from .workflow_services import AutomodeConfigurationService
    from .entry_points.automode_database_setup import RunAutomodeDatabaseSetup
    import logging

    logger = logging.getLogger(__name__)

    if request.method == 'POST':
        try:
            # Get configuration from temporary file
            temp_config_data = _load_temp_config()
            if not temp_config_data:
                return JsonResponse({
                    'success': False,
                    'error': 'No configuration found. Please configure automode first.'
                })

            # Check confirmation
            confirm_execution = request.POST.get('confirm_execution') == 'on'
            if not confirm_execution:
                return JsonResponse({
                    'success': False,
                    'error': 'Execution must be confirmed.'
                })

            force_refresh = request.POST.get('force_refresh') == 'on'
            # Get GitHub token from environment, temp config, or POST data
            import os
            github_token = (os.environ.get('GITHUB_TOKEN') or
                          temp_config_data.get('github_token') or
                          request.POST.get('github_token', '')).strip() or None

            # Create a temporary configuration object from temp file data
            from .bird_meta_data_model import AutomodeConfiguration
            temp_config = AutomodeConfiguration(
                data_model_type=temp_config_data['data_model_type'],
                technical_export_source=temp_config_data['technical_export_source'],
                technical_export_github_url=temp_config_data.get('technical_export_github_url', ''),
                config_files_source=temp_config_data['config_files_source'],
                config_files_github_url=temp_config_data.get('config_files_github_url', ''),
                when_to_stop=temp_config_data['when_to_stop']
            )

            # Execute automode setup with session-based configuration
            service = AutomodeConfigurationService()
            results = service.execute_automode_setup_with_database_creation(temp_config, github_token, force_refresh)

            if results['errors']:
                return JsonResponse({
                    'success': False,
                    'error': 'Execution completed with errors: ' + '; '.join(results['errors']),
                    'results': results
                })
            else:
                # Only clear temporary config file if setup is completely finished
                # If server restart is required, keep the temp file for continuation
                if results.get('setup_completed', False) and not results.get('server_restart_required', False):
                    _clear_temp_config()

                # Provide clear messaging about what happened
                message = 'Automode setup executed successfully'
                next_steps = []

                if results.get('server_restart_required', False):
                    message = 'Initial setup completed - database created successfully!'
                    next_steps = [
                        '1. Stop the Django server (Ctrl+C in the terminal)',
                        '2. Run: python manage.py complete_automode_setup  (this will take a while and will restart the server)',
                        '3. After the server restarts, press "Continue After Restart" button below'
                    ]
                elif results.get('stopped_at') == 'RESOURCE_DOWNLOAD':
                    message = 'Resource download completed - ready for step-by-step mode'

                # Add next steps to results if present
                if next_steps:
                    results['detailed_next_steps'] = next_steps

                return JsonResponse({
                    'success': True,
                    'message': message,
                    'results': results
                })

        except Exception as e:
            logger.error(f"Error executing automode setup: {str(e)}")
            return JsonResponse({
                'success': False,
                'error': f'Error executing setup: {str(e)}'
            })

    # GET request not supported for execution
    return JsonResponse({
        'success': False,
        'error': 'GET method not supported for execution'
    })


def automode_continue_post_restart(request):
    """Handle continuing automode execution after server restart."""
    import logging
    from django.conf import settings
    logger = logging.getLogger(__name__)

    if request.method != 'POST':
        return JsonResponse({
            'success': False,
            'error': 'POST method required for continuation'
        })

    try:
        from .workflow_services import AutomodeConfigurationService
        from .forms import AutomodeConfigurationSessionForm
    except Exception as e:
        logger.error(f"Error importing modules in automode_continue_post_restart: {str(e)}")
        return JsonResponse({
            'success': False,
            'error': f'Server configuration error: {str(e)}'
        })

    try:
        # Load configuration from temporary file
        temp_config = _load_temp_config()

        if not temp_config:
            # Provide more detailed error information for debugging
            temp_path = _get_temp_config_path()
            fallback_path = os.path.join('.', 'automode_config.json')

            error_details = [
                f"Expected config at: {temp_path} (exists: {os.path.exists(temp_path)})",
                f"Fallback config at: {fallback_path} (exists: {os.path.exists(fallback_path)})",
                f"Current working directory: {os.getcwd()}",
                f"BASE_DIR: {getattr(settings, 'BASE_DIR', 'Not set')}"
            ]

            logger.error("Configuration not found. Debug details:")
            for detail in error_details:
                logger.error(f"  {detail}")

            return JsonResponse({
                'success': False,
                'error': 'No configuration found. Please configure and save settings first.',
                'debug_info': error_details if hasattr(settings, 'DEBUG') and settings.DEBUG else None
            })

        # Create a simple config object from the temp data
        class SimpleConfig:
            def __init__(self, data):
                self.data_model_type = data.get('data_model_type', 'ELDM')
                self.technical_export_source = data.get('technical_export_source', 'BIRD_WEBSITE')
                self.technical_export_github_url = data.get('technical_export_github_url', '')
                self.config_files_source = data.get('config_files_source', 'MANUAL')
                self.config_files_github_url = data.get('config_files_github_url', '')
                self.when_to_stop = data.get('when_to_stop', 'RESOURCE_DOWNLOAD')

        config = SimpleConfig(temp_config)

        # Execute post-restart steps
        service = AutomodeConfigurationService()
        results = service.execute_automode_post_restart(config)

        logger.info(f"Automode post-restart execution completed: {results}")

        if results['errors']:
            return JsonResponse({
                'success': False,
                'error': 'Post-restart execution completed with errors: ' + '; '.join(results['errors']),
                'results': results
            })
        else:
            # Clear temporary config file after successful completion
            if results.get('setup_completed', False):
                _clear_temp_config()

            return JsonResponse({
                'success': True,
                'message': 'Automode post-restart execution completed successfully',
                'results': results
            })

    except Exception as e:
        logger.error(f"Error in automode post-restart execution: {str(e)}")
        return JsonResponse({
            'success': False,
            'error': f'Error continuing after restart: {str(e)}'
        })


def _get_temp_config_path():
    """Get the path for the temporary configuration file."""
    import tempfile
    from django.conf import settings
    import logging
    logger = logging.getLogger(__name__)

    # Use a persistent temp file in the project directory
    base_dir = getattr(settings, 'BASE_DIR', tempfile.gettempdir())

    # Convert Path object to string if necessary (Django 5.x uses Path objects)
    if hasattr(base_dir, '__fspath__'):  # Check if it's a path-like object
        temp_dir = str(base_dir)
    else:
        temp_dir = base_dir

    # Ensure we use absolute path to avoid working directory issues
    if not os.path.isabs(temp_dir):
        temp_dir = os.path.abspath(temp_dir)

    config_path = os.path.join(temp_dir, 'automode_config.json')
    logger.debug(f"Temp config path resolved to: {config_path}")
    return config_path


def _save_temp_config(config_data):
    """Save configuration data to a temporary file."""
    import json
    import logging
    logger = logging.getLogger(__name__)

    temp_path = _get_temp_config_path()

    try:
        with open(temp_path, 'w') as f:
            json.dump(config_data, f, indent=2)
        logger.info(f"Configuration saved to temporary file: {temp_path}")
    except Exception as e:
        logger.error(f"Error saving configuration to temporary file: {e}")
        raise


def _load_temp_config():
    """Load configuration data from temporary file."""
    import json
    import logging
    logger = logging.getLogger(__name__)

    temp_path = _get_temp_config_path()

    try:
        logger.info(f"Attempting to load configuration from: {temp_path}")
        if os.path.exists(temp_path):
            logger.info(f"Configuration file exists at: {temp_path}")
            with open(temp_path, 'r') as f:
                config_data = json.load(f)
            logger.info(f"Configuration loaded successfully from: {temp_path}")
            logger.debug(f"Loaded config data: {config_data}")
            return config_data
        else:
            logger.warning(f"No temporary configuration file found at: {temp_path}")

            # Try fallback location for debugging
            fallback_path = os.path.join('.', 'automode_config.json')
            logger.info(f"Checking fallback location: {fallback_path}")
            if os.path.exists(fallback_path):
                logger.info(f"Found config at fallback location: {fallback_path}")
                try:
                    with open(fallback_path, 'r') as f:
                        config_data = json.load(f)
                    logger.info(f"Successfully loaded config from fallback: {config_data}")
                    return config_data
                except Exception as e:
                    logger.error(f"Error reading fallback config file: {e}")
            else:
                logger.warning(f"No configuration file found at fallback location either: {fallback_path}")

            return None
    except Exception as e:
        logger.error(f"Error loading configuration from temporary file {temp_path}: {e}")
        import traceback
        logger.error(f"Traceback: {traceback.format_exc()}")
        return None


def _clear_temp_config():
    """Clear the temporary configuration file."""
    import logging
    logger = logging.getLogger(__name__)

    temp_path = _get_temp_config_path()

    try:
        if os.path.exists(temp_path):
            os.remove(temp_path)
            logger.info(f"Temporary configuration file cleared: {temp_path}")
    except Exception as e:
        logger.error(f"Error clearing temporary configuration file: {e}")


def automode_debug_config(request):
    """Debug endpoint to check configuration file status."""
    import logging
    from django.conf import settings
    logger = logging.getLogger(__name__)

    try:
        temp_path = _get_temp_config_path()
        fallback_path = os.path.join('.', 'automode_config.json')

        base_dir_raw = getattr(settings, 'BASE_DIR', 'Not set')
        base_dir_str = str(base_dir_raw) if hasattr(base_dir_raw, '__fspath__') else base_dir_raw

        debug_info = {
            'temp_config_path': temp_path,
            'temp_config_exists': os.path.exists(temp_path),
            'fallback_path': fallback_path,
            'fallback_exists': os.path.exists(fallback_path),
            'current_working_dir': os.getcwd(),
            'base_dir_raw': str(base_dir_raw),
            'base_dir_resolved': base_dir_str,
            'path_resolution_type': type(base_dir_raw).__name__,
        }

        # Try to read config if exists
        config_data = None
        if os.path.exists(temp_path):
            try:
                with open(temp_path, 'r') as f:
                    import json
                    config_data = json.load(f)
                debug_info['config_data'] = config_data
                debug_info['config_status'] = 'Successfully loaded from temp path'
            except Exception as e:
                debug_info['config_error'] = str(e)
                debug_info['config_status'] = 'Error loading from temp path'
        elif os.path.exists(fallback_path):
            try:
                with open(fallback_path, 'r') as f:
                    import json
                    config_data = json.load(f)
                debug_info['config_data'] = config_data
                debug_info['config_status'] = 'Successfully loaded from fallback path'
            except Exception as e:
                debug_info['config_error'] = str(e)
                debug_info['config_status'] = 'Error loading from fallback path'
        else:
            debug_info['config_status'] = 'No configuration file found'

        return JsonResponse({
            'success': True,
            'debug_info': debug_info
        })
    except Exception as e:
        return JsonResponse({
            'success': False,
            'error': str(e)
        })


def automode_status(request):
    """Get current automode configuration status and file information."""
    from .bird_meta_data_model import AutomodeConfiguration
    import os
    import logging

    logger = logging.getLogger(__name__)

    try:
        config = AutomodeConfiguration.get_active_configuration()

        # Check file existence
        file_status = {
            'technical_export': {
                'directory': 'resources/technical_export',
                'exists': os.path.exists('resources/technical_export'),
                'file_count': len(os.listdir('resources/technical_export')) if os.path.exists('resources/technical_export') else 0
            },
            'joins_configuration': {
                'directory': 'resources/joins_configuration',
                'exists': os.path.exists('resources/joins_configuration'),
                'file_count': len(os.listdir('resources/joins_configuration')) if os.path.exists('resources/joins_configuration') else 0
            },
            'extra_variables': {
                'directory': 'resources/extra_variables',
                'exists': os.path.exists('resources/extra_variables'),
                'file_count': len(os.listdir('resources/extra_variables')) if os.path.exists('resources/extra_variables') else 0
            },
            'ldm': {
                'directory': 'resources/ldm',
                'exists': os.path.exists('resources/ldm'),
                'file_count': len(os.listdir('resources/ldm')) if os.path.exists('resources/ldm') else 0
            }
        }

        return JsonResponse({
            'success': True,
            'configuration': {
                'exists': config is not None,
                'data_model_type': config.data_model_type if config else None,
                'technical_export_source': config.technical_export_source if config else None,
                'config_files_source': config.config_files_source if config else None,
                'last_updated': config.updated_at.isoformat() if config else None
            },
            'file_status': file_status
        })

    except Exception as e:
        logger.error(f"Error getting automode status: {str(e)}")
        return JsonResponse({
            'success': False,
            'error': f'Error getting status: {str(e)}'
        })<|MERGE_RESOLUTION|>--- conflicted
+++ resolved
@@ -299,9 +299,8 @@
         "Import Report templates from website completed successfully.",
         '/pybirdai/workflow/task/3/do/',
         "Do"
-<<<<<<< HEAD
     )
-
+  
 def import_dpm_data(request):
     if request.GET.get('execute') == 'true':
         app_config = RunImportDPMData('pybirdai', 'birds_nest')
@@ -314,8 +313,6 @@
         "Import DPM data completed successfully. Report templates have also been imported.",
         '/pybirdai/populate-bird-metadata-database',
         "Populate BIRD Metadata Database"
-=======
->>>>>>> fe47a244
     )
 
 def run_create_filters(request):
