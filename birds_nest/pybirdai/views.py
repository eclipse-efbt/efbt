--- conflicted
+++ resolved
@@ -37,10 +37,8 @@
 from .entry_points.delete_joins_metadata import RunDeleteJoinsMetadata
 from .entry_points.delete_semantic_integrations import RunDeleteSemanticIntegrations
 from .entry_points.delete_output_concepts import RunDeleteOutputConcepts
-<<<<<<< HEAD
-=======
 from .entry_points.import_export_mapping_join_metadata import RunExporterJoins, RunImporterJoins,RunMappingJoinsEIL_LDM
->>>>>>> e73e5715
+
 
 from .entry_points.create_executable_joins import RunCreateExecutableJoins
 from .entry_points.run_create_executable_filters import RunCreateExecutableFilters
@@ -85,10 +83,9 @@
 import time
 from datetime import datetime
 from django.views.decorators.clickjacking import xframe_options_exempt
-<<<<<<< HEAD
-=======
+
 from .entry_points.automode_database_setup import RunAutomodeDatabaseSetup
->>>>>>> e73e5715
+
 
 
 
@@ -1077,11 +1074,7 @@
         except KeyError:
             print(f"KeyError: {item.cube_mapping_id},{item.mapping_id.mapping_id}")
         item.delete()
-<<<<<<< HEAD
-        
-=======
-
->>>>>>> e73e5715
+
         messages.success(request, 'MAPPING_TO_CUBE deleted successfully.')
     except Exception as e:
         messages.error(request, f'Error deleting MAPPING_TO_CUBE: {str(e)}')
@@ -1255,8 +1248,6 @@
         except Exception as e:
             return JsonResponse({'status': 'error', 'message': str(e)})
 
-<<<<<<< HEAD
-=======
     return HttpResponse(html_response)
 
 def create_response_with_loading_extended(request, task_title, success_message, return_url, return_link_text):
@@ -1428,7 +1419,7 @@
         </html>
     """
 
->>>>>>> e73e5715
+
     return HttpResponse(html_response)
 
 def combinations(request):
@@ -2326,8 +2317,7 @@
         "Create Transformations Rules in Python"
     )
 
-<<<<<<< HEAD
-=======
+
 def run_create_python_transformations_from_db(request):
     """
     Runs both Python filters and joins generation from database sequentially.
@@ -2363,7 +2353,7 @@
         '/pybirdai/automode',
         "Back to Automode"
     )
->>>>>>> e73e5715
+
 
 def return_semantic_integration_menu(request: Any, mapping_id: str = "") -> Any:
     """Returns semantic integration menu view.
@@ -2514,19 +2504,6 @@
 
             logger.info(f"I created new variable mapping item: {new_variable_item.id}")
 
-<<<<<<< HEAD
-            # Copy mapping definition
-            mapping_def = MAPPING_DEFINITION.objects.create(
-                mapping_id=f"{mapping_base_id}".split("__")[0]+f"__{timestamp}",
-                code=f"{mapping_base_id}".split("__")[0]+f"__{timestamp}",
-                name=f"{orig_mapping.name} ({timestamp})",
-                member_mapping_id=new_member_mapping,
-                variable_mapping_id=new_variable_mapping
-            )
-            sdd_context.mapping_definition_dictionary[mapping_def.mapping_id] = mapping_def
-
-=======
->>>>>>> e73e5715
             # Copy existing member mapping items
             existing_items = MEMBER_MAPPING_ITEM.objects.filter(member_mapping_id=orig_mapping.member_mapping_id)
             for item in existing_items:
@@ -2545,28 +2522,7 @@
                     sdd_context.member_mapping_items_dictionary[
                         new_item.member_mapping_id.member_mapping_id] = [new_item]
 
-<<<<<<< HEAD
-        else:
-            # Create new mappings
-            new_member_mapping = MEMBER_MAPPING.objects.create(
-                member_mapping_id=f"MM_{variable_obj.code}".split("__")[0]+f"__{timestamp}",
-                code=f"MM_{variable_obj.code}".split("__")[0]+f"__{timestamp}",
-                name=f"Member mapping for {variable_obj.code}"
-            )
-            sdd_context.member_mapping_dictionary[new_member_mapping.member_mapping_id] = new_member_mapping
-
-            new_variable_mapping = VARIABLE_MAPPING.objects.create(
-                variable_mapping_id=f"VM_{variable_obj.code}".split("__")[0]+f"__{timestamp}",
-                code=f"VM_{variable_obj.code}".split("__")[0]+f"__{timestamp}",
-                name=f"Variable mapping for {variable_obj.code}"
-            )
-            sdd_context.variable_mapping_dictionary[new_variable_mapping.variable_mapping_id] = new_variable_mapping
-
-            mapping_def = MAPPING_DEFINITION.objects.create(
-                mapping_id=f"MAP_{variable_obj.code}".split("__")[0]+f"__{timestamp}",
-                code=f"MAP_{variable_obj.code}".split("__")[0]+f"__{timestamp}",
-                name=f"Mapping for {variable_obj.code}",
-=======
+
             # Add new member mapping items
             for member_id in members:
                 if member_id != "None":
@@ -2590,51 +2546,11 @@
                 mapping_id=orig_mapping_id,
                 code=orig_mapping_id,
                 name=f"{target_name} ({timestamp})",
->>>>>>> e73e5715
                 member_mapping_id=new_member_mapping,
                 variable_mapping_id=new_variable_mapping
             )
             sdd_context.mapping_definition_dictionary[mapping_def.mapping_id] = mapping_def
 
-<<<<<<< HEAD
-        # Add new member mapping items
-        member_mapping_items = []
-        for member_id in members:
-            if member_id != "None":
-                member_obj = MEMBER.objects.get(member_id=member_id)
-                mapping_item = MEMBER_MAPPING_ITEM(
-                    member_mapping_id=new_member_mapping,
-                    member_mapping_row=member_mapping_row,
-                    variable_id=variable_obj,
-                    member_id=member_obj,
-                    is_source=is_source
-                )
-                try:
-                    member_mapping_list = sdd_context.member_mapping_items_dictionary[
-                        mapping_item.member_mapping_id.member_mapping_id]
-                    member_mapping_list.append(mapping_item)
-                except KeyError:
-                    sdd_context.member_mapping_items_dictionary[
-                        mapping_item.member_mapping_id.member_mapping_id] = [mapping_item]
-                member_mapping_items.append(mapping_item)
-
-        # Bulk create member mapping items
-        MEMBER_MAPPING_ITEM.objects.bulk_create(member_mapping_items)
-
-        # Create mapping to cube with version suffix
-        old_mappings = MAPPING_TO_CUBE.objects.filter(mapping_id=mapping_def)
-        if old_mappings.exists():
-            latest = old_mappings.latest('cube_mapping_id')
-            version = int(latest.cube_mapping_id.split('_v')[-1]) + 1
-            new_mapping_code = f"{latest.cube_mapping_id.split('_v')[0]}_v{version}"
-        else:
-            new_mapping_code = f"{mapping_def.code}_v1"
-
-        new_mapping_to_cube = MAPPING_TO_CUBE.objects.create(
-            mapping_id=mapping_def,
-            cube_mapping_id=new_mapping_code
-        )
-=======
             # Create mapping to cube with version suffix
             old_mappings = MAPPING_TO_CUBE.objects.filter(mapping_id=mapping_def)
             if old_mappings.exists():
@@ -2648,7 +2564,6 @@
                 mapping_id=mapping_def,
                 cube_mapping_id=new_mapping_code
             )
->>>>>>> e73e5715
         #sdd_context.mapping_to_cube_dictionary[mapping_def] = new_mapping_to_cube
         logger.info("Variable and members added successfully")
         return JsonResponse({'status': 'success'})
@@ -3097,30 +3012,19 @@
                 member_mapping_row=row_index
             )
             logger.debug(f"Deleting {existing_items.count()} existing items from row {row_index}")
-<<<<<<< HEAD
+
             try:                
                 # delete existing items if they are in this list
                 for mm_item in existing_items:
                     member_mapping_list = sdd_context.member_mapping_items_dictionary[
                     mm_item.member_mapping_id.member_mapping_id]  
-=======
-            try:
-                # delete existing items if they are in this list
-                for mm_item in existing_items:
-                    member_mapping_list = sdd_context.member_mapping_items_dictionary[
-                    mm_item.member_mapping_id.member_mapping_id]
->>>>>>> e73e5715
                     for item in member_mapping_list:
                         if item.member_mapping_row == row_index:
                             member_mapping_list.remove(item)
             except KeyError:
                 pass
             existing_items.delete()
-<<<<<<< HEAD
-            
-=======
-
->>>>>>> e73e5715
+
             # Add new source items
             logger.debug(f"Adding {len(source_data.get('variabless', []))} source items")
             for variable, member in zip(source_data.get('variabless', []), source_data.get('members', [])):
@@ -3156,11 +3060,6 @@
                     if not( member == "None"):
                         member_obj = MEMBER.objects.get(member_id=member)
                         logger.debug(f"Adding target mapping: Variable {variable_obj.code} -> Member {member_obj.code}")
-<<<<<<< HEAD
-                    
-=======
-
->>>>>>> e73e5715
                         new_mm_item = MEMBER_MAPPING_ITEM.objects.create(
                             member_mapping_id=mapping_def.member_mapping_id,
                             member_mapping_row=row_index,
@@ -3191,11 +3090,7 @@
     context = {
         'templates': list(templates.values())
     }
-<<<<<<< HEAD
     return render(request, 'pybirdai/test_report_view.html', context)
-=======
-    return render(request, 'pybirdai/test_report_view.html', context)
-
 
 def load_variables_from_csv_file(csv_file_path):
     """
@@ -4478,5 +4373,3 @@
             'success': False,
             'error': f'Error getting status: {str(e)}'
         })
-
->>>>>>> e73e5715
