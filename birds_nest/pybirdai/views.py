--- conflicted
+++ resolved
@@ -26,13 +26,11 @@
     SUBDOMAIN, SUBDOMAIN_ENUMERATION,FRAMEWORK
 )
 import json
-<<<<<<< HEAD
+
 import os
 import csv
-from . import bird_meta_data_model
-=======
 from .models import bird_meta_data_model
->>>>>>> bb1ca07b
+
 from .entry_points.import_input_model import RunImportInputModelFromSQLDev
 
 from .entry_points.import_report_templates_from_website import RunImportReportTemplatesFromWebsite
@@ -307,8 +305,6 @@
         '/pybirdai/workflow/task/3/do/',
         "Do"
     )
-<<<<<<< HEAD
-=======
 
 def prepare_dpm_data(request):
     if request.GET.get('execute') == 'true':
@@ -337,7 +333,6 @@
         '/pybirdai/populate-bird-metadata-database',
         "Populate BIRD Metadata Database"
     )
->>>>>>> bb1ca07b
 
 def run_create_filters(request):
     if request.GET.get('execute') == 'true':
