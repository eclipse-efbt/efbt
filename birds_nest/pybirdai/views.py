--- conflicted
+++ resolved
@@ -3275,7 +3275,7 @@
         "Edit Cube Links"
     )
 
-<<<<<<< HEAD
+
 def member_hierarchy_editor(request, hierarchy_id=None):
     """
     View function for rendering the member hierarchy editor page.
@@ -3649,7 +3649,7 @@
     except Exception as e:
         logger.error(f"Error getting subdomain enumerations: {str(e)}", exc_info=True)
         return JsonResponse({'status': 'error', 'message': str(e)})
-=======
+
 def automode_create_database(request):
     if request.GET.get('execute') == 'true':
         try:
@@ -3728,4 +3728,3 @@
         '/pybirdai/automode',
         "Back to Automode"
     )
->>>>>>> d1e732d2
