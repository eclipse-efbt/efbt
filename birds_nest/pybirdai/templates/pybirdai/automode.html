<!--
# Copyright (c) 2024 Bird Software Solutions Ltd
# This program and the accompanying materials
# are made available under the terms of the Eclipse Public License 2.0
# which accompanies this distribution, and is available at
# https://www.eclipse.org/legal/epl-2.0/
#
# SPDX-License-Identifier: EPL-2.0
#
# Contributors:
#    Neil Mackenzie - initial API and implementation
-->

{% extends 'base.html' %}
{% load static %}

{% block title %}Automode{% endblock %}

{% block content %}
<h1 style="text-align: center;">Automode</h1>
<p>In Automode we create the database implementation, and executable transformation rules in one go. We first need to set up the source files holding the BIRD database and transformation meta data in the correct directories <br></p>
<p>By Default we use the ELDM to create the database, if you want to use the EIL you must set the flag ldm_or_il = 'il' in the /birds_nest/pybirdai/context/context.py file and restart the server<br></p>
<p>Using the SQLDeveloper Tool, export the ELDM or IL CSV files from the BIRD database, following the instructions <a href="https://github.com/eclipse-efbt/efbt/wiki/Export-Files-from-SQLDeveloper">here</a> and put them into the birds_nest/reources/ldm directory if using the ELDM or birds_nest/reources/il directory if using the EIL.<br></p>
<p>To create the transformations we need the csv files related to the SMCubes artefacts of BIRD and store them under the birds_nest/resources/technical_export directory. We can get these from the BIRD website by following the instructions <a href="https://github.com/eclipse-efbt/efbt/wiki/Downloading-Files-from-the-ECB-website">here</a><br></p>
<p>When creating the transformation rules we need to setup some configuration files and store them unser the birds_nest/resources/joins_configuration directory. We can get these from the BIRD website by following the isntructions <a href="https://github.com/eclipse-efbt/efbt/wiki/Downloading-Files-from-the-ECB-website">here</a><br></p>
<p>Currently there are 3 configuration files, and ready made versions are available <a href="https://github.com/regcommunity/FreeBIRD/tree/main/joins_configuration">here</a> <br> Theses files are in_scope_reports_FINREP_REF.csv , join_for_product_ldm_definitions_FINREP_REF.csv , And join_for_product_to_reference_category_FINREP_REF.csv<br></p>
Documentation on creating these files is to follow, basically they list the reports in scope, and show which tables are joined togther in the BIRD LDM  for each product used in reports (like debt securities used in Finrep) . We could also create a configuration file to show which BIRD IL tables are used for each product used in reports, and example of these is available <a href="https://github.com/regcommunity/FreeBIRD_EIL_with_configuration_tools/tree/main/birds_nest/resources/joins_configuration">here</a><br></p>
 <p>When we are using the LDM we need to also include a file with 2 or 3 extra variables in it for upload, this file should be placed in the directory efbt\birds_nest\resources\extra_variables  , and example of this file can be found <a href="https://github.com/regcommunity/FreeBIRD/blob/main/initial_correction/variable_typ_instrmnt.csv">here</a>  <br></p>


<div class="task-grid">
    <a href="{% url 'pybirdai:automode_create_database' %}" class="task-item">
        <img
            src="{% static 'images/create_bird_database.webp' %}"
            alt="create_the_database"
        />
        <span>Create the database</span>
    </a>
    <a href="{% url 'pybirdai:run_full_setup' %}" class="task-item">
        <img
            src="{% static 'images/create_transformations_metadata.webp' %}"
            alt="create_the_transformations"
        />
        <span>Create the SMCubes transformations</span>
    </a>
    <a href="{% url 'pybirdai:automode' %}" class="task-item">
        <img
            src="{% static 'images/create_transformations_metadata.webp' %}"
            alt="create_the_transformations"
        />
        <span>Compare To Fine-tuned SMCubes transformations</span>
    </a>
    <a href="{% url 'pybirdai:automode' %}" class="task-item">
        <img
            src="{% static 'images/create_transformations_metadata.webp' %}"
            alt="create_the_transformations"
        />
        <span>Use Fine-tuned SMCubes transformations</span>
    </a>
    <a
        href="{% url 'pybirdai:run_create_python_transformations_from_db' %}"
        class="task-item"
    >
        <img
            src="{% static 'images/smcubes_to_python.webp' %}"
            alt="create_python_transformations"
        />
        <span>Create Python transformations</span>
    </a>
<<<<<<< HEAD
    <a href="{% url 'pybirdai:automode_import_bird_metamodel_from_website' %}" class="task-item">
        <img src="{% static 'images/smcubes_to_python.webp' %}" alt="automode_import_bird_metamodel_from_website">
        <span>Import Bird Metamodel from Website</span>
    </a>
    <a href="{% url 'pybirdai:home' %}" class="task-item" style="display: inline-flex; max-width: 200px;">
        <img src="{% static 'images/back_arrow.jpg' %}" alt="back_arrow">
=======
    <a
        href="{% url 'pybirdai:run_fetch_curated_resources' %}"
        class="task-item"
    >
        <img
            src="{% static 'images/smcubes_to_python.webp' %}"
            alt="run_fetch_curated_resources"
        />
        <span>Fetch Curated Resources</span>
    </a>

    <a
        href="{% url 'pybirdai:home' %}"
        class="task-item"
        style="display: inline-flex; max-width: 200px"
    >
        <img src="{% static 'images/back_arrow.jpg' %}" alt="back_arrow" />

>>>>>>> 77387944
        <span>Back to Home</span>
    </a>
</div>

<<<<<<< HEAD
{% endblock %}
=======
{% endblock %} 
>>>>>>> 77387944
<|MERGE_RESOLUTION|>--- conflicted
+++ resolved
@@ -67,14 +67,13 @@
         />
         <span>Create Python transformations</span>
     </a>
-<<<<<<< HEAD
     <a href="{% url 'pybirdai:automode_import_bird_metamodel_from_website' %}" class="task-item">
         <img src="{% static 'images/smcubes_to_python.webp' %}" alt="automode_import_bird_metamodel_from_website">
         <span>Import Bird Metamodel from Website</span>
     </a>
     <a href="{% url 'pybirdai:home' %}" class="task-item" style="display: inline-flex; max-width: 200px;">
         <img src="{% static 'images/back_arrow.jpg' %}" alt="back_arrow">
-=======
+    </a>
     <a
         href="{% url 'pybirdai:run_fetch_curated_resources' %}"
         class="task-item"
@@ -92,14 +91,8 @@
         style="display: inline-flex; max-width: 200px"
     >
         <img src="{% static 'images/back_arrow.jpg' %}" alt="back_arrow" />
-
->>>>>>> 77387944
         <span>Back to Home</span>
     </a>
 </div>
 
-<<<<<<< HEAD
-{% endblock %}
-=======
-{% endblock %} 
->>>>>>> 77387944
+{% endblock %} 