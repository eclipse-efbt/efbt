--- conflicted
+++ resolved
@@ -48,7 +48,6 @@
     <div class="subtask-list">
         <h3>Subtasks to be executed:</h3>
 
-<<<<<<< HEAD
         <div class="subtask-item">
             <h4>1. Filter Code Generation</h4>
             <p>Convert SMCubes filters to executable Python code</p>
@@ -64,55 +63,6 @@
             <span class="status-badge pending">⏳ Pending</span>
             {% endif %}
             <a
-                href="{% url 'pybirdai:workflow_task_substep_with_loading' task_number=3 substep_name='delete_database' %}"
-                class="operation-btn btn-sm btn-warning"
-            >
-                Run Delete Database
-            </button>
-            {% endif %}
-            <a
-                href="{% url 'pybirdai:workflow_task_substep_with_loading' task_number=3 substep_name='generate_filter_code' %}"
-                class="operation-btn btn-sm btn-primary"
-            >
-                Run Generate Filter Code
-            </a>
-
-        </div>
-
-        <div class="subtask-item">
-            <h4>2. Join Code Generation</h4>
-            <p>Create executable join operations</p>
-            <ul>
-                <li>Generate join methods</li>
-                <li>Create data merging logic</li>
-                <li>Build relationship handlers</li>
-                <li>Implement join optimization</li>
-            </ul>
-            {% if task_execution.execution_data.join_code_generated %}
-=======
-        <div class="subtask-item">
-            <h4>1. Filter Code Generation</h4>
-            <p>Convert SMCubes filters to executable Python code</p>
-            <ul>
-                <li>Generate filter functions</li>
-                <li>Create filter classes</li>
-                <li>Build filter orchestration</li>
-                <li>Add performance optimizations</li>
-            </ul>
-            {% if task_execution.execution_data.filter_code_generated %}
->>>>>>> e1ee7e81
-            <span class="status-badge completed">✓ Completed</span>
-            {% else %}
-            <span class="status-badge pending">⏳ Pending</span>
-            {% endif %}
-            <a
-<<<<<<< HEAD
-                href="{% url 'pybirdai:workflow_task_substep_with_loading' task_number=3 substep_name='import_input_model' %}"
-                class="operation-btn btn-sm btn-primary"
-            >
-                Run Import Input Model
-            </button>
-=======
                 href="{% url 'pybirdai:workflow_task_substep_with_loading' task_number=3 substep_name='generate_filter_code' %}"
                 class="operation-btn btn-sm btn-primary"
             >
@@ -134,7 +84,6 @@
             <span class="status-badge completed">✓ Completed</span>
             {% else %}
             <span class="status-badge pending">⏳ Pending</span>
->>>>>>> e1ee7e81
             {% endif %}
             <a
                 href="{% url 'pybirdai:workflow_task_substep_with_loading' task_number=3 substep_name='generate_join_code' %}"
