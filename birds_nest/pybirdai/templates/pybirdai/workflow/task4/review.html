--- conflicted
+++ resolved
@@ -20,7 +20,6 @@
                 {% else %}
                 <span style="font-size: 48px;">⚠️</span>
                 {% endif %}
-<<<<<<< HEAD
             </div>
             <p class="status-text">
                 {% if execution_data.tests_executed %}
@@ -101,88 +100,6 @@
                     </strong>
                 </span>
             </div>
-=======
-            </div>
-            <p class="status-text">
-                {% if execution_data.tests_executed %}
-                Execution and tests completed successfully
-                {% else %}
-                Execution completed with test issues
-                {% endif %}
-            </p>
-            <div class="execution-time">
-                <span class="time-label">Total Execution Time:</span>
-                <span class="time-value">{{ execution_data.execution_time|default:"0:00:00" }}</span>
-            </div>
-        </div>
-
-        <div class="test-summary">
-            <h3>Test Configuration</h3>
-            <div class="test-config-info">
-                <div class="config-item">
-                    <span class="config-label">Test Mode:</span>
-                    <span class="config-value">{{ execution_data.test_mode|default:"Not specified" }}</span>
-                </div>
-                {% if execution_data.test_mode == 'config_file' %}
-                <div class="config-item">
-                    <span class="config-label">Config File:</span>
-                    <span class="config-value">{{ execution_data.config_file }}</span>
-                </div>
-                {% elif execution_data.test_mode == 'specific_datapoint' %}
-                <div class="config-item">
-                    <span class="config-label">Template ID:</span>
-                    <span class="config-value">{{ execution_data.test_params.reg_tid }}</span>
-                </div>
-                <div class="config-item">
-                    <span class="config-label">Datapoint:</span>
-                    <span class="config-value">{{ execution_data.test_params.dp_suffix }}</span>
-                </div>
-                <div class="config-item">
-                    <span class="config-label">Value:</span>
-                    <span class="config-value">{{ execution_data.test_params.dp_value }}</span>
-                </div>
-                {% endif %}
-                <div class="config-item">
-                    <span class="config-label">Tests Executed:</span>
-                    <span class="config-value">
-                        {% if execution_data.tests_executed %}✓ Yes{% else %}✗ No{% endif %}
-                    </span>
-                </div>
-            </div>
-        </div>
-    </div>
-
-    <h2>Execution Steps</h2>
-
-    <div class="stage-results">
-        <div class="stage-result">
-            <h3>1. Datapoint Execution</h3>
-            <div class="stage-metrics">
-                <span class="metric">Datapoint ID: <strong>{{ execution_data.datapoint_id|default:"Not specified" }}</strong></span>
-                <span class="metric">Status:
-                    <strong class="{% if execution_data.datapoint_executed %}status-success{% else %}status-warning{% endif %}">
-                        {% if execution_data.datapoint_executed %}✓ Complete{% else %}⚠ Issues{% endif %}
-                    </strong>
-                </span>
-            </div>
-            {% if execution_data.warning %}
-            <div class="stage-warning">
-                <strong>Warning:</strong> {{ execution_data.warning }}
-            </div>
-            {% endif %}
-        </div>
-
-        <div class="stage-result">
-            <h3>2. Test Suite Execution</h3>
-            <div class="stage-metrics">
-                <span class="metric">Test Mode: <strong>{{ execution_data.test_mode|default:"Not configured" }}</strong></span>
-                <span class="metric">Status:
-                    <strong class="{% if execution_data.tests_executed %}status-success{% else %}status-error{% endif %}">
-                        {% if execution_data.tests_executed %}✓ Complete{% else %}✗ Failed{% endif %}
-                    </strong>
-                </span>
-            </div>
->>>>>>> e1ee7e81
             {% if execution_data.test_error %}
             <div class="stage-error">
                 <strong>Error:</strong> {{ execution_data.test_error }}
@@ -289,7 +206,6 @@
                     </ul>
                 </div>
                 {% endif %}
-<<<<<<< HEAD
 
                 {% if result.test_results.details.captured_stdout|length > 0 %}
                 <div class="test-output">
@@ -362,80 +278,6 @@
         {% endif %}
     </div>
 
-=======
-
-                {% if result.test_results.details.captured_stdout|length > 0 %}
-                <div class="test-output">
-                    <h5>Output:</h5>
-                    <pre>{{ result.test_results.details.captured_stdout|join:"\n" }}</pre>
-                </div>
-                {% endif %}
-
-                {% if result.test_results.details.captured_stderr|length > 0 %}
-                <div class="test-errors">
-                    <h5>Errors:</h5>
-                    <pre>{{ result.test_results.details.captured_stderr|join:"\n" }}</pre>
-                </div>
-                {% endif %}
-
-                <div class="test-details-toggle">
-                    <button class="btn btn-sm btn-outline-secondary" onclick="toggleDetails('{{ forloop.counter }}')">
-                        <i class="fas fa-info-circle"></i> Show Details
-                    </button>
-                </div>
-
-                <div id="details-{{ forloop.counter }}" class="test-details" style="display: none;">
-                    <h5>Platform Information:</h5>
-                    <div class="platform-info">
-                        <div class="info-row">
-                            <span class="info-label">OS:</span>
-                            <span class="info-value">{{ result.platform_info.os|default:"Not specified" }}</span>
-                        </div>
-                        <div class="info-row">
-                            <span class="info-label">Python:</span>
-                            <span class="info-value">{{ result.platform_info.python|default:"Not specified" }}</span>
-                        </div>
-                        <div class="info-row">
-                            <span class="info-label">Packages:</span>
-                            <span class="info-value">{{ result.platform_info.packages|default:"Not specified" }}</span>
-                        </div>
-                    </div>
-
-                    <h5>Path Configuration:</h5>
-                    <div class="path-info">
-                        <div class="info-row">
-                            <span class="info-label">Cache Dir:</span>
-                            <span class="info-value">{{ result.paths.cachedir|default:"Not specified" }}</span>
-                        </div>
-                        <div class="info-row">
-                            <span class="info-label">Root Dir:</span>
-                            <span class="info-value">{{ result.paths.rootdir|default:"Not specified" }}</span>
-                        </div>
-                        <div class="info-row">
-                            <span class="info-label">Config File:</span>
-                            <span class="info-value">{{ result.paths.configfile|default:"Not specified" }}</span>
-                        </div>
-                    </div>
-
-                    <h5>File Information:</h5>
-                    <div class="file-info">
-                        <div class="info-row">
-                            <span class="info-label">Filename:</span>
-                            <span class="info-value">{{ result.filename }}</span>
-                        </div>
-                    </div>
-                </div>
-            </div>
-            {% endfor %}
-        </div>
-        {% else %}
-        <div class="no-results">
-            <p>No test results found. Please run the tests first.</p>
-        </div>
-        {% endif %}
-    </div>
-
->>>>>>> e1ee7e81
    
     <div class="form-actions" style="margin-top: 30px;">
         <!-- <form method="post" style="display: inline;">
@@ -627,7 +469,6 @@
 
 .status-success {
     color: #28a745;
-<<<<<<< HEAD
 }
 
 .reports-section {
@@ -668,48 +509,6 @@
     margin-bottom: 30px;
 }
 
-=======
-}
-
-.reports-section {
-    margin-bottom: 30px;
-}
-
-.report-grid {
-    display: grid;
-    grid-template-columns: repeat(4, 1fr);
-    gap: 20px;
-}
-
-.report-card {
-    background: white;
-    border: 1px solid #dee2e6;
-    border-radius: 8px;
-    padding: 20px;
-    text-align: center;
-}
-
-.report-card h3 {
-    margin: 0 0 10px 0;
-    font-size: 16px;
-}
-
-.report-card p {
-    color: #6c757d;
-    font-size: 14px;
-    margin-bottom: 15px;
-}
-
-
-
-.export-section {
-    background: #f8f9fa;
-    padding: 20px;
-    border-radius: 8px;
-    margin-bottom: 30px;
-}
-
->>>>>>> e1ee7e81
 .export-options {
     display: flex;
     gap: 10px;
@@ -823,7 +622,6 @@
 
 .info-label {
     font-weight: 600;
-<<<<<<< HEAD
     color: #495057;
     min-width: 80px;
 }
@@ -955,594 +753,6 @@
 .platform-info .info-value, .path-info .info-value, .file-info .info-value {
     font-size: 12px;
 }
-
-.status-indicator {
-    display: flex;
-    align-items: center;
-    padding: 10px;
-    border-radius: 4px;
-    margin-bottom: 15px;
-}
-
-.status-indicator.success {
-    background: #d4edda;
-}
-
-.overview-card.warning {
-    border-color: #ffc107;
-    background: #fff3cd;
-}
-
-.status-icon {
-    margin: 20px 0;
-}
-
-.status-text {
-    font-size: 18px;
-    font-weight: 500;
-    margin: 10px 0;
-}
-
-.execution-time {
-    margin-top: 20px;
-    padding-top: 20px;
-    border-top: 1px solid rgba(0,0,0,0.1);
-}
-
-.time-label {
-    color: #6c757d;
-}
-
-.time-value {
-    font-size: 24px;
-    font-weight: bold;
-    display: block;
-    margin-top: 5px;
-}
-
-.test-summary {
-    background: white;
-    border: 1px solid #dee2e6;
-    border-radius: 8px;
-    padding: 20px;
-}
-
-.test-config-info {
-    padding: 20px;
-    background: #f8f9fa;
-    border-radius: 4px;
-}
-
-.config-item {
-    display: flex;
-    justify-content: space-between;
-    margin-bottom: 10px;
-    padding-bottom: 10px;
-    border-bottom: 1px solid #dee2e6;
-}
-
-.config-item:last-child {
-    margin-bottom: 0;
-    padding-bottom: 0;
-    border-bottom: none;
-}
-
-.config-label {
-    font-weight: 600;
-    color: #495057;
-}
-
-.config-value {
-    color: #0d6efd;
-    font-family: monospace;
-}
-
-.steps-completed {
-    background: #f8f9fa;
-    border-radius: 8px;
-    padding: 20px;
-    margin-bottom: 30px;
-}
-
-.step-item {
-    display: flex;
-    align-items: center;
-    margin-bottom: 10px;
-    padding: 10px;
-    background: white;
-    border-radius: 4px;
-    border: 1px solid #dee2e6;
-}
-
-.step-icon {
-    color: #28a745;
-    font-weight: bold;
-    margin-right: 10px;
-}
-
-.step-text {
-    flex: 1;
-}
-
-.stage-warning {
-    margin-top: 10px;
-    padding: 10px;
-    background: #fff3cd;
-    border: 1px solid #ffeaa7;
-    border-radius: 4px;
-    color: #856404;
-}
-
-.stage-error {
-    margin-top: 10px;
-    padding: 10px;
-    background: #f8d7da;
-    border: 1px solid #f1aeb5;
-    border-radius: 4px;
-    color: #721c24;
-}
-
-.status-warning {
-    color: #ffc107;
-}
-
-.status-error {
-    color: #dc3545;
-}
-
-.issues-section {
-    margin-bottom: 30px;
-}
-
-.stage-results {
-    margin-bottom: 30px;
-}
-
-.stage-result {
-    background: #f8f9fa;
-    padding: 20px;
-    border-radius: 8px;
-    margin-bottom: 15px;
-    border: 1px solid #dee2e6;
-}
-
-.stage-result h3 {
-    margin: 0 0 15px 0;
-    color: #495057;
-}
-
-.stage-metrics {
-    display: flex;
-    gap: 30px;
-}
-
-.metric {
-    color: #6c757d;
-}
-
-.metric strong {
-    color: #0d6efd;
-}
-
-.status-success {
-    color: #28a745;
-}
-
-.reports-section {
-    margin-bottom: 30px;
-}
-
-.report-grid {
-    display: grid;
-    grid-template-columns: repeat(4, 1fr);
-    gap: 20px;
-}
-
-.report-card {
-    background: white;
-    border: 1px solid #dee2e6;
-    border-radius: 8px;
-    padding: 20px;
-    text-align: center;
-}
-
-.report-card h3 {
-    margin: 0 0 10px 0;
-    font-size: 16px;
-}
-
-.report-card p {
-    color: #6c757d;
-    font-size: 14px;
-    margin-bottom: 15px;
-}
-
-
-
-.export-section {
-    background: #f8f9fa;
-    padding: 20px;
-    border-radius: 8px;
-    margin-bottom: 30px;
-}
-
-.export-options {
-    display: flex;
-    gap: 10px;
-    margin-top: 15px;
-}
-
-.test-summary-section {
-    margin-bottom: 30px;
-}
-
-.test-summary-cards {
-    display: grid;
-    grid-template-columns: repeat(4, 1fr);
-    gap: 20px;
-    margin-bottom: 30px;
-}
-
-.summary-card {
-    background: white;
-    border: 1px solid #dee2e6;
-    border-radius: 8px;
-    padding: 20px;
-    text-align: center;
-    display: flex;
-    flex-direction: column;
-    align-items: center;
-}
-
-.summary-card.total {
-    border-left: 4px solid #007bff;
-}
-
-.summary-card.passed {
-    border-left: 4px solid #28a745;
-}
-
-.summary-card.failed {
-    border-left: 4px solid #dc3545;
-}
-
-.summary-card.success-rate {
-    border-left: 4px solid #17a2b8;
-}
-
-.card-icon {
-    font-size: 32px;
-    margin-bottom: 10px;
-}
-
-.card-content h3 {
-    font-size: 28px;
-    font-weight: bold;
-    margin: 0 0 5px 0;
-    color: #333;
-}
-
-.card-content p {
-    margin: 0;
-    color: #6c757d;
-    font-size: 14px;
-}
-
-.test-results-section {
-    margin-bottom: 30px;
-}
-
-.test-results-grid {
-    display: grid;
-    grid-template-columns: repeat(auto-fit, minmax(400px, 1fr));
-    gap: 20px;
-}
-
-.test-result-card {
-    background: white;
-    border: 1px solid #dee2e6;
-    border-radius: 8px;
-    padding: 20px;
-}
-
-.test-header {
-    display: flex;
-    justify-content: space-between;
-    align-items: center;
-    margin-bottom: 15px;
-    padding-bottom: 10px;
-    border-bottom: 1px solid #eee;
-}
-
-.test-header h4 {
-    margin: 0;
-    color: #333;
-    font-size: 16px;
-}
-
-.test-timestamp {
-    font-size: 12px;
-    color: #6c757d;
-    font-family: monospace;
-}
-
-.test-info {
-    margin-bottom: 15px;
-}
-
-.info-row {
-    display: flex;
-    justify-content: space-between;
-    margin-bottom: 8px;
-    padding: 5px 0;
-}
-
-.info-label {
-    font-weight: 600;
-    color: #495057;
-    min-width: 80px;
-}
-
-.info-value {
-    color: #0d6efd;
-    font-family: monospace;
-    font-size: 13px;
-    word-break: break-all;
-}
-
-.test-status {
-    margin-bottom: 15px;
-}
-
-.status-badge {
-    display: inline-block;
-    padding: 4px 12px;
-    border-radius: 4px;
-    font-size: 12px;
-    font-weight: bold;
-    text-transform: uppercase;
-}
-
-.status-badge.passed {
-    background: #d4edda;
-    color: #155724;
-    border: 1px solid #c3e6cb;
-}
-
-.status-badge.failed {
-    background: #f8d7da;
-    color: #721c24;
-    border: 1px solid #f1aeb5;
-}
-
-.status-badge.pending {
-    background: #fff3cd;
-    color: #856404;
-    border: 1px solid #ffeaa7;
-}
-
-.test-failures {
-    margin-bottom: 15px;
-}
-
-.test-failures h5 {
-    margin: 0 0 10px 0;
-    color: #dc3545;
-    font-size: 14px;
-}
-
-.test-failures ul {
-    margin: 0;
-    padding-left: 20px;
-}
-
-.test-failures li {
-    color: #721c24;
-    font-size: 13px;
-    margin-bottom: 5px;
-}
-
-.test-output, .test-errors {
-    margin-bottom: 15px;
-}
-
-.test-output h5, .test-errors h5 {
-    margin: 0 0 10px 0;
-    font-size: 14px;
-    color: #495057;
-}
-
-.test-output pre, .test-errors pre {
-    background: #f8f9fa;
-    border: 1px solid #dee2e6;
-    border-radius: 4px;
-    padding: 10px;
-    font-size: 12px;
-    max-height: 200px;
-    overflow-y: auto;
-    margin: 0;
-}
-
-.no-results {
-    text-align: center;
-    padding: 40px;
-    background: #f8f9fa;
-    border-radius: 8px;
-    color: #6c757d;
-}
-
-.test-details-toggle {
-    margin: 15px 0 10px 0;
-}
-
-.test-details {
-    margin-top: 15px;
-    padding: 15px;
-    background: #f1f3f4;
-    border-radius: 4px;
-    border: 1px solid #dee2e6;
-}
-
-.test-details h5 {
-    margin: 15px 0 10px 0;
-    color: #495057;
-    font-size: 14px;
-    border-bottom: 1px solid #dee2e6;
-    padding-bottom: 5px;
-}
-
-.test-details h5:first-child {
-    margin-top: 0;
-}
-
-.platform-info, .path-info, .file-info {
-    background: white;
-    padding: 10px;
-    border-radius: 4px;
-    margin-bottom: 10px;
-}
-
-.platform-info .info-row, .path-info .info-row, .file-info .info-row {
-    margin-bottom: 5px;
-    padding: 2px 0;
-}
-
-.platform-info .info-value, .path-info .info-value, .file-info .info-value {
-    font-size: 12px;
-}
-=======
-    color: #495057;
-    min-width: 80px;
-}
-
-.info-value {
-    color: #0d6efd;
-    font-family: monospace;
-    font-size: 13px;
-    word-break: break-all;
-}
-
-.test-status {
-    margin-bottom: 15px;
-}
-
-.status-badge {
-    display: inline-block;
-    padding: 4px 12px;
-    border-radius: 4px;
-    font-size: 12px;
-    font-weight: bold;
-    text-transform: uppercase;
-}
-
-.status-badge.passed {
-    background: #d4edda;
-    color: #155724;
-    border: 1px solid #c3e6cb;
-}
-
-.status-badge.failed {
-    background: #f8d7da;
-    color: #721c24;
-    border: 1px solid #f1aeb5;
-}
-
-.status-badge.pending {
-    background: #fff3cd;
-    color: #856404;
-    border: 1px solid #ffeaa7;
-}
-
-.test-failures {
-    margin-bottom: 15px;
-}
-
-.test-failures h5 {
-    margin: 0 0 10px 0;
-    color: #dc3545;
-    font-size: 14px;
-}
-
-.test-failures ul {
-    margin: 0;
-    padding-left: 20px;
-}
-
-.test-failures li {
-    color: #721c24;
-    font-size: 13px;
-    margin-bottom: 5px;
-}
-
-.test-output, .test-errors {
-    margin-bottom: 15px;
-}
-
-.test-output h5, .test-errors h5 {
-    margin: 0 0 10px 0;
-    font-size: 14px;
-    color: #495057;
-}
-
-.test-output pre, .test-errors pre {
-    background: #f8f9fa;
-    border: 1px solid #dee2e6;
-    border-radius: 4px;
-    padding: 10px;
-    font-size: 12px;
-    max-height: 200px;
-    overflow-y: auto;
-    margin: 0;
-}
-
-.no-results {
-    text-align: center;
-    padding: 40px;
-    background: #f8f9fa;
-    border-radius: 8px;
-    color: #6c757d;
-}
-
-.test-details-toggle {
-    margin: 15px 0 10px 0;
-}
-
-.test-details {
-    margin-top: 15px;
-    padding: 15px;
-    background: #f1f3f4;
-    border-radius: 4px;
-    border: 1px solid #dee2e6;
-}
-
-.test-details h5 {
-    margin: 15px 0 10px 0;
-    color: #495057;
-    font-size: 14px;
-    border-bottom: 1px solid #dee2e6;
-    padding-bottom: 5px;
-}
-
-.test-details h5:first-child {
-    margin-top: 0;
-}
-
-.platform-info, .path-info, .file-info {
-    background: white;
-    padding: 10px;
-    border-radius: 4px;
-    margin-bottom: 10px;
-}
-
-.platform-info .info-row, .path-info .info-row, .file-info .info-row {
-    margin-bottom: 5px;
-    padding: 2px 0;
-}
-
-.platform-info .info-value, .path-info .info-value, .file-info .info-value {
-    font-size: 12px;
-}
->>>>>>> e1ee7e81
 </style>
 
 <script>
