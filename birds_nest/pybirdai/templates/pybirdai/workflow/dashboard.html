{% extends "pybirdai/workflow/base.html" %}

{% block workflow_content %}
<!-- Server Restart Overlay -->
<div id="server-restart-overlay" style="display: none;">
    <div class="overlay-content">
        <div class="spinner-border text-primary" role="status">
            <span class="visually-hidden">Loading...</span>
        </div>
        <h3>Server is restarting...</h3>
        <p>Please wait while the database setup completes.</p>
        <p>The application will be available again shortly.</p>
        <p class="overlay-timer">Checking server status... <span id="overlay-timer-seconds">0</span>s</p>
    </div>
</div>

<h1>BIRD Data Processing Workflow</h1>

<!-- Configuration Section -->
{% include 'pybirdai/workflow/configuration_section.html' %}

<!-- Database Status Notice -->
{% if not database_ready %}
<div style="background: #fff3cd; border: 1px solid #ffeaa7; border-radius: 8px; padding: 15px; margin-bottom: 20px;">
    <h3 style="color: #d68910; margin-bottom: 10px;">⚠️ Database Not Available</h3>
    <p style="margin-bottom: 10px; color: #856404;">
        The BIRD database has not been created yet. To get started:
    </p>
    <ol style="color: #856404; margin-left: 20px;">
        <li>Configure your data sources above</li>
        <li>Click Retrieve Artifacts and Setup Database</li>
        <li>Once complete, the full workflow interface will be available</li>
    </ol>
</div>
{% endif %}

<!-- Progress Bar -->
<!-- <div class="progress-bar">
    <div class="progress-fill" style="width: {{ progress }}%;">
        {{ progress }}% Complete
    </div>
</div> -->



<!-- Task Grid -->
<div class="task-grid">


    <!--  -->
    <div class="task-card">
        <div id="reset-session-status" style="display: none; margin-top: 10px; padding: 10px; border-radius: 5px;"></div>
    </div>
    <div class="task-card">
        <h3>Do</h3>
    </div>
    <div class="task-card">
        <h3>Review</h3>
    </div>
 

    {% if database_ready and task_grid %}
        {% for task in task_grid %}
        <div class="task-card">
            <h3>{{ forloop.counter}}. {{ task.task_name }}</h3>
        </div>

        <div class="task-card">
            
            <a href="{% url 'pybirdai:workflow_task' task_number=task.task_number operation='do' %}"
               class="operation-btn {{ task.operations.do.status }}" >
                Do
            </a>
           
        </div>

        <div class="task-card">

            <a href="{% url 'pybirdai:workflow_task' task_number=task.task_number operation='review' %}"
               class="operation-btn {% if task.operations.do.status != 'pending' %} running {% else %} invalidated {% endif %}">
                Review
            </a>
  
        </div>

        
        {% endfor %}
    {% else %}
        <!-- Default task grid when database is not available -->
        {% for i in "1234" %}
        <div class="task-card">
            <h3>{{ forloop.counter }}.
                {% if forloop.counter == 1 %}SMCubes Core Creation
                {% elif forloop.counter == 2 %}SMCubes Transformation Rules
                {% elif forloop.counter == 3 %}Python Transformation Rules
                {% elif forloop.counter == 4 %}Full Execution
                {% endif %}
            </h3>
        </div>

        

        <div class="task-card">
            {% if forloop.counter < 1 %}
                <span class="operation-btn pending">Review</span>
            {% endif %}
        </div>

        <div class="task-card">
            {% if forloop.counter < 1 %}
                <span class="operation-btn pending">Compare</span>
            {% endif %}
        </div>
        {% endfor %}
    {% endif %}
</div>

<!-- Quick Actions -->
<div class="task-content">
    <h2>Quick Actions</h2>

    <div style="display: flex; gap: 20px; margin-top: 20px;">
        <div style="flex: 1;">
            <h3>Database Setup</h3>
            <p><strong>Step {% if migration_ready %}2{% else %}1{% endif %}:</strong> {% if migration_ready %}Ready to run database migrations{% else %}Download resources and prepare database{% endif %}</p>

            <form id="database-setup-form" method="post" action="{% url 'pybirdai:workflow_database_setup' %}">
                {% csrf_token %}
                <button type="button" id="database-setup-btn" class="btn operation-btn {% if migration_ready or setup_ready %} completed{% else %} running{% endif %}" style="width: 100%; margin-bottom: 10px;" onclick="startDatabaseSetup(); return false;">
                    Retrieve Artifacts
                </button>
            </form>
            <div id="database-setup-status" style="display: none; margin-top: 10px; margin-bottom: 10px; padding: 10px; border-radius: 5px;"></div>

            <form id="migration-form" method="post" action="{% url 'pybirdai:workflow_run_migrations' %}">
                {% csrf_token %}
                <button type="button" id="migration-btn" class="btn operation-btn {% if setup_ready %} completed {% else %}{% if migration_ready %} running{% else %} invalidated{% endif %}{% endif %}" style="width: 100%; margin-bottom: 10px;" onclick="startMigration(); return false;" {% if not migration_ready %}disabled{% endif %}>
                    Setup Database
                </button>
            </form>
            <div id="migration-status" style="display: none; margin-top: 10px; padding: 10px; border-radius: 5px;"></div>

            {% if migration_ready %}
                <p><small>Admin files were updated and server restarted. Click above to complete database setup.</small></p>
            {% endif %}
        </div>

        <div style="flex: 1;">
            <h3>Automode Execution</h3>
            <p>Run tasks automatically from Task 1 up to selected point</p>
            <form id="automode-form" method="post" action="{% url 'pybirdai:workflow_automode' %}">
                {% csrf_token %}
                <select name="target_task" class="form-control" style="margin-bottom: 10px;">
                    <option value="1">Task 1: SMCubes Core Creation</option>
                    <option value="2">Task 2: SMCubes Transformation Rules</option>
                    <option value="3">Task 3: Python Transformation Rules</option>
                    <option value="4" selected>Task 4: Full Execution</option>
                </select>
                <button type="submit" id="automode-btn" class="btn btn-primary" style="width: 100%; margin-bottom: 10px;">Run Automode (from Task 1)</button>
                <button type="button" id="clone-btn" class="btn btn-info" style="width: 100%; margin-bottom: 10px;" onclick="startCloneImport(); return false;">Clone (beta version)</button>
                <a href="{% url 'pybirdai:export_database_to_csv' %}" class="btn btn-secondary" style="width: 100%; display: block; text-align: center;">Create Review</a>
            </form>
            <div id="automode-status" style="display: none; margin-top: 10px; padding: 10px; border-radius: 5px;"></div>
            <div id="clone-status" style="display: none; margin-top: 10px; padding: 10px; border-radius: 5px;"></div>
        </div>

        <div style="flex: 1;">
            <h3>System Status</h3>
            <ul>
                <li>Database: {% if database_ready %}✅ Ready{% else %}❌ Not created{% endif %}</li>
                <li>Configuration: {% if config %}✅ Configured{% else %}❌ Not configured{% endif %}</li>
                {% if workflow_session %}
                    <li>Session ID: {{ workflow_session.session_id|slice:":8" }}...</li>
                {% else %}
                    <li>Session: ⏳ Waiting for database</li>
                {% endif %}
            </ul>

            <h4 style="margin-top: 20px;">Reset Session</h4>
            <button type="button" id="reset-session-partial-btn" class="btn btn-warning" style="width: 100%; margin-bottom: 10px;" onclick="resetSessionPartial(); return false;">
                Reset Tasks 1-4
            </button>
            <button type="button" id="reset-session-full-btn" class="btn btn-danger" style="width: 100%;" onclick="resetSessionFull(); return false;">
                Reset Everything
            </button>
            <div id="reset-session-status" style="display: none; margin-top: 10px; padding: 10px; border-radius: 5px;"></div>
        </div>
    </div>
</div>

<!-- Legend -->
<div class="task-content" style="margin-top: 20px;">
    <h3>Status Legend</h3>
    <div style="display: flex; gap: 20px; flex-wrap: wrap;">
        <span><span class="operation-btn" style="padding: 2px 8px;">⏳</span> Pending</span>
        <span><span class="operation-btn running" style="padding: 2px 8px;">🔄</span> Running</span>
        <span><span class="operation-btn completed" style="padding: 2px 8px;">✓</span> Completed</span>
        <span><span class="operation-btn failed" style="padding: 2px 8px;">✗</span> Failed</span>
        <span><span class="operation-btn paused" style="padding: 2px 8px;">⏸️</span> Paused</span>
        <span><span class="operation-btn invalidated" style="padding: 2px 8px;">🔄</span> Invalidated</span>
    </div>
</div>
{% endblock %}

{% block extra_css %}
{{ block.super }}
<style>
    /* Server Restart Overlay Styles */
    #server-restart-overlay {
        position: fixed;
        top: 0;
        left: 0;
        width: 100%;
        height: 100%;
        background-color: rgba(0, 0, 0, 0.7);
        z-index: 9999;
        display: flex;
        align-items: center;
        justify-content: center;
    }
    
    #server-restart-overlay .overlay-content {
        background: white;
        padding: 40px;
        border-radius: 10px;
        text-align: center;
        box-shadow: 0 4px 20px rgba(0, 0, 0, 0.3);
        max-width: 500px;
        width: 90%;
    }
    
    #server-restart-overlay h3 {
        margin-top: 20px;
        margin-bottom: 15px;
        color: #333;
    }
    
    #server-restart-overlay p {
        margin-bottom: 10px;
        color: #666;
    }
    
    #server-restart-overlay .overlay-timer {
        margin-top: 20px;
        font-size: 14px;
        color: #999;
    }
    
    #server-restart-overlay .spinner-border {
        width: 3rem;
        height: 3rem;
    }
</style>
{% endblock %}

{% block extra_js %}
<script>
// Simple database setup starter function (available immediately)
function startDatabaseSetup() {
    console.log('startDatabaseSetup() called directly!');

    const btn = document.getElementById('database-setup-btn');
    const statusDiv = document.getElementById('database-setup-status');

    if (!btn) {
        console.error('Database setup button not found!');
        alert('Error: Database setup button not found!');
        return;
    }

    if (!statusDiv) {
        console.error('Database setup status div not found!');
        alert('Error: Database setup status div not found!');
        return;
    }

    console.log('Button found:', btn);
    console.log('Status div found:', statusDiv);

    // Get CSRF token
    const databaseSetupForm = document.getElementById('database-setup-form');
    let csrfToken = '';

    if (databaseSetupForm) {
        const csrfInput = databaseSetupForm.querySelector('[name=csrfmiddlewaretoken]');
        if (csrfInput) {
            csrfToken = csrfInput.value;
            console.log('CSRF token found:', csrfToken.substring(0, 10) + '...');
        } else {
            console.error('CSRF input not found in form!');
        }
    } else {
        console.error('Database setup form not found!');
    }

    if (!csrfToken) {
        alert('Error: CSRF token not found! Please refresh the page.');
        return;
    }

    // Start the actual database setup
    doDatabaseSetup(btn, statusDiv, csrfToken);
}

function doDatabaseSetup(btn, statusDiv, csrfToken) {
    console.log('Starting actual database setup...');

    // Update UI
    btn.disabled = true;
    // btn.textContent = 'Setting up database...';
    statusDiv.style.display = 'block';
    statusDiv.style.background = '#e3f2fd';
    statusDiv.style.color = '#1976d2';
    statusDiv.innerHTML = '<span style="display: inline-block; margin-right: 8px;">⏳</span>Starting database setup (Tasks 1-2)...';

    // Create form data
    const formData = new FormData();
    formData.append('csrfmiddlewaretoken', csrfToken);

    console.log('Sending AJAX request to /pybirdai/workflow/database-setup/');

    // Make AJAX request
    fetch('/pybirdai/workflow/database-setup/', {
        method: 'POST',
        body: formData,
        headers: {
            'X-Requested-With': 'XMLHttpRequest'
        }
    })
    .then(response => {
        console.log('Database setup response received:', response.status, response.statusText);
        if (!response.ok) {
            throw new Error(`HTTP ${response.status}: ${response.statusText}`);
        }
        return response.json();
    })
    .then(data => {
        console.log('Database setup response data:', data);
        if (data.success && data.status === 'started') {
            statusDiv.innerHTML = '<span style="display: inline-block; margin-right: 8px;">⏳</span>Artefact retrieval started in background. Polling for status...';
            pollDatabaseSetupStatus(statusDiv, btn);
        } else {
            statusDiv.style.background = '#f8d7da';
            statusDiv.style.color = '#721c24';
            statusDiv.innerHTML = '<span style="display: inline-block; margin-right: 8px;">❌</span>Failed to start: ' + (data.message || 'Unknown error');
            btn.disabled = false;
            btn.textContent = 'Retireive Artifacts';
        }
    })
    .catch(error => {
        console.error('Database setup error:', error);
        statusDiv.style.background = '#f8d7da';
        statusDiv.style.color = '#721c24';
        statusDiv.innerHTML = '<span style="display: inline-block; margin-right: 8px;">❌</span>Error: ' + error.message;
        btn.disabled = false;
        btn.textContent = 'Retireive Artifacts';
    });
}

// Database setup form AJAX handler (still needed for DOM ready handler)
document.addEventListener('DOMContentLoaded', function() {

    // Automode form AJAX handler
    const automodeForm = document.getElementById('automode-form');
    const automodeBtn = document.getElementById('automode-btn');
    const automodeStatus = document.getElementById('automode-status');

    if (automodeForm && automodeBtn && automodeStatus) {
        automodeForm.addEventListener('submit', function(e) {
            e.preventDefault();

            const targetTask = automodeForm.querySelector('[name="target_task"]').value;

            // Disable button and show loading
            automodeBtn.disabled = true;
            automodeBtn.textContent = `Running automode to Task ${targetTask}...`;
            automodeStatus.style.display = 'block';
            automodeStatus.style.background = '#e3f2fd';
            automodeStatus.style.color = '#1976d2';
            automodeStatus.innerHTML = `<span style="display: inline-block; margin-right: 8px;">⏳</span>Running automode from Task 1 to Task ${targetTask}...`;

            // Get form data
            const formData = new FormData(automodeForm);

            // Make AJAX request
            fetch('/pybirdai/workflow/automode/', {
                method: 'POST',
                body: formData,
                headers: {
                    'X-Requested-With': 'XMLHttpRequest'
                }
            })
            .then(response => response.json())
            .then(data => {
                if (data.success && data.status === 'started') {
                    automodeStatus.style.background = '#e3f2fd';
                    automodeStatus.style.color = '#1976d2';
                    automodeStatus.innerHTML = '<span style="display: inline-block; margin-right: 8px;">⏳</span>Automode started in background. Polling for status...';

                    // Start polling for status
                    pollAutomodeStatus(automodeStatus, automodeBtn, targetTask);
                } else {
                    automodeStatus.style.background = '#f8d7da';
                    automodeStatus.style.color = '#721c24';
                    let errorMsg = 'Automode failed to start';
                    if (data.message) {
                        errorMsg = data.message;
                    } else if (data.errors && data.errors.length > 0) {
                        errorMsg += ': ' + data.errors.map(e => `Task ${e.task}: ${e.error}`).join(', ');
                    }
                    automodeStatus.innerHTML = '<span style="display: inline-block; margin-right: 8px;">❌</span>' + errorMsg;

                    automodeBtn.disabled = false;
                    automodeBtn.textContent = 'Run Automode (from Task 1)';
                }
            })
            .catch(error => {
                console.error('Automode error:', error);
                automodeStatus.style.background = '#f8d7da';
                automodeStatus.style.color = '#721c24';
                automodeStatus.innerHTML = '<span style="display: inline-block; margin-right: 8px;">❌</span>Error: ' + error.message;

                automodeBtn.disabled = false;
                automodeBtn.textContent = 'Run Automode (from Task 1)';
            });
        });
    }
});

// Simple migration starter function (available immediately)
function startMigration() {
    console.log('startMigration() called directly!');


    const btn = document.getElementById('migration-btn');
    const statusDiv = document.getElementById('migration-status');

    if (!btn) {
        console.error('Migration button not found!');
        alert('Error: Migration button not found!');
        return;
    }

    if (!statusDiv) {
        console.error('Migration status div not found!');
        alert('Error: Migration status div not found!');
        return;
    }

    console.log('Button found:', btn);
    console.log('Status div found:', statusDiv);

    // Get CSRF token
    const migrationForm = document.getElementById('migration-form');
    let csrfToken = '';

    if (migrationForm) {
        const csrfInput = migrationForm.querySelector('[name=csrfmiddlewaretoken]');
        if (csrfInput) {
            csrfToken = csrfInput.value;
            console.log('CSRF token found:', csrfToken.substring(0, 10) + '...');
        } else {
            console.error('CSRF input not found in form!');
        }
    } else {
        console.error('Migration form not found!');
    }

    if (!csrfToken) {
        alert('Error: CSRF token not found! Please refresh the page.');
        return;
    }

    // Start the actual migration
    doMigration(btn, statusDiv, csrfToken);
}

function doMigration(btn, statusDiv, csrfToken) {
    console.log('Starting actual migration...');

    // Update UI
    btn.disabled = true;
    statusDiv.style.display = 'block';
    statusDiv.style.background = '#e3f2fd';
    statusDiv.style.color = '#1976d2';
    statusDiv.innerHTML = '<span style="display: inline-block; margin-right: 8px;">⏳</span>Starting database setup...';

    // Create form data
    const formData = new FormData();
    formData.append('csrfmiddlewaretoken', csrfToken);

    console.log('Sending AJAX request to /pybirdai/workflow/run-migrations/');

    // Make AJAX request
    fetch('/pybirdai/workflow/run-migrations/', {
        method: 'POST',
        body: formData,
        headers: {
            'X-Requested-With': 'XMLHttpRequest'
        }
    })
    .then(response => {
        console.log('Migration response received:', response.status, response.statusText);
        if (!response.ok) {
            throw new Error(`HTTP ${response.status}: ${response.statusText}`);
        }
        return response.json();
    })
    .then(data => {
        console.log('Migration response data:', data);
        if (data.success && data.status === 'started') {
            statusDiv.innerHTML = '<span style="display: inline-block; margin-right: 8px;">⏳</span>Database setup started in background. Polling for status...';
            pollMigrationStatus(statusDiv, btn);
        } else {
            statusDiv.style.background = '#f8d7da';
            statusDiv.style.color = '#721c24';
            statusDiv.innerHTML = '<span style="display: inline-block; margin-right: 8px;">❌</span>Failed to start: ' + (data.message || 'Unknown error');
            btn.disabled = false;
        }
    })
    .catch(error => {
        console.error('Migration error:', error);
        statusDiv.style.background = '#f8d7da';
        statusDiv.style.color = '#721c24';
        statusDiv.innerHTML = '<span style="display: inline-block; margin-right: 8px;">❌</span>Error: ' + error.message;
        btn.disabled = false;
    });
}

// Function to poll database setup status
function pollDatabaseSetupStatus(statusDiv, btn) {
    const pollInterval = 2000; // Poll every 2 seconds
    let pollCount = 0;
    const maxPolls = 300; // Maximum 10 minutes (300 * 2 seconds)

    function checkStatus() {
        fetch('/pybirdai/workflow/database-setup-status/', {
            method: 'GET',
            headers: {
                'X-Requested-With': 'XMLHttpRequest'
            }
        })
        .then(response => response.json())
        .then(data => {
            console.log('Database setup status:', data); // Debug log

            if (data.success && data.database_setup_status) {
                const status = data.database_setup_status;

                if (status.running) {
                    // Still running - update status message
                    const elapsedTime = Math.round(status.elapsed_time || 0);
                    let message = `<span style="display: inline-block; margin-right: 8px;">⏳</span>${status.message || 'Artefact Retrieval Running...'} (${elapsedTime}s elapsed)`;
                    if (status.current_task) {
                        message += ` - Processing`;
                    }
                    statusDiv.innerHTML = message;

                    // Continue polling
                    pollCount++;
                    if (pollCount < maxPolls) {
                        setTimeout(checkStatus, pollInterval);
                    } else {
                        // Timeout
                        statusDiv.style.background = '#fff3cd';
                        statusDiv.style.color = '#856404';
                        statusDiv.innerHTML = '<span style="display: inline-block; margin-right: 8px;">⚠️</span>Database setup is taking longer than expected. Please check server logs.';
                        btn.disabled = false;
                    }
                } else if (status.completed) {
                    // Setup completed
                    console.log('Database setup completed! Status object:', status);

                    if (status.success) {
                        statusDiv.style.background = '#d4edda';
                        statusDiv.style.color = '#155724';
                        const elapsedTime = Math.round(status.elapsed_time || 0);
                        let message = `<span style="display: inline-block; margin-right: 8px;">✅</span>${status.message || 'Database setup completed successfully'} (${elapsedTime}s)`;

                        if (status.completed_tasks && status.completed_tasks.length > 0) {
                            message += `<br>Completed: ${status.completed_tasks.join(', ')}`;
                        }

                        // Check for server restart requirement with comprehensive logic
                        const serverRestartRequired = status.server_restart_required === true;
                        const messageIndicatesRestart = status.message && (
                            status.message.includes('restart required') ||
                            status.message.includes('Server restart required') ||
                            status.message.includes('server restart')
                        );

                        console.log('Restart check:', {
                            serverRestartRequired,
                            messageIndicatesRestart,
                            message: status.message,
                            hasRestartInfo: !!status.restart_info,
                            hasEstimatedTime: !!status.estimated_restart_time
                        });

                        if (serverRestartRequired || messageIndicatesRestart) {
                            console.log('🔄 Database setup completed - server restart required detected!');
                            message += '<br><strong>🔄 Server restart in progress...</strong>';
                            if (status.restart_info) {
                                message += `<br><small>${status.restart_info}</small>`;
                            } else if (status.estimated_restart_time) {
                                message += `<br><small>${status.estimated_restart_time}</small>`;
                            }
                            statusDiv.innerHTML = message;

                            // Handle server restart scenario
                            handleServerRestart(statusDiv, btn);
                        } else {
                            console.log('✅ Database setup completed - no server restart required');
                            statusDiv.innerHTML = message;

                            // Regular refresh for non-restart scenarios
                            setTimeout(() => {
                                console.log('Refreshing page after successful setup (no restart)');
                                location.reload();
                            }, 3000);
                        }
                    } else {
                        statusDiv.style.background = '#f8d7da';
                        statusDiv.style.color = '#721c24';
                        statusDiv.innerHTML = '<span style="display: inline-block; margin-right: 8px;">❌</span>Database setup failed: ' + (status.error || status.message || 'Unknown error');

                        btn.disabled = false;
                    }
                }
            } else {
                // Error getting status
                statusDiv.style.background = '#f8d7da';
                statusDiv.style.color = '#721c24';
                statusDiv.innerHTML = '<span style="display: inline-block; margin-right: 8px;">❌</span>Error checking database setup status';

                btn.disabled = false;
            }
        })
        .catch(error => {
            console.error('Database setup status polling error:', error);

            // Check if this might be a server restart scenario (connection lost during polling)
            if (error.name === 'TypeError' || error.message.includes('Failed to fetch') || error.message.includes('NetworkError') || error.name === 'TimeoutError') {
                console.log('🔄 Connection lost during database setup polling - likely server restart!');
                // Possible server restart - show appropriate message
                statusDiv.style.background = '#e3f2fd';
                statusDiv.style.color = '#1976d2';
                statusDiv.innerHTML = '<span style="display: inline-block; margin-right: 8px;">🔄</span>✅ Database setup completed! Connection lost - server is restarting...';

                // Switch to restart detection mode
                handleServerRestart(statusDiv, btn);
            } else {
                // Other error - show error message
                statusDiv.style.background = '#f8d7da';
                statusDiv.style.color = '#721c24';
                statusDiv.innerHTML = '<span style="display: inline-block; margin-right: 8px;">❌</span>Error checking database setup status: ' + error.message;

                btn.disabled = false;
            }
        }).catch(error => {
          console.error('Database setup status polling error:', error);

          // Refresh page on error to reset state
          setTimeout(() => {
              console.log('Refreshing page due to database setup polling error');
              location.reload();
          }, 2000);
        }
        );
    }

    // Start polling
    setTimeout(checkStatus, pollInterval);
}

// Function to poll migration status
function pollMigrationStatus(statusDiv, btn) {
    const pollInterval = 2000; // Poll every 2 seconds
    let pollCount = 0;
    const maxPolls = 450; // Maximum 15 minutes (300 * 2 seconds)

    function checkStatus() {
        fetch('/pybirdai/workflow/migration-status/', {
            method: 'GET',
            headers: {
                'X-Requested-With': 'XMLHttpRequest'
            }
        })
        .then(response => response.json())
        .then(data => {
            console.log('Migration status:', data); // Debug log

            if (data.success && data.migration_status) {
                const status = data.migration_status;

                if (status.running) {
                    // Still running - update status message
                    const elapsedTime = Math.round(status.elapsed_time || 0);
                    statusDiv.innerHTML = `<span style="display: inline-block; margin-right: 8px;">⏳</span>Database setup running in background... (${elapsedTime}s elapsed)`;

                    // Continue polling
                    pollCount++;
                    if (pollCount < maxPolls) {
                        setTimeout(checkStatus, pollInterval);
                    } else {
                        // Timeout
                        statusDiv.style.background = '#fff3cd';
                        statusDiv.style.color = '#856404';
                        statusDiv.innerHTML = '<span style="display: inline-block; margin-right: 8px;">⚠️</span>Database setup is taking longer than expected. Please check server logs.';
                        btn.disabled = false;
                    }
                } else if (status.completed) {
                    // Migration completed
                    if (status.success) {
                        statusDiv.style.background = '#d4edda';
                        statusDiv.style.color = '#155724';
                        const elapsedTime = Math.round(status.elapsed_time || 0);
                        statusDiv.innerHTML = `<span style="display: inline-block; margin-right: 8px;">✅</span>Database migrations completed successfully in ${elapsedTime}s!<br>The database is now ready for use.`;

                        // Refresh page after success to show updated database status
                        setTimeout(() => {
                            location.reload();
                        }, 3000);
                    } else {
                        statusDiv.style.background = '#f8d7da';
                        statusDiv.style.color = '#721c24';
                        statusDiv.innerHTML = '<span style="display: inline-block; margin-right: 8px;">❌</span>Migration failed: ' + (status.error || status.message || 'Unknown error');

                        btn.disabled = false;
                    }
                }
            } else {
                // Error getting status
                statusDiv.style.background = '#f8d7da';
                statusDiv.style.color = '#721c24';
                statusDiv.innerHTML = '<span style="display: inline-block; margin-right: 8px;">❌</span>Error checking migration status';

                btn.disabled = false;
            }
        })
        .catch(error => {
          console.error('Migration status status polling error:', error);

          // Refresh page on error to reset state
          setTimeout(() => {
              console.log('Refreshing page due to database setup polling error');
              location.reload();
          }, 2000);
        }
        );
    }

    // Start polling
    setTimeout(checkStatus, pollInterval);
}

// Function to poll automode status
function pollAutomodeStatus(statusDiv, btn, targetTask) {
    const pollInterval = 2000; // Poll every 2 seconds
    let pollCount = 0;
    const maxPolls = 600; // Maximum 20 minutes (600 * 2 seconds) for automode

    function checkStatus() {
        fetch('/pybirdai/workflow/automode-status/', {
            method: 'GET',
            headers: {
                'X-Requested-With': 'XMLHttpRequest'
            }
        })
        .then(response => response.json())
        .then(data => {
            console.log('Automode status:', data); // Debug log

            if (data.success && data.automode_status) {
                const status = data.automode_status;

                if (status.running) {
                    // Still running - update status message
                    const elapsedTime = Math.round(status.elapsed_time || 0);
                    let message = `<span style="display: inline-block; margin-right: 8px;">⏳</span>${status.message || 'Automode running...'} (${elapsedTime}s elapsed)`;

                    if (status.current_task) {
                        message += ` - Currently on Task ${status.current_task}`;
                        if (status.target_task) {
                            message += ` of ${status.target_task}`;
                        }
                    }

                    if (status.completed_tasks && status.completed_tasks.length > 0) {
                        message += `<br>Completed: ${status.completed_tasks.join(', ')}`;
                    }

                    statusDiv.innerHTML = message;

                    // Continue polling
                    pollCount++;
                    if (pollCount < maxPolls) {
                        setTimeout(checkStatus, pollInterval);
                    } else {
                        // Timeout
                        statusDiv.style.background = '#fff3cd';
                        statusDiv.style.color = '#856404';
                        statusDiv.innerHTML = '<span style="display: inline-block; margin-right: 8px;">⚠️</span>Automode is taking longer than expected. Please check server logs.';
                        btn.disabled = false;
                        btn.textContent = 'Run Automode (from Task 1)';
                    }
                } else if (status.completed) {
                    // Automode completed
                    if (status.success) {
                        statusDiv.style.background = '#d4edda';
                        statusDiv.style.color = '#155724';
                        const elapsedTime = Math.round(status.elapsed_time || 0);
                        statusDiv.innerHTML = `<span style="display: inline-block; margin-right: 8px;">✅</span>${status.message || 'Automode completed successfully'} (${elapsedTime}s)`;

                        // Refresh page after success to show updated task status
                        setTimeout(() => {
                            location.reload();
                        }, 3000);
                    } else {
                        statusDiv.style.background = '#f8d7da';
                        statusDiv.style.color = '#721c24';
                        let errorMsg = status.message || 'Automode failed';

                        if (status.task_errors && status.task_errors.length > 0) {
                            errorMsg += '<br>Errors: ' + status.task_errors.map(e => `Task ${e.task}: ${e.error}`).join('<br>');
                        }

                        statusDiv.innerHTML = '<span style="display: inline-block; margin-right: 8px;">❌</span>' + errorMsg;

                        btn.disabled = false;
                        btn.textContent = 'Run Automode (from Task 1)';
                    }
                }
            } else {
                // Error getting status
                statusDiv.style.background = '#f8d7da';
                statusDiv.style.color = '#721c24';
                statusDiv.innerHTML = '<span style="display: inline-block; margin-right: 8px;">❌</span>Error checking automode status';

                btn.disabled = false;
                btn.textContent = 'Run Automode (from Task 1)';
            }
        }).catch(error => {
          console.error('Database setup status polling error:', error);

          // Refresh page on error to reset state
          setTimeout(() => {
              console.log('Refreshing page due to database setup polling error');
              location.reload();
          }, 2000);
        }
        );
    }

    // Start polling
    setTimeout(checkStatus, pollInterval);
}

// Function to handle server restart detection and UI refresh
function handleServerRestart(statusDiv, btn) {
    console.log('handleServerRestart() called - starting server restart detection');

    // Show the overlay
    const overlay = document.getElementById('server-restart-overlay');
    if (overlay) {
        overlay.style.display = 'flex';
    }

    // Update UI immediately to show restart is happening
    statusDiv.style.background = '#e3f2fd';
    statusDiv.style.color = '#1976d2';
    statusDiv.innerHTML = '<span style="display: inline-block; margin-right: 8px;">🔄</span>✅ Database setup completed! Server is restarting due to file changes...';

    // Disable button immediately to prevent double-clicks during restart
    btn.disabled = true;
    btn.textContent = 'Server Restarting...';

    const restartPollInterval = 5000; // Poll every 5 seconds as requested
    let restartPollCount = 0;
    const maxRestartPolls = 60; // Maximum 5 minutes (60 * 5 seconds)
    let serverWentDown = false;
    let timerInterval = null;

    // Start timer for overlay
    let elapsedSeconds = 0;
    timerInterval = setInterval(() => {
        elapsedSeconds++;
        const timerElement = document.getElementById('overlay-timer-seconds');
        if (timerElement) {
            timerElement.textContent = elapsedSeconds;
        }
    }, 1000);

    function updateRestartMessage(seconds) {
        const minutes = Math.floor(seconds / 60);
        const remainingSeconds = seconds % 60;
        const timeStr = minutes > 0 ? `${minutes}m ${remainingSeconds}s` : `${seconds}s`;

        if (!serverWentDown) {
            statusDiv.innerHTML = `<span style="display: inline-block; margin-right: 8px;">🔄</span>✅ Database setup completed! Waiting for server restart... (${timeStr})<br><small>After restart, button will change to "Setup Database"</small>`;
        } else {
            statusDiv.innerHTML = `<span style="display: inline-block; margin-right: 8px;">🔄</span>Server is restarting... (${timeStr})<br><small>Page will refresh to show "Setup Database" button</small>`;
        }
    }

    function checkServerStatus() {
        restartPollCount++;
        const pollElapsedSeconds = Math.floor(restartPollCount * 5); // Updated for 5s polling interval

        // Update message with elapsed time
        updateRestartMessage(pollElapsedSeconds);

        // Try to ping the server
        fetch('/pybirdai/workflow/', {
            method: 'GET',
            headers: {
                'X-Requested-With': 'XMLHttpRequest'
            },
            // Add timeout to detect connection issues faster
            signal: AbortSignal.timeout(4000) // 4 second timeout
        })
        .then(response => {
            if (response.ok) {
                // Server is back online
                console.log('Server restart completed - server is back online');
                
                // Clear timer
                if (timerInterval) {
                    clearInterval(timerInterval);
                }
                
                // Hide overlay
                if (overlay) {
                    overlay.style.display = 'none';
                }
                
                statusDiv.style.background = '#d4edda';
                statusDiv.style.color = '#155724';
                statusDiv.innerHTML = '<span style="display: inline-block; margin-right: 8px;">✅</span>🎉 Server restart completed! Refreshing page to show "Setup Database" button...';

                // Disable the database setup button immediately to prevent double-clicks
                btn.disabled = true;
                btn.textContent = 'Refreshing...';

                // Refresh page after delay to ensure server is fully ready and marker file is detected
                setTimeout(() => {
                    console.log('Refreshing page after server restart to show migration button');
                    location.reload();
                }, 2000); // 2 second delay to ensure server is fully ready
            } else {
                // Server still restarting or responding with non-200 status
                if (restartPollCount < maxRestartPolls) {
                    setTimeout(checkServerStatus, restartPollInterval);
                } else {
                    // Timeout
                    if (timerInterval) {
                        clearInterval(timerInterval);
                    }
                    if (overlay) {
                        overlay.style.display = 'none';
                    }
                    statusDiv.style.background = '#fff3cd';
                    statusDiv.style.color = '#856404';
                    statusDiv.innerHTML = '<span style="display: inline-block; margin-right: 8px;">⚠️</span>Server restart is taking longer than expected. Please refresh the page manually.';
                    btn.disabled = false;
                    btn.textContent = 'Retrieve Artifacts and Setup Database';
                }
            }
        })
        .catch(error => {
            // Server is likely still restarting (connection refused/network error)
            if (!serverWentDown) {
                serverWentDown = true;
                console.log('Server restart detected - connection lost:', error.name);
            }

            if (restartPollCount < maxRestartPolls) {
                setTimeout(checkServerStatus, restartPollInterval);
            } else {
                // Timeout
                if (timerInterval) {
                    clearInterval(timerInterval);
                }
                if (overlay) {
                    overlay.style.display = 'none';
                }
                statusDiv.style.background = '#fff3cd';
                statusDiv.style.color = '#856404';
                statusDiv.innerHTML = '<span style="display: inline-block; margin-right: 8px;">⚠️</span>Server restart is taking longer than expected. Please refresh the page manually or check the server console.';
                btn.disabled = false;
                btn.textContent = 'Retrieve Artifacts and Setup Database';
            }
        });
    }

    // Start checking server status after initial delay
    console.log('Starting server restart detection polling...');
    setTimeout(checkServerStatus, 10000); // Check after 10 seconds as requested

    // Fallback: force page refresh after 5 minutes if restart detection fails
    setTimeout(() => {
        if (btn.disabled && btn.textContent.includes('Restarting')) {
            console.log('Fallback: Force refreshing page after restart timeout');
            if (timerInterval) {
                clearInterval(timerInterval);
            }
            if (overlay) {
                overlay.style.display = 'none';
            }
            statusDiv.innerHTML = '<span style="display: inline-block; margin-right: 8px;">🔄</span>Restart taking longer than expected - refreshing page...';
            location.reload();
        }
    }, 300000); // 5 minutes fallback
}

// Clone import function
function startCloneImport() {
    console.log('startCloneImport() called');

    const btn = document.getElementById('clone-btn');
    const statusDiv = document.getElementById('clone-status');

    if (!btn || !statusDiv) {
        console.error('Clone button or status div not found!');
        alert('Error: UI elements not found!');
        return;
    }

    // Get CSRF token
    const automodeForm = document.getElementById('automode-form');
    let csrfToken = '';

    if (automodeForm) {
        const csrfInput = automodeForm.querySelector('[name=csrfmiddlewaretoken]');
        if (csrfInput) {
            csrfToken = csrfInput.value;
        }
    }

    if (!csrfToken) {
        alert('Error: CSRF token not found! Please refresh the page.');
        return;
    }

    // Update UI
    btn.disabled = true;
    btn.textContent = 'Importing CSVs...';
    statusDiv.style.display = 'block';
    statusDiv.style.background = '#e3f2fd';
    statusDiv.style.color = '#1976d2';
    statusDiv.innerHTML = '<span style="display: inline-block; margin-right: 8px;">⏳</span>Cloning Previous smcubes database setup from github';

    // Create form data
    const formData = new FormData();
    formData.append('csrfmiddlewaretoken', csrfToken);

    // Make AJAX request to clone endpoint
    fetch('/pybirdai/workflow/clone-import/', {
        method: 'POST',
        body: formData,
        headers: {
            'X-Requested-With': 'XMLHttpRequest'
        }
    })
    .then(response => {
        console.log('Clone import response received:', response.status);
        if (!response.ok) {
            throw new Error(`HTTP ${response.status}: ${response.statusText}`);
        }
        return response.json();
    })
    .then(data => {
        console.log('Clone import response data:', data);
        if (data.success) {
            statusDiv.style.background = '#d4edda';
            statusDiv.style.color = '#155724';
            let message = `<span style="display: inline-block; margin-right: 8px;">✅</span>${data.message}`;
            if (data.details) {
                message += `<br><small>${data.details}</small>`;
            }
            statusDiv.innerHTML = message;

            // Re-enable button after success
            setTimeout(() => {
                btn.disabled = false;
                btn.textContent = 'Clone (beta version)';
                // Optionally refresh to show updated data
                if (data.refresh_recommended) {
                    setTimeout(() => {
                        location.reload();
                    }, 2000);
                }
            }, 3000);
        } else {
            statusDiv.style.background = '#f8d7da';
            statusDiv.style.color = '#721c24';
            statusDiv.innerHTML = '<span style="display: inline-block; margin-right: 8px;">❌</span>Clone import failed: ' + (data.error || data.message || 'Unknown error');

            btn.disabled = false;
            btn.textContent = 'Clone (beta version)';
        }
    })
    .catch(error => {
        console.error('Clone import error:', error);
        statusDiv.style.background = '#f8d7da';
        statusDiv.style.color = '#721c24';
        statusDiv.innerHTML = '<span style="display: inline-block; margin-right: 8px;">❌</span>Error: ' + error.message;

        btn.disabled = false;
        btn.textContent = 'Clone (beta version)';
    });
}

// Reset session functions
function resetSessionPartial() {
    if (!confirm('Are you sure you want to reset tasks 1-4? This will clear all progress from Task 1 onwards while keeping the database setup (Tasks 1-2) intact.')) {
        return;
    }

    doResetSession('partial');
}

function resetSessionFull() {
    if (!confirm('Are you sure you want to reset the entire workflow session? This will clear ALL progress including database setup and return to the beginning.')) {
        return;
    }

    doResetSession('full');
}

function doResetSession(type) {
    const isPartial = type === 'partial';
    const btnId = isPartial ? 'reset-session-partial-btn' : 'reset-session-full-btn';
    const url = isPartial ? '/pybirdai/workflow/reset-session-partial/' : '/pybirdai/workflow/reset-session-full/';

    const btn = document.getElementById(btnId);
    const statusDiv = document.getElementById('reset-session-status');

    if (!btn || !statusDiv) {
        console.error('Reset session button or status div not found!');
        alert('Error: UI elements not found!');
        return;
    }

    // Get CSRF token
    const csrfToken = document.querySelector('[name=csrfmiddlewaretoken]').value;

    if (!csrfToken) {
        alert('Error: CSRF token not found! Please refresh the page.');
        return;
    }

    // Update UI
    btn.disabled = true;
    btn.textContent = `Resetting ${isPartial ? 'Tasks 1-4' : 'All Tasks'}...`;
    statusDiv.style.display = 'block';
    statusDiv.style.background = '#e3f2fd';
    statusDiv.style.color = '#1976d2';
    statusDiv.innerHTML = `<span style="display: inline-block; margin-right: 8px;">⏳</span>Resetting ${isPartial ? 'tasks 1-4' : 'entire workflow session'}...`;

    // Create form data
    const formData = new FormData();
    formData.append('csrfmiddlewaretoken', csrfToken);

    // Make AJAX request
    fetch(url, {
        method: 'POST',
        body: formData,
        headers: {
            'X-Requested-With': 'XMLHttpRequest'
        }
    })
    .then(response => {
        console.log('Reset session response received:', response.status);
        if (!response.ok) {
            throw new Error(`HTTP ${response.status}: ${response.statusText}`);
        }
        return response.json();
    })
    .then(data => {
        console.log('Reset session response data:', data);
        if (data.success) {
            statusDiv.style.background = '#d4edda';
            statusDiv.style.color = '#155724';
            let message = `<span style="display: inline-block; margin-right: 8px;">✅</span>${data.message}`;

            if (data.details) {
                const details = data.details;
                let detailsText = '';
                if (details.removed_markers && details.removed_markers.length > 0) {
                    detailsText += `<br><small>Removed markers: ${details.removed_markers.join(', ')}</small>`;
                }
                if (details.removed_directories && details.removed_directories.length > 0) {
                    detailsText += `<br><small>Cleaned directories: ${details.removed_directories.length} items</small>`;
                }
                if (details.deleted_executions) {
                    detailsText += `<br><small>Deleted executions: ${details.deleted_executions}</small>`;
                }
                message += detailsText;
            }

            statusDiv.innerHTML = message;

            // Re-enable button and refresh page after delay
            setTimeout(() => {
                btn.disabled = false;
                btn.textContent = isPartial ? 'Reset Tasks 1-4' : 'Reset Everything';
                statusDiv.innerHTML += '<br><small>Refreshing page to reflect changes...</small>';

                // Refresh page to show updated state
                setTimeout(() => {
                    location.reload();
                }, 2000);
            }, 3000);
        } else {
            statusDiv.style.background = '#f8d7da';
            statusDiv.style.color = '#721c24';
            statusDiv.innerHTML = `<span style="display: inline-block; margin-right: 8px;">❌</span>Reset failed: ${data.message || data.error || 'Unknown error'}`;

            btn.disabled = false;
            btn.textContent = isPartial ? 'Reset Tasks 1-4' : 'Reset Everything';
        }
    })
    .catch(error => {
        console.error('Reset session error:', error);
        statusDiv.style.background = '#f8d7da';
        statusDiv.style.color = '#721c24';
        statusDiv.innerHTML = `<span style="display: inline-block; margin-right: 8px;">❌</span>Error: ${error.message}`;

        btn.disabled = false;
        btn.textContent = isPartial ? 'Reset Tasks 1-4' : 'Reset Everything';
<<<<<<< HEAD
    });
}

// Reset session functions
function resetSessionPartial() {
    if (!confirm('Are you sure you want to reset tasks 1-4? This will clear all progress from Task 1 onwards while keeping the database setup (Tasks 1-2) intact.')) {
        return;
    }

    doResetSession('partial');
}

function resetSessionFull() {
    if (!confirm('Are you sure you want to reset the entire workflow session? This will clear ALL progress including database setup and return to the beginning.')) {
        return;
    }

    doResetSession('full');
}

function doResetSession(type) {
    const isPartial = type === 'partial';
    const btnId = isPartial ? 'reset-session-partial-btn' : 'reset-session-full-btn';
    const url = isPartial ? '/pybirdai/workflow/reset-session-partial/' : '/pybirdai/workflow/reset-session-full/';

    const btn = document.getElementById(btnId);
    const statusDiv = document.getElementById('reset-session-status');

    if (!btn || !statusDiv) {
        console.error('Reset session button or status div not found!');
        alert('Error: UI elements not found!');
        return;
    }

    // Get CSRF token
    const csrfToken = document.querySelector('[name=csrfmiddlewaretoken]').value;

    if (!csrfToken) {
        alert('Error: CSRF token not found! Please refresh the page.');
        return;
    }

    // Update UI
    btn.disabled = true;
    btn.textContent = `Resetting ${isPartial ? 'Tasks 1-4' : 'All Tasks'}...`;
    statusDiv.style.display = 'block';
    statusDiv.style.background = '#e3f2fd';
    statusDiv.style.color = '#1976d2';
    statusDiv.innerHTML = `<span style="display: inline-block; margin-right: 8px;">⏳</span>Resetting ${isPartial ? 'tasks 1-4' : 'entire workflow session'}...`;

    // Create form data
    const formData = new FormData();
    formData.append('csrfmiddlewaretoken', csrfToken);

    // Make AJAX request
    fetch(url, {
        method: 'POST',
        body: formData,
        headers: {
            'X-Requested-With': 'XMLHttpRequest'
        }
    })
    .then(response => {
        console.log('Reset session response received:', response.status);
        if (!response.ok) {
            throw new Error(`HTTP ${response.status}: ${response.statusText}`);
        }
        return response.json();
    })
    .then(data => {
        console.log('Reset session response data:', data);
        if (data.success) {
            statusDiv.style.background = '#d4edda';
            statusDiv.style.color = '#155724';
            let message = `<span style="display: inline-block; margin-right: 8px;">✅</span>${data.message}`;

            if (data.details) {
                const details = data.details;
                let detailsText = '';
                if (details.removed_markers && details.removed_markers.length > 0) {
                    detailsText += `<br><small>Removed markers: ${details.removed_markers.join(', ')}</small>`;
                }
                if (details.removed_directories && details.removed_directories.length > 0) {
                    detailsText += `<br><small>Cleaned directories: ${details.removed_directories.length} items</small>`;
                }
                if (details.deleted_executions) {
                    detailsText += `<br><small>Deleted executions: ${details.deleted_executions}</small>`;
                }
                message += detailsText;
            }

            statusDiv.innerHTML = message;

            // Re-enable button and refresh page after delay
            setTimeout(() => {
                btn.disabled = false;
                btn.textContent = isPartial ? 'Reset Tasks 1-4' : 'Reset Everything';
                statusDiv.innerHTML += '<br><small>Refreshing page to reflect changes...</small>';

                // Refresh page to show updated state
                setTimeout(() => {
                    location.reload();
                }, 2000);
            }, 3000);
        } else {
            statusDiv.style.background = '#f8d7da';
            statusDiv.style.color = '#721c24';
            statusDiv.innerHTML = `<span style="display: inline-block; margin-right: 8px;">❌</span>Reset failed: ${data.message || data.error || 'Unknown error'}`;

            btn.disabled = false;
            btn.textContent = isPartial ? 'Reset Tasks 1-4' : 'Reset Everything';
        }
    })
    .catch(error => {
        console.error('Reset session error:', error);
        statusDiv.style.background = '#f8d7da';
        statusDiv.style.color = '#721c24';
        statusDiv.innerHTML = `<span style="display: inline-block; margin-right: 8px;">❌</span>Error: ${error.message}`;

        btn.disabled = false;
        btn.textContent = isPartial ? 'Reset Tasks 1-4' : 'Reset Everything';
=======
>>>>>>> e1ee7e81
    });
}
</script>

{% endblock %}<|MERGE_RESOLUTION|>--- conflicted
+++ resolved
@@ -1229,130 +1229,6 @@
 
         btn.disabled = false;
         btn.textContent = isPartial ? 'Reset Tasks 1-4' : 'Reset Everything';
-<<<<<<< HEAD
-    });
-}
-
-// Reset session functions
-function resetSessionPartial() {
-    if (!confirm('Are you sure you want to reset tasks 1-4? This will clear all progress from Task 1 onwards while keeping the database setup (Tasks 1-2) intact.')) {
-        return;
-    }
-
-    doResetSession('partial');
-}
-
-function resetSessionFull() {
-    if (!confirm('Are you sure you want to reset the entire workflow session? This will clear ALL progress including database setup and return to the beginning.')) {
-        return;
-    }
-
-    doResetSession('full');
-}
-
-function doResetSession(type) {
-    const isPartial = type === 'partial';
-    const btnId = isPartial ? 'reset-session-partial-btn' : 'reset-session-full-btn';
-    const url = isPartial ? '/pybirdai/workflow/reset-session-partial/' : '/pybirdai/workflow/reset-session-full/';
-
-    const btn = document.getElementById(btnId);
-    const statusDiv = document.getElementById('reset-session-status');
-
-    if (!btn || !statusDiv) {
-        console.error('Reset session button or status div not found!');
-        alert('Error: UI elements not found!');
-        return;
-    }
-
-    // Get CSRF token
-    const csrfToken = document.querySelector('[name=csrfmiddlewaretoken]').value;
-
-    if (!csrfToken) {
-        alert('Error: CSRF token not found! Please refresh the page.');
-        return;
-    }
-
-    // Update UI
-    btn.disabled = true;
-    btn.textContent = `Resetting ${isPartial ? 'Tasks 1-4' : 'All Tasks'}...`;
-    statusDiv.style.display = 'block';
-    statusDiv.style.background = '#e3f2fd';
-    statusDiv.style.color = '#1976d2';
-    statusDiv.innerHTML = `<span style="display: inline-block; margin-right: 8px;">⏳</span>Resetting ${isPartial ? 'tasks 1-4' : 'entire workflow session'}...`;
-
-    // Create form data
-    const formData = new FormData();
-    formData.append('csrfmiddlewaretoken', csrfToken);
-
-    // Make AJAX request
-    fetch(url, {
-        method: 'POST',
-        body: formData,
-        headers: {
-            'X-Requested-With': 'XMLHttpRequest'
-        }
-    })
-    .then(response => {
-        console.log('Reset session response received:', response.status);
-        if (!response.ok) {
-            throw new Error(`HTTP ${response.status}: ${response.statusText}`);
-        }
-        return response.json();
-    })
-    .then(data => {
-        console.log('Reset session response data:', data);
-        if (data.success) {
-            statusDiv.style.background = '#d4edda';
-            statusDiv.style.color = '#155724';
-            let message = `<span style="display: inline-block; margin-right: 8px;">✅</span>${data.message}`;
-
-            if (data.details) {
-                const details = data.details;
-                let detailsText = '';
-                if (details.removed_markers && details.removed_markers.length > 0) {
-                    detailsText += `<br><small>Removed markers: ${details.removed_markers.join(', ')}</small>`;
-                }
-                if (details.removed_directories && details.removed_directories.length > 0) {
-                    detailsText += `<br><small>Cleaned directories: ${details.removed_directories.length} items</small>`;
-                }
-                if (details.deleted_executions) {
-                    detailsText += `<br><small>Deleted executions: ${details.deleted_executions}</small>`;
-                }
-                message += detailsText;
-            }
-
-            statusDiv.innerHTML = message;
-
-            // Re-enable button and refresh page after delay
-            setTimeout(() => {
-                btn.disabled = false;
-                btn.textContent = isPartial ? 'Reset Tasks 1-4' : 'Reset Everything';
-                statusDiv.innerHTML += '<br><small>Refreshing page to reflect changes...</small>';
-
-                // Refresh page to show updated state
-                setTimeout(() => {
-                    location.reload();
-                }, 2000);
-            }, 3000);
-        } else {
-            statusDiv.style.background = '#f8d7da';
-            statusDiv.style.color = '#721c24';
-            statusDiv.innerHTML = `<span style="display: inline-block; margin-right: 8px;">❌</span>Reset failed: ${data.message || data.error || 'Unknown error'}`;
-
-            btn.disabled = false;
-            btn.textContent = isPartial ? 'Reset Tasks 1-4' : 'Reset Everything';
-        }
-    })
-    .catch(error => {
-        console.error('Reset session error:', error);
-        statusDiv.style.background = '#f8d7da';
-        statusDiv.style.color = '#721c24';
-        statusDiv.innerHTML = `<span style="display: inline-block; margin-right: 8px;">❌</span>Error: ${error.message}`;
-
-        btn.disabled = false;
-        btn.textContent = isPartial ? 'Reset Tasks 1-4' : 'Reset Everything';
-=======
->>>>>>> e1ee7e81
     });
 }
 </script>
