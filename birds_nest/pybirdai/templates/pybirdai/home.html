--- conflicted
+++ resolved
@@ -38,17 +38,6 @@
         />
         <span>Browse Test Reports</span>
     </a>
-<<<<<<< HEAD
-    <a href="{% url 'pybirdai:test_report_view' %}" class="task-item">
-        <img
-            src="{% static 'images/report_checklist.webp' %}"
-            alt="Test Reports"
-        />
-        <span>Browse Test Reports</span>
-    </a>
-    
-=======
->>>>>>> e73e5715
 </div>
 
 {% endblock %}