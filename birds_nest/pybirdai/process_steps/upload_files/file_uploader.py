--- conflicted
+++ resolved
@@ -124,34 +124,29 @@
 
         for file in request.FILES.getlist('eil_files'):
             try:
-<<<<<<< HEAD
+
                 # You might want to add file validation here
                 # For example, check file extension, size, etc.
 
                 # Handle the file upload
                 # Example: save to a specific directory
-
-                self._save_file(file, eil_directory)
-=======
                 # Secure file upload with validation
                 file_info = self._save_file(file, eil_directory)
->>>>>>> dab0beb4
+
                 uploaded_files.append({
                     'original_name': file_info['original_name'],
                     'safe_name': file_info['safe_name'], 
                     'path': file_info['path'],
                     'size': file_info['size']
                 })
-<<<<<<< HEAD
-
-=======
+
                 
             except ValueError as e:
                 return {
                     'status': 'error',
                     'message': f'Security error uploading file {file.name}: {str(e)}'
                 }
->>>>>>> dab0beb4
+
             except Exception as e:
                 return {
                     'status': 'error',
@@ -185,34 +180,28 @@
 
         for file in request.FILES.getlist('eldm_files'):
             try:
-<<<<<<< HEAD
+
                 # You might want to add file validation here
                 # For example, check file extension, size, etc.
 
                 # Handle the file upload
                 # Example: save to a specific directory
 
-                self._save_file(file, eldm_directory)
-=======
-                # Secure file upload with validation
                 file_info = self._save_file(file, eldm_directory)
->>>>>>> dab0beb4
+
                 uploaded_files.append({
                     'original_name': file_info['original_name'],
                     'safe_name': file_info['safe_name'], 
                     'path': file_info['path'],
                     'size': file_info['size']
                 })
-<<<<<<< HEAD
-
-=======
-                
+   
             except ValueError as e:
                 return {
                     'status': 'error',
                     'message': f'Security error uploading file {file.name}: {str(e)}'
                 }
->>>>>>> dab0beb4
+
             except Exception as e:
                 return {
                     'status': 'error',
@@ -247,34 +236,28 @@
 
         for file in request.FILES.getlist('technical_export_files'):
             try:
-<<<<<<< HEAD
+
                 # You might want to add file validation here
                 # For example, check file extension, size, etc.
 
                 # Handle the file upload
                 # Example: save to a specific directory
 
-                self._save_file(file, technical_export_directory)
-=======
-                # Secure file upload with validation
                 file_info = self._save_file(file, technical_export_directory)
->>>>>>> dab0beb4
+
                 uploaded_files.append({
                     'original_name': file_info['original_name'],
                     'safe_name': file_info['safe_name'], 
                     'path': file_info['path'],
                     'size': file_info['size']
                 })
-<<<<<<< HEAD
-
-=======
-                
+    
             except ValueError as e:
                 return {
                     'status': 'error',
                     'message': f'Security error uploading file {file.name}: {str(e)}'
                 }
->>>>>>> dab0beb4
+
             except Exception as e:
                 return {
                     'status': 'error',
@@ -309,34 +292,30 @@
 
         for file in request.FILES.getlist('joins_configuration_files'):
             try:
-<<<<<<< HEAD
+
                 # You might want to add file validation here
                 # For example, check file extension, size, etc.
 
                 # Handle the file upload
                 # Example: save to a specific directory
 
-                self._save_file(file, joins_configuration_directory)
-=======
-                # Secure file upload with validation
+
                 file_info = self._save_file(file, joins_configuration_directory)
->>>>>>> dab0beb4
+
                 uploaded_files.append({
                     'original_name': file_info['original_name'],
                     'safe_name': file_info['safe_name'], 
                     'path': file_info['path'],
                     'size': file_info['size']
                 })
-<<<<<<< HEAD
-
-=======
+
                 
             except ValueError as e:
                 return {
                     'status': 'error',
                     'message': f'Security error uploading file {file.name}: {str(e)}'
                 }
->>>>>>> dab0beb4
+
             except Exception as e:
                 return {
                     'status': 'error',
@@ -350,13 +329,9 @@
 
     def _save_file(self, file, directory):
         """
-<<<<<<< HEAD
-        Helper method to save the uploaded file.
-
-=======
+
         Secure method to save the uploaded file with path traversal protection.
         
->>>>>>> dab0beb4
         Args:
             file: Django UploadedFile object
             directory: Target directory path
@@ -364,14 +339,7 @@
         Returns:
             dict: Result with safe filename and status
         """
-<<<<<<< HEAD
-        # Ensure the directory exists
-        os.makedirs(directory, exist_ok=True)
-
-        # Create the full file path
-        file_path = os.path.join(directory, file.name)
-
-=======
+
         # Validate file size
         if not self._validate_file_size(file):
             raise ValueError(f"File size ({file.size} bytes) exceeds maximum allowed size ({self.MAX_FILE_SIZE} bytes)")
@@ -401,7 +369,6 @@
         if not os.path.abspath(file_path).startswith(os.path.abspath(safe_directory)):
             raise ValueError("Path traversal attempt detected")
         
->>>>>>> dab0beb4
         # Save the file using chunks to handle large files efficiently
         try:
             with open(file_path, 'wb+') as destination:
@@ -415,4 +382,4 @@
                 'size': file.size
             }
         except IOError as e:
-            raise ValueError(f"Failed to save file: {str(e)}")+            raise ValueError(f"Failed to save file: {str(e)}")
