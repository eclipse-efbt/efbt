# coding=UTF-8#
# Copyright (c) 2024 Bird Software Solutions Ltd
# This program and the accompanying materials
# are made available under the terms of the Eclipse Public License 2.0
# which accompanies this distribution, and is available at
# https://www.eclipse.org/legal/epl-2.0/
#
# SPDX-License-Identifier: EPL-2.0
#
# Contributors:
#    Neil Mackenzie - initial API and implementation
#
import os
import csv
from pybirdai.entry_points.utils_processor import Utils

from pybirdai.regdna import ELAttribute, ELClass, ELEnum
from pybirdai.regdna import ELEnumLiteral, ELReference
from pybirdai.regdna import ELAnnotation, ELStringToStringMapEntry
from pybirdai.process_steps.generate_test_data.enrich_ldm_with_il_links_from_fe import InputLayerLinkEnricher
from pybirdai.process_steps.generate_test_data.traverser import SubtypeExploder
from pybirdai.process_steps.generate_etl.generate_etl import GenerateETL
from pybirdai.regdna import  ELPackage, ModuleList, GenerationRulesModule, ReportModule, ELAnnotationDirective
from pybirdai.context.ecore_lite_types import EcoreLiteTypes

class SQLDevLDMImport(object):
    '''
    Documentation for SQLDevLDMImport
    '''

    def do_import(self, context):
        '''
        import the items from the BIRD LDM csv files
<<<<<<< HEAD


=======
       
        
>>>>>>> 1d7ac979
    '''

        SQLDevLDMImport.import_classification_types(self, context)
        SQLDevLDMImport.add_ldm_classes_to_package(self, context)
        SQLDevLDMImport.import_disjoint_subtyping_information(self, context)
        SQLDevLDMImport.set_ldm_super_classes(self, context)
        SQLDevLDMImport.add_ldm_enums_to_package(self, context)
        SQLDevLDMImport.add_ldm_literals_to_enums(self, context)
        SQLDevLDMImport.create_ldm_types_map(self, context)
        SQLDevLDMImport.add_ldm_attributes_to_classes(self, context)
        SQLDevLDMImport.remove_enums_not_used_by_attributes(self, context)
        SQLDevLDMImport.add_ldm_relationships_between_classes(self, context)
        SQLDevLDMImport.remove_duplicate_attributes_in_subclasses(self, context)
        SQLDevLDMImport.mark_root_class_as_entity_group_annotation(self, context)
        if context.generate_etl:
            SQLDevLDMImport.generate_etl(self, context)


    def generate_etl(self, context):
        InputLayerLinkEnricher().enrich_with_links_to_input_layer_columns(context)
<<<<<<< HEAD

=======
       
>>>>>>> 1d7ac979
        csv_dir = context.output_directory + os.sep + 'csv'
        for file in os.listdir(csv_dir):
            file_path = os.path.join(csv_dir, file)
            if os.path.isfile(file_path):
                os.remove(file_path)
        traverser = SubtypeExploder()
<<<<<<< HEAD

=======
        
>>>>>>> 1d7ac979
        traverser.traverse(context,'SCRTY_EXCHNG_TRDBL_DRVTV',False)
        traverser.traverse(context,'SCRTY_EXCHNG_TRDBL_DRVTV',True)
        traverser.traverse(context,'CRDT_FCLTY',False)
        traverser.traverse(context,'CRDT_FCLTY',True)
        traverser.traverse(context,'CRDT_FCLTY_ENTTY_RL_ASSGNMNT',False)
        traverser.traverse(context,'CRDT_FCLTY_ENTTY_RL_ASSGNMNT',True)
        traverser.traverse(context,'INSTRMNT',True)
        traverser.traverse(context,'INSTRMNT',False)
        traverser.traverse(context,'INSTRMNT_RL',False)
        traverser.traverse(context,'INSTRMNT_RL',True)
        traverser.traverse(context,'NN_FNNCL_ASST_NN_FNNCL_LBLTY',False)
        traverser.traverse(context,'NN_FNNCL_ASST_NN_FNNCL_LBLTY',True)
        traverser.traverse(context,'CSH_HND',False)
        traverser.traverse(context,'CSH_HND',True)
        traverser.traverse(context,'PRTY',False)
        traverser.traverse(context,'PRTY',True)
        traverser.traverse(context,'SCRTY_EXCHNG_TRDBL_DRVTV_PSTN',False)
        traverser.traverse(context,'SCRTY_EXCHNG_TRDBL_DRVTV_PSTN',True)
        traverser.traverse(context,'LNG_SCRTY_PSTN_PRDNTL_PRTFL_ASSGNMNT',False)
        traverser.traverse(context,'LNG_SCRTY_PSTN_PRDNTL_PRTFL_ASSGNMNT',True)
        traverser.traverse(context,'LNG_SCRTY_PSTN_PRDNTL_PRTFL_ASSGNMNT_ACCNTNG_CLSSFCTN_FNNCL_ASSTS_ASSGNMNT',False)
        traverser.traverse(context,'LNG_SCRTY_PSTN_PRDNTL_PRTFL_ASSGNMNT_ACCNTNG_CLSSFCTN_FNNCL_ASSTS_ASSGNMNT',True)
        traverser.traverse(context,'CLLTRL',False)
        traverser.traverse(context,'CLLTRL',True)
        traverser.traverse(context,'INSTRMNT_ENTTY_RL_ASSGNMNT',False)
        traverser.traverse(context,'INSTRMNT_ENTTY_RL_ASSGNMNT',True)
        traverser.traverse(context,'FNNCL_CNTRCT',False)
        traverser.traverse(context,'FNNCL_CNTRCT',True)
        traverser.traverse(context,'ENTTY_RL',False)
        traverser.traverse(context,'ENTTY_RL',True)
        traverser.traverse(context,'FNDMNTL_RVW_TRDNG_BK_STNDRD_APPRCH_RSK_MSR',False)
        traverser.traverse(context,'FNDMNTL_RVW_TRDNG_BK_STNDRD_APPRCH_RSK_MSR',True)
        traverser.traverse(context,'RSK_FAC_SA',False)
        traverser.traverse(context,'RSK_FAC_SA',True)
        # Adding traversal for remaining tables
        traverser.traverse(context,'ASST_PL',False)
        traverser.traverse(context,'ASST_PL',True)
        traverser.traverse(context,'ASST_PL_DBT_SCRTY_PSTN_ASSGNMNT',False)
        traverser.traverse(context,'ASST_PL_DBT_SCRTY_PSTN_ASSGNMNT',True)
        traverser.traverse(context,'ASST_PL_EQT_INSTRMNT_NT_SCRT_ASSGNMNT',False)
        traverser.traverse(context,'ASST_PL_EQT_INSTRMNT_NT_SCRT_ASSGNMNT',True)
        traverser.traverse(context,'ASST_PL_LN_ASSGNMNT',False)
        traverser.traverse(context,'ASST_PL_LN_ASSGNMNT',True)
        traverser.traverse(context,'BLNC_SHT_NTTNG',False)
        traverser.traverse(context,'BLNC_SHT_NTTNG',True)
        traverser.traverse(context,'CLLTRL_NN_FNNCL_ASST_ASSGNMNT',False)
        traverser.traverse(context,'CLLTRL_NN_FNNCL_ASST_ASSGNMNT',True)
        traverser.traverse(context,'CRDT_FCLTY_CLLTRL_ASSGNMNT',False)
        traverser.traverse(context,'CRDT_FCLTY_CLLTRL_ASSGNMNT',True)
        traverser.traverse(context,'CRDT_FCLTY_CLLTRL_RCVD_INSTRMNT_ASSGNMNT',False)
        traverser.traverse(context,'CRDT_FCLTY_CLLTRL_RCVD_INSTRMNT_ASSGNMNT',True)
        traverser.traverse(context,'CRDT_RSK_MTGTN_ASSGNMNT',False)
        traverser.traverse(context,'CRDT_RSK_MTGTN_ASSGNMNT',True)
        traverser.traverse(context,'CRDT_TRNSFR_OTHR_SCRTSTN_CVRD_BND_PRGRM',False)
        traverser.traverse(context,'CRDT_TRNSFR_OTHR_SCRTSTN_CVRD_BND_PRGRM',True)
        traverser.traverse(context,'CVRD_BND_ISSNC',False)
        traverser.traverse(context,'CVRD_BND_ISSNC',True)
        traverser.traverse(context,'CVRD_BND_PRGRM',False)
        traverser.traverse(context,'CVRD_BND_PRGRM',True)
        traverser.traverse(context,'DBT_SCRTY_ISSD',False)
        traverser.traverse(context,'DBT_SCRTY_ISSD',True)
        traverser.traverse(context,'DBT_SCRTY_ISSD_TRDTNL_SCRTSTN_ASSGNMNT',False)
        traverser.traverse(context,'DBT_SCRTY_ISSD_TRDTNL_SCRTSTN_ASSGNMNT',True)
        traverser.traverse(context,'EQT_INSTRMNT_LG_EQT_INSTRMNT_NT_SCRT_ASSGNMNT',False)
        traverser.traverse(context,'EQT_INSTRMNT_LG_EQT_INSTRMNT_NT_SCRT_ASSGNMNT',True)
        traverser.traverse(context,'ETD_LBLTY_PSTN_SNTHTC_SCRTSTN_ASSGNMNT',False)
        traverser.traverse(context,'ETD_LBLTY_PSTN_SNTHTC_SCRTSTN_ASSGNMNT',True)
        traverser.traverse(context,'EXCHNG_TRDBL_DRVTV_PSTN',False)
        traverser.traverse(context,'EXCHNG_TRDBL_DRVTV_PSTN',True)
        traverser.traverse(context,'FNDMNTL_RVW_TRDNG_BK_STNDRD_APPRCH_RSK_MSR_ETD_PSTNS',False)
        traverser.traverse(context,'FNDMNTL_RVW_TRDNG_BK_STNDRD_APPRCH_RSK_MSR_ETD_PSTNS',True)
        traverser.traverse(context,'FNDMNTL_RVW_TRDNG_BK_STNDRD_APPRCH_RSK_MSR_FR_SCRTY_PSTNS',False)
        traverser.traverse(context,'FNDMNTL_RVW_TRDNG_BK_STNDRD_APPRCH_RSK_MSR_FR_SCRTY_PSTNS',True)
        traverser.traverse(context,'FNDMNTL_RVW_TRDNG_BK_STNDRD_APPRCH_RSK_MSR_OTC_PSTNS',False)
        traverser.traverse(context,'FNDMNTL_RVW_TRDNG_BK_STNDRD_APPRCH_RSK_MSR_OTC_PSTNS',True)
        traverser.traverse(context,'FNNCL_GRNT_INSTRMNT_DBT_SCRT_DBT_SCRTY_ASSGNMNT',False)
        traverser.traverse(context,'FNNCL_GRNT_INSTRMNT_DBT_SCRT_DBT_SCRTY_ASSGNMNT',True)
        traverser.traverse(context,'GRP',False)
        traverser.traverse(context,'GRP',True)
        traverser.traverse(context,'GRP_CLNTS_KY_MNGMNT_PRSNLL_ASSGNMNT',False)
        traverser.traverse(context,'GRP_CLNTS_KY_MNGMNT_PRSNLL_ASSGNMNT',True)
        traverser.traverse(context,'IMMDT_PRNT_ENTRPRS_ASSGNMNT',False)
        traverser.traverse(context,'IMMDT_PRNT_ENTRPRS_ASSGNMNT',True)
        traverser.traverse(context,'INSTRMNT_CLLTRL_RCVD_INSTRMNT_ASSGNMNT',False)
        traverser.traverse(context,'INSTRMNT_CLLTRL_RCVD_INSTRMNT_ASSGNMNT',True)
        traverser.traverse(context,'INSTRMNT_HDGD_EXCHNG_TRDBL_DRVTV',False)
        traverser.traverse(context,'INSTRMNT_HDGD_EXCHNG_TRDBL_DRVTV',True)
        traverser.traverse(context,'INSTRMNT_HDGD_OTC_DRVTV',False)
        traverser.traverse(context,'INSTRMNT_HDGD_OTC_DRVTV',True)
        traverser.traverse(context,'INSTRMNT_PRTCN_ARRNGMNT_ASSGNMNT',False)
        traverser.traverse(context,'INSTRMNT_PRTCN_ARRNGMNT_ASSGNMNT',True)
        traverser.traverse(context,'INTRNL_GRP_KY_MNGMNT_PRSNLL_ASSGNMNT',False)
        traverser.traverse(context,'INTRNL_GRP_KY_MNGMNT_PRSNLL_ASSGNMNT',True)
        traverser.traverse(context,'INTRNL_GRP_RL',False)
        traverser.traverse(context,'INTRNL_GRP_RL',True)
        traverser.traverse(context,'INTRST_RT_RSK_HDG_PRTFL',False)
        traverser.traverse(context,'INTRST_RT_RSK_HDG_PRTFL',True)
        traverser.traverse(context,'KB_PR_BCKT',False)
        traverser.traverse(context,'KB_PR_BCKT',True)
        traverser.traverse(context,'LN_AND_ADVNC_LG_LN_AND_ADVNC_ASSGNMNT',False)
        traverser.traverse(context,'LN_AND_ADVNC_LG_LN_AND_ADVNC_ASSGNMNT',True)
        traverser.traverse(context,'LN_EXCLDNG_RPRCHS_AGRMNT_CLLTRL_ASSGNMNT',False)
        traverser.traverse(context,'LN_EXCLDNG_RPRCHS_AGRMNT_CLLTRL_ASSGNMNT',True)
        traverser.traverse(context,'LNG_NN_NGTBL_SCRTY_PSTN_CLLTRL_ASSGNMNT',False)
        traverser.traverse(context,'LNG_NN_NGTBL_SCRTY_PSTN_CLLTRL_ASSGNMNT',True)
        traverser.traverse(context,'LNG_SCRTY_PSTN_PRDNTL_PRTFL_ASSGNMNT_RSK_DT',False)
        traverser.traverse(context,'LNG_SCRTY_PSTN_PRDNTL_PRTFL_ASSGNMNT_RSK_DT',True)
        traverser.traverse(context,'LNKD_ENTRPRS_ASSGNMNT',False)
        traverser.traverse(context,'LNKD_ENTRPRS_ASSGNMNT',True)
        traverser.traverse(context,'MSTR_AGRMNT',False)
        traverser.traverse(context,'MSTR_AGRMNT',True)
        traverser.traverse(context,'MSTR_AGRMNT_ENTTY_RL_ASSGNMNT',False)
        traverser.traverse(context,'MSTR_AGRMNT_ENTTY_RL_ASSGNMNT',True)
        traverser.traverse(context,'MSTR_AGRMNT_FNNCL_CNTRCT_ASSGNMNT',False)
        traverser.traverse(context,'MSTR_AGRMNT_FNNCL_CNTRCT_ASSGNMNT',True)
        traverser.traverse(context,'NN_FNNCL_ASST',False)
        traverser.traverse(context,'NN_FNNCL_ASST',True)
        traverser.traverse(context,'NN_FNNCL_LBLTY',False)
        traverser.traverse(context,'NN_FNNCL_LBLTY',True)
        traverser.traverse(context,'NTRL_PRSN_KY_MNGMNT_PRSNLL_ASSGNMNT',False)
        traverser.traverse(context,'NTRL_PRSN_KY_MNGMNT_PRSNLL_ASSGNMNT',True)
        traverser.traverse(context,'OFF_BLNC_INSTRMNT_CLLTRL_ASSGNMNT',False)
        traverser.traverse(context,'OFF_BLNC_INSTRMNT_CLLTRL_ASSGNMNT',True)
        traverser.traverse(context,'OTC_DRVTV_INSTRMNT_SNTHTC_SCRTSTN_ASSGNMNT',False)
        traverser.traverse(context,'OTC_DRVTV_INSTRMNT_SNTHTC_SCRTSTN_ASSGNMNT',True)
        traverser.traverse(context,'OTHR_PRTY_ID',False)
        traverser.traverse(context,'OTHR_PRTY_ID',True)
        traverser.traverse(context,'PRTCTN_ARRNGMNT',False)
        traverser.traverse(context,'PRTCTN_ARRNGMNT',True)
        traverser.traverse(context,'PRTCTN_PRTCTN_PRVD_ASSGNMNT',False)
        traverser.traverse(context,'PRTCTN_PRTCTN_PRVD_ASSGNMNT',True)
        traverser.traverse(context,'PRTNR_ENTRPRS_ASSGNMNT',False)
        traverser.traverse(context,'PRTNR_ENTRPRS_ASSGNMNT',True)
        traverser.traverse(context,'PRTY_CD',False)
        traverser.traverse(context,'PRTY_CD',True)
        traverser.traverse(context,'PRTY_PRVS_PRD_DT',False)
        traverser.traverse(context,'PRTY_PRVS_PRD_DT',True)
        traverser.traverse(context,'RPRCHS_AGRMNT_CMPNNT',False)
        traverser.traverse(context,'RPRCHS_AGRMNT_CMPNNT',True)
        traverser.traverse(context,'RTNG_AGNCY',False)
        traverser.traverse(context,'RTNG_AGNCY',True)
        traverser.traverse(context,'RTNG_GRD',False)
        traverser.traverse(context,'RTNG_GRD',True)
        traverser.traverse(context,'RTNG_GRD_CNTRY_ASSGNMNT',False)
        traverser.traverse(context,'RTNG_GRD_CNTRY_ASSGNMNT',True)
        traverser.traverse(context,'RTNG_GRD_ISS_BSD_RTNG_SSTM_DBT_SCRTY_ASSGNMNT',False)
        traverser.traverse(context,'RTNG_GRD_ISS_BSD_RTNG_SSTM_DBT_SCRTY_ASSGNMNT',True)
        traverser.traverse(context,'RTNG_SYSTM',False)
        traverser.traverse(context,'RTNG_SYSTM',True)
        traverser.traverse(context,'RTNG_SYSTM_APPLD_LGL_PRSN',False)
        traverser.traverse(context,'RTNG_SYSTM_APPLD_LGL_PRSN',True)
        traverser.traverse(context,'SBSDRY_JNT_VNTR_ASSCT_OTHR_ORGNSTN_ASSGNMNT',False)
        traverser.traverse(context,'SBSDRY_JNT_VNTR_ASSCT_OTHR_ORGNSTN_ASSGNMNT',True)
        traverser.traverse(context,'SCRTY_ENTTY_RL_ASSGNMNT',False)
        traverser.traverse(context,'SCRTY_ENTTY_RL_ASSGNMNT',True)
        traverser.traverse(context,'SCRTY_HDGD_EXCHNG_TRDBL_DRVTV',False)
        traverser.traverse(context,'SCRTY_HDGD_EXCHNG_TRDBL_DRVTV',True)
        traverser.traverse(context,'SCRTY_PSTN',False)
        traverser.traverse(context,'SCRTY_PSTN',True)
        traverser.traverse(context,'SCRTY_PSTN_HDGD_OTC_DRVTV',False)
        traverser.traverse(context,'SCRTY_PSTN_HDGD_OTC_DRVTV',True)
        traverser.traverse(context,'SCRTY_SCRTY_RPRCHS_AGRMNT_CMPNNT_ASSGNMNT',False)
        traverser.traverse(context,'SCRTY_SCRTY_RPRCHS_AGRMNT_CMPNNT_ASSGNMNT',True)
        traverser.traverse(context,'SCTRY_BRRWNG_LNDNG_TRNSCTN_INCLDNG_CSH_CLLTRL',False)
        traverser.traverse(context,'SCTRY_BRRWNG_LNDNG_TRNSCTN_INCLDNG_CSH_CLLTRL',True)
        traverser.traverse(context,'SHRT_SCRTY_PSTN_PRDNTL_PRTFL_ASSGNMNT',False)
        traverser.traverse(context,'SHRT_SCRTY_PSTN_PRDNTL_PRTFL_ASSGNMNT',True)
        traverser.traverse(context,'SNTHTC_SCRTSTN',False)
        traverser.traverse(context,'SNTHTC_SCRTSTN',True)
        traverser.traverse(context,'SYNDCTD_CNTRCT',False)
        traverser.traverse(context,'SYNDCTD_CNTRCT',True)
        traverser.traverse(context,'TRDTNL_SCRTSTN',False)
        traverser.traverse(context,'TRDTNL_SCRTSTN',True)
        traverser.traverse(context,'TRNCH_SYNTHTC_SCRTSTN_WTHT_SSPE_DPST',False)
        traverser.traverse(context,'TRNCH_SYNTHTC_SCRTSTN_WTHT_SSPE_DPST',True)
        traverser.traverse(context,'TRNCH_SYNTHTC_SCRTSTN_WTHT_SSPE_FNNCL_GRNT',False)
        traverser.traverse(context,'TRNCH_SYNTHTC_SCRTSTN_WTHT_SSPE_FNNCL_GRNT',True)
        traverser.traverse(context,'TRNCH_TRDTNL_SCRTSTN',False)
        traverser.traverse(context,'TRNCH_TRDTNL_SCRTSTN',True)
        dbt_generator = GenerateETL()
        dbt_generator.create_etl_guide(os.path.join(context.output_directory, 'csv'), 'ldm_sql.sql', context)

    def import_classification_types(self, context):
        '''
        for each classification type in the LDM, create a class and add it to the package
        '''
        file_location = context.file_directory + os.sep + 'ldm' + os.sep + "DM_Classification_Types.csv"
        header_skipped = False
        with open(file_location,  encoding='utf-8') as csvfile:
            filereader = csv.reader(csvfile, delimiter=',', quotechar='"')
            for row in filereader:
                if not header_skipped:
                    header_skipped = True
                else:
                    classification_type_id = row[0]
                    classification_type_name = row[1]
                    context.classification_types[classification_type_id] = classification_type_name

    def add_ldm_classes_to_package(self, context):
        '''
        for each entity in the LDM, create a class and add it to the package
        '''
        file_location = context.file_directory + os.sep + 'ldm' + os.sep + "DM_Entities.csv"

        header_skipped = False
        # Load all the entities from the csv file, make an ELClass per entity,
        # and add the ELClass to the package
        with open(file_location,  encoding='utf-8') as csvfile:
            filereader = csv.reader(csvfile, delimiter=',', quotechar='"')
            for row in filereader:
                # skip the first line which is the header.
                if not header_skipped:
                    header_skipped = True
                else:

                    entity_name = row[0]
                    object_id = row[1]
                    engineering_type = row[27]
                    num_supertype_entity_id = row[26]
                    preferred_abbreviation = row[24]
                    class_name = preferred_abbreviation
                    classification_type = row[10]
                    process_class = True
                    if context.skip_reference_data_in_ldm and \
                        (context.classification_types.get(classification_type) == "Reference data"):
                        if not(object_id in context.reference_data_class_list):
                            context.reference_data_class_list.append(object_id)
                        process_class = False
                    if process_class:
                        altered_class_name = Utils.make_valid_id(class_name)
                        eclass = ELClass(name=altered_class_name)
                        eclass.original_name = entity_name


                        context.ldm_entities_package.eClassifiers.extend([
                                                                            eclass])
                        the_long_name_annotation = ELAnnotation()
                        the_long_name_directive = Utils.get_annotation_directive(eclass.eContainer(), "long_name")
                        the_long_name_annotation.source = the_long_name_directive
                        details = the_long_name_annotation.details
                        mapentry  = ELStringToStringMapEntry()
                        mapentry.key = "long_name"
                        mapentry.value = Utils.make_valid_id(entity_name)
                        details.append(mapentry)
                        eclass.eAnnotations.append(the_long_name_annotation)

                        # if the class is a not a subtype, then we need to add a primary key
                        # subtypes will inherit the primary key from their supertype
                        if (num_supertype_entity_id == "") or (num_supertype_entity_id is None):
                            pk_name = altered_class_name + "_uniqueID"
                            attribute = ELAttribute()
                            attribute.name = pk_name
                            attribute.eType = context.types.e_string
                            attribute.eAttributeType = context.types.e_string
                            attribute.iD = True
                            attribute.lowerBound = 0
                            attribute.upperBound = 1
                            eclass.eStructuralFeatures.append(attribute)

                        # maintain a map a objectIDs to ELClasses
                        context.classes_map[object_id] = eclass

    def import_disjoint_subtyping_information(self, context):
        '''
        we first find out which arcs are 'single arcs' , single arcs
        are ones where an entity has only only one arc and not more than 1.
        for each single arc, create a class.
        for each arc store its source in a dictionary
        for each arc target store a link from target to the arcs class
        later we will set supertypes of the targets to be the arcs class
        later we will set the arc to be a contained class of the source
        '''
        file_location = context.file_directory + os.sep + "ldm" + os.sep + "arcs.csv"
        header_skipped = False
        # A dictionary from entity to its arcs
        entity_to_arc_dictionary = SQLDevLDMImport.get_entity_to_arc_dictionary(self,context,file_location)

        with open(file_location,  encoding='utf-8') as csvfile:
            filereader = csv.reader(csvfile, delimiter=',', quotechar='"')
            for row in filereader:
                # skip the first line which is the header.
                if not header_skipped:
                    header_skipped = True
                else:
                    entity_name = row[0]
                    arc_name = row[1]
                    relation_name = row[2]
                    target_entity_name = row[3]

                    altered_arc_name = Utils.make_valid_id(arc_name)
                    num_of_siblings_arcs = 0
                    try:
                        num_of_siblings_arcs = len(entity_to_arc_dictionary[entity_name]) -1
                    except KeyError:
                        pass

                    if num_of_siblings_arcs > 0:
                        arc_class = None
                        try:
                            arc_class = context.arc_name_to_arc_class_map[altered_arc_name]
                        except KeyError:
                            # if the arc /source entry has not yet been added to the dictionary
                            # then we add it here, and we add the arc name
                            # and we create class for the arc
                            print("altered_arc_name")
                            print(altered_arc_name)
                            arc_class = ELClass(name=altered_arc_name)
                            arc_class.eAbstract = True
                            source_class = SQLDevLDMImport.find_class_with_long_name(self, context, Utils.make_valid_id(entity_name))
                            # It can be the case that the source class has not yet been created
                            # because it is a reference data class and we are skipping reference data
                            # in the LDM
                            if source_class is not None:

                                context.arc_name_to_arc_class_map[altered_arc_name] = arc_class
                                context.arc_to_source_map[altered_arc_name] = source_class
                                context.ldm_entities_package.eClassifiers.extend([arc_class])
                                non_containment_reference = ELReference()
                                non_containment_reference.name = altered_arc_name + "_delegate"
                                non_containment_reference.eType = arc_class
                                non_containment_reference.upperBound = 1
                                non_containment_reference.lowerBound = 0
                                non_containment_reference.containment = False
                                pk_name = altered_arc_name + "_uniqueID"
                                attribute = ELAttribute()
                                attribute.name = pk_name
                                attribute.eType = context.types.e_string
                                attribute.eAttributeType = context.types.e_string
                                attribute.iD = True
                                attribute.lowerBound = 0
                                attribute.upperBound = 1
                                the_reference_annotation = ELAnnotation()

                                the_reference_annotation_directive = Utils.get_annotation_directive(source_class.eContainer(), "relationship_type")
                                the_reference_annotation.source = the_reference_annotation_directive
                                details = the_reference_annotation.details
                                mapentry  = ELStringToStringMapEntry()
                                mapentry.key = "is_identifying_relationship"
                                mapentry.value = "true"
                                details.append(mapentry)
                                non_containment_reference.eAnnotations.append(the_reference_annotation)

                                arc_class.eStructuralFeatures.append(attribute)
                                the_identified_class_annotation = ELAnnotation()
                                the_identified_class_directive = Utils.get_annotation_directive(source_class.eContainer(), "relationship_type")
                                the_identified_class_annotation.source = the_identified_class_directive
                                details = the_identified_class_annotation.details
                                mapentry  = ELStringToStringMapEntry()
                                mapentry.key = "is_identified_by"
                                mapentry.value = source_class.name + "." + non_containment_reference.name
                                details.append(mapentry)
                                arc_class.eAnnotations.append(the_identified_class_annotation)

                                source_class.eStructuralFeatures.append(
                                    non_containment_reference)


                        target_class = SQLDevLDMImport.find_class_with_long_name(self, context,Utils.make_valid_id(target_entity_name))
                        # It can be the case that the target class has not yet been created
                        # because it is a reference data class and we are skipping reference data
                        # in the LDM
                        if target_class is not None:
                            context.arc_target_to_arc_map[Utils.make_valid_id(target_entity_name)] = target_class
                            target_class.eSuperTypes.extend([arc_class])

    def get_entity_to_arc_dictionary(self,context,file_location) :
        entity_to_arc_dictionary = {}
        header_skipped = False
        with open(file_location,  encoding='utf-8') as csvfile:
            filereader = csv.reader(csvfile, delimiter=',', quotechar='"')
            for row in filereader:
                # skip the first line which is the header.
                if not header_skipped:
                    header_skipped = True
                else:
                    entity_name = row[0]
                    arc_name = row[1]
                    relation_name = row[2]
                    target_entity_name = row[3]

                    altered_arc_name = Utils.make_valid_id(arc_name)
                    arc_class = None
                    try:
                        arc_list = entity_to_arc_dictionary[entity_name]
                        if not (altered_arc_name in arc_list):
                            arc_list.append(altered_arc_name)

                    except KeyError:
                        arc_list = [altered_arc_name]
                        entity_to_arc_dictionary[entity_name] = arc_list

            context.entity_to_arc_dictionary = entity_to_arc_dictionary
            return entity_to_arc_dictionary

    def find_class_with_name(self, context, name):
        '''
        get the class with this name from the input tables package
        '''
        for eclassifier in context.ldm_entities_package.eClassifiers:
            if isinstance(eclassifier, ELClass):
                if eclassifier.name == name:
                    return eclassifier

    def find_class_with_long_name(self, context, name):
        '''
        get the class with this name from the input tables package
        '''

        for eclassifier in context.ldm_entities_package.eClassifiers:
            if isinstance(eclassifier, ELClass):
                for annotation in  eclassifier.eAnnotations:
                    for detail in annotation.details:
                        if detail.key == 'long_name':
                            if detail.value == name:
                                return eclassifier
        return None

    def set_ldm_super_classes(self, context):
        '''
        for each entity in the LDM, set the superclass of the class,
        but not if it already has a super class set by the disjoint subtyping
        processing
        '''
        file_location = context.file_directory + os.sep + 'ldm' + os.sep + "DM_Entities.csv"
        header_skipped = False

        # Where an entity has a superclass, set the superclass on the ELClass
        with open(file_location,  encoding='utf-8') as csvfile:
            filereader = csv.reader(csvfile, delimiter=',', quotechar='"')
            for row in filereader:
                # skip the first line which is the header.
                if not header_skipped:
                    header_skipped = True
                else:
                    class_id = row[1]
                    superclass_id = row[25]
                    classification_type = row[10]
                    process_class = True
                    if context.skip_reference_data_in_ldm and \
                        (context.classification_types.get(classification_type) == "Reference data"):
                        process_class = False
                    if process_class:
                        if not (len(superclass_id.strip()) == 0):
                            theclass = context.classes_map[class_id]
                            superclass = context.classes_map[superclass_id]
                            if len(theclass.eSuperTypes) == 0:
                                theclass.eSuperTypes.extend([superclass])

    def add_ldm_enums_to_package(self, context):
        '''
        for each domain in the LDM add an enum to the package
        '''
        file_location = context.file_directory + os.sep + 'ldm' + os.sep + "DM_Domains.csv"
        header_skipped = False
        counter = 0
        # Create an ELEnum for each domain, and add it to the ELPackage
        with open(file_location,  encoding='utf-8') as csvfile:
            filereader = csv.reader(csvfile, delimiter=',', quotechar='"')
            for row in filereader:
                if not header_skipped:
                    header_skipped = True
                else:
                    counter = counter+1
                    enum_id = row[0]
                    enum_name = row[1]
                    synonym = row[3]
                    adapted_enum_name = Utils.make_valid_id(synonym)
                    the_enum = ELEnum()
                    the_enum.name = adapted_enum_name + "_domain"
                    # maintain a map of enum IDS to ELEnum objects
                    context.enum_map[enum_id] = the_enum
                    context.ldm_domains_package.eClassifiers.extend([
                                                                        the_enum])

    def add_ldm_literals_to_enums(self, context):
        '''
        for each memebr of a domain the LDM, add a literal to the corresponding enum
        '''
        file_location = context.file_directory + os.sep + 'ldm' + os.sep + "DM_Domain_AVT.csv"
        header_skipped = False
        counter = 0
        # Add the members of a domain as literals of the related Enum
        with open(file_location,  encoding='utf-8') as csvfile:
            filereader = csv.reader(csvfile, delimiter=',', quotechar='"')
            for row in filereader:
                if not header_skipped:
                    header_skipped = True
                else:
                    try:
                        counter = counter+1
                        enum_id = row[0]
                        adapted_enum_name = Utils.make_valid_id_for_literal( row[3])
                        value = row[4]
                        adapted_value = Utils.make_valid_id( value)
                        try:
                            the_enum = context.enum_map[enum_id]
                            new_adapted_value = Utils.unique_value(
                                 the_enum, adapted_value)
                            new_adapted_name = Utils.unique_name(
                                 the_enum, adapted_enum_name)
                            enum_literal = ELEnumLiteral()
                            enum_literal.name = new_adapted_value
                            enum_literal.literal = new_adapted_name
                            enum_literal.value = counter
                            the_enum.eLiterals.extend([enum_literal])
                            context.enum_literals_map[the_enum.name+":" + enum_literal.literal] = enum_literal
                        except KeyError:
                            print("missing domain: " + enum_id)

                    except IndexError:
                        print(
                            "row in DM_Domain_AVT.csv skipped  due to improper formatting at row number")
                        print(counter)

    def create_ldm_types_map(self, context):
        '''
        for each type in the LDM, create a type in the ELPackage
        '''
        # for each logicalDatatype for orcle 12c, make a Datatype if we have an
        # equivalent

        file_location = context.file_directory + os.sep + 'ldm' + os.sep + "DM_Logical_To_Native.csv"
        header_skipped = False
        with open(file_location,  encoding='utf-8') as csvfile:
            filereader = csv.reader(csvfile, delimiter=',', quotechar='"')
            for row in filereader:
                if not header_skipped:
                    header_skipped = True
                else:
                    rdbms_type = row[3]
                    rdbms_version = row[4]
                    datatype_id = row[0]
                    if (rdbms_type.strip() == "Oracle Database") and (rdbms_version.strip() == "12cR2"):
                        native_type = row[2]

                        if native_type.strip() == "VARCHAR":

                            context.datatype_map[datatype_id] = context.types.e_string

                        if native_type.strip() == "VARCHAR2":

                            context.datatype_map[datatype_id] = context.types.e_string

                        if native_type.strip() == "INTEGER":

                            context.datatype_map[datatype_id] = context.types.e_int

                        if native_type.strip() == "DATE":

                            context.datatype_map[datatype_id] = context.types.e_date

                        if native_type.strip() == "NUMBER":

                            context.datatype_map[datatype_id] = context.types.e_double

                        if native_type.strip() == "UNKNOWN":

                            context.datatype_map[datatype_id] = context.types.e_string

    def add_ldm_attributes_to_classes(self, context):
        '''
        For each attribute on an entity of the LDM, add an attribute
        to the relevant class in the package
        '''

        file_location = context.file_directory + os.sep + 'ldm' + os.sep + "DM_Attributes.csv"
        header_skipped = False
        # For each attribute add an ELAttribute to the correct ELClass representing the Entity
        # the attribute should have the correct type, which may be a specific
        # enumeration

        with open(file_location,  encoding='utf-8') as csvfile:
            filereader = csv.reader(csvfile, delimiter=',', quotechar='"')
            for row in filereader:
                if not header_skipped:
                    header_skipped = True
                else:
                    attribute_name = row[0]
                    amended_attribute_name = Utils.make_valid_id(
                         attribute_name)
                    attribute_kind = row[7]

                    preferred_abbreviation = row[31]
                    class_id = row[4]

                    relation_id = row[32]
                    primary_key_or_not = row[35]
                    foreign_key_or_not = row[36]

                    if len(preferred_abbreviation) == 0:
                        preferred_abbreviation = attribute_name
                        print("no preferred abbreviation for attribute: " + attribute_name)

                    the_attribute_name = Utils.make_valid_id(preferred_abbreviation)

                    process_attribute = True
                    if context.skip_reference_data_in_ldm and \
                        (class_id in context.reference_data_class_list):
                        process_attribute = False
                    if process_attribute:
                        the_class = context.classes_map[class_id]


                        if attribute_kind == "Domain":
                            enum_id = row[12]
                            the_enum = context.enum_map[enum_id]

                            attribute = ELAttribute()


                            attribute.lowerBound = 0
                            attribute.upperBound = 1
                            if the_enum.name == "String":
                                attribute.name = the_attribute_name
                                attribute.eType = context.types.e_string
                                attribute.eAttributeType = context.types.e_string
                            elif the_enum.name.startswith("String_"):
                                attribute.name = the_attribute_name
                                attribute.eType = context.types.e_string
                                attribute.eAttributeType = context.types.e_string
                            elif the_enum.name.startswith("STRNG_"):
                                attribute.name = the_attribute_name
                                attribute.eType = context.types.e_string
                                attribute.eAttributeType = context.types.e_string
                            elif the_enum.name == "Number":
                                attribute.name = the_attribute_name
                                attribute.eType = context.types.e_double
                                attribute.eAttributeType = context.types.e_double
                            elif the_enum.name == "RL_domain":
                                attribute.name = the_attribute_name
                                attribute.eType = context.types.e_double
                                attribute.eAttributeType = context.types.e_double
                            elif the_enum.name.startswith("RL"):
                                attribute.name = the_attribute_name
                                attribute.eType = context.types.e_double
                                attribute.eAttributeType = context.types.e_double
                            elif the_enum.name.startswith("Real_"):
                                attribute.name = the_attribute_name
                                attribute.eType = context.types.e_double
                                attribute.eAttributeType = context.types.e_double
                            elif the_enum.name.startswith("Monetary"):
                                attribute.name = the_attribute_name
                                attribute.eType = context.types.e_int
                                attribute.eAttributeType = context.types.e_int
                            elif the_enum.name.startswith("MNTRY_"):
                                attribute.name = the_attribute_name
                                attribute.eType = context.types.e_int
                                attribute.eAttributeType = context.types.e_int
                            elif the_enum.name.startswith("Non_negative_monetary_amounts_with_2_decimals"):
                                attribute.name = the_attribute_name
                                attribute.eType = context.types.e_int
                                attribute.eAttributeType = context.types.e_int
                            elif the_enum.name.startswith("INTGR"):
                                attribute.name = the_attribute_name
                                attribute.eType = context.types.e_int
                                attribute.eAttributeType = context.types.e_int
                            elif the_enum.name.startswith("YR"):
                                attribute.name = the_attribute_name
                                attribute.eType = context.types.e_int
                                attribute.eAttributeType = context.types.e_int
                            elif the_enum.name.startswith("Non_negative_integers"):
                                attribute.name = the_attribute_name
                                attribute.eType = context.types.e_int
                                attribute.eAttributeType = context.types.e_int
                            elif the_enum.name.startswith("All_possible_dates"):
                                attribute.name = the_attribute_name
                                attribute.eType = context.types.e_date
                                attribute.eAttributeType = context.types.e_date
                            elif the_enum.name.startswith("DT_FLL"):
                                attribute.name = the_attribute_name
                                attribute.eType = context.types.e_date
                                attribute.eAttributeType = context.types.e_date
                            elif the_enum.name.startswith("BLN"):
                                attribute.name = the_attribute_name
                                attribute.eType = context.types.e_date
                                attribute.eAttributeType = context.types.e_boolean



                            # This is a common domain used for String identifiers in BIRD
                            # in SQLDeveloper

                            else:
                                attribute.name = the_attribute_name
                                attribute.eType = the_enum
                                attribute.eAttributeType = the_enum

                        context.enums_used.append(attribute.eType)

                        if (attribute_kind == "Logical Type"):
                            datatype_id = row[14]
                            try:

                                attribute = ELAttribute()
                                attribute.lowerBound = 0
                                attribute.upperBound = 1
                                attribute.name = the_attribute_name
                                attribute.eType = Utils.get_ecore_datatype_for_datatype(
                                    self)
                                attribute.eAttributeType = Utils.get_ecore_datatype_for_datatype(
                                    self)

                            except KeyError:
                                print("missing datatype: ")
                                print(datatype_id)

                        try:


                            the_class = context.classes_map[class_id]
                            the_class.eStructuralFeatures.extend([attribute])
                            the_long_name_annotation = ELAnnotation()
                            the_long_name_directive = Utils.get_annotation_directive(the_class.eContainer(), "long_name")
                            the_long_name_annotation.source = the_long_name_directive
                            details = the_long_name_annotation.details
                            mapentry  = ELStringToStringMapEntry()
                            mapentry.key = "long_name"
                            mapentry.value = amended_attribute_name
                            details.append(mapentry)
                            attribute.eAnnotations.append(the_long_name_annotation)

                        except:
                            print("missing class2: ")
                            print(class_id)



    def add_ldm_relationships_between_classes(self, context):
        '''
        For each relationship in the LDM, add a reference between the relevant classes
        '''
        file_location = context.file_directory + os.sep + 'ldm' + os.sep + "DM_Relations.csv"
        header_skipped = False
        with open(file_location,  encoding='utf-8') as csvfile:
            filereader = csv.reader(csvfile, delimiter=',', quotechar='"')
            for row in filereader:
                if not header_skipped:
                    header_skipped = True
                else:
                    source_id = row[16]
                    target_id = row[18]
                    source_to_target_cardinality = row[10]
                    target_class_name = row[7]
                    # not that source optional actually means that the target is optional
                    # which is confusing, we can see that in the SQL developer diagrams
                    # where we have the circle (meaning optional) on the target side
                    # of the relationship when source_optional is true
                    source_optional = row[12]
                    target_optional = row[13]
                    relation_name = row[0]
                    identifying = row[15]

                    if target_optional == "N":
                        reference_name = Utils.make_valid_id(relation_name)
                    else:
                        reference_name = Utils.make_valid_id(relation_name)

                    process_relationship = True
                    if context.skip_reference_data_in_ldm and \
                        (source_id in context.reference_data_class_list):
                        process_relationship = False
                    if process_relationship:
                        try:
                            the_class = context.classes_map[source_id]
                        except KeyError:
                            print("missing class1: " + source_id)

                        try:
                            target_class = context.classes_map[target_id]
                        except KeyError:
                            print("missing target class: " + target_id)

                        ereference = ELReference()
                        ereference.name = reference_name
                        ereference.eType = target_class

                        if (not (the_class is None) ) and (not (target_class is None)):
                            ereference = ELReference()
                            ereference.name = reference_name
                            ereference.eType = target_class

                            if target_optional == "N":
                                ereference.containment = False

                                linked_reference = ELReference()
                                linked_reference.name = reference_name
                                linked_reference.eType = the_class
                                linked_reference.upperBound = 1
                                linked_reference.lowerBound = 1
                                linked_reference.containment = False
                                linked_reference.eOpposite = ereference

                                ereference.eOpposite = linked_reference

                                target_class.eStructuralFeatures.append(
                                    linked_reference)


                            else:
                                ereference.containment = False

                                the_associated_class_annotation = ELAnnotation()
                                the_associated_class_directive = Utils.get_annotation_directive(the_class.eContainer(), "relationship_type")
                                the_associated_class_annotation.source = the_associated_class_directive
                                details = the_associated_class_annotation.details
                                mapentry  = ELStringToStringMapEntry()
                                mapentry.key = "is_associated_with"
                                mapentry.value = the_class.name + "." + ereference.name
                                details.append(mapentry)
                                target_class.eAnnotations.append(the_associated_class_annotation)

                            if source_optional.strip() == "Y":
                                if source_to_target_cardinality.strip() == "*":
                                    # upper bound of -1 means there is no upper bounds,
                                    # so represents an open list of reference
                                    ereference.upperBound = -1
                                    ereference.lowerBound = 0

                                else:
                                    ereference.upperBound = 1
                                    ereference.lowerBound = 0
                            else:
                                if source_to_target_cardinality.strip() == "*":

                                    ereference.upperBound = -1
                                    ereference.lowerBound = 1
                                else:
                                    ereference.upperBound = 1
                                    ereference.lowerBound = 1


                            if not the_class is None:
                                the_class.eStructuralFeatures.append(ereference)


    def mark_root_class_as_entity_group_annotation(self,context):
        for the_class in context.classes_map.values():
            ultimate_superclass = SQLDevLDMImport.get_ultimate_superclass(self,context,the_class)
            if not (ultimate_superclass == the_class) :
                the_entity_annotation = Utils.get_annotation_with_source(the_class, "entity_hierarchy")
                if the_entity_annotation is None:
                    the_entity_annotation = ELAnnotation()
                    the_entity_annotation_directive = Utils.get_annotation_directive(the_class.eContainer(), "entity_hierarchy")
                    the_entity_annotation.source = the_entity_annotation_directive
                    the_class.eAnnotations.append(the_entity_annotation)

                details = the_entity_annotation.details
                mapentry  = ELStringToStringMapEntry()
                mapentry.key = "entity_hierarchy"
                mapentry.value = ultimate_superclass.name
                details.append(mapentry)

            if (ultimate_superclass == the_class) and ( SQLDevLDMImport.has_subclasses(self,context,the_class) or SQLDevLDMImport.has_delegate(self,context,the_class)):
                the_entity_annotation = Utils.get_annotation_with_source(the_class, "entity_hierarchy")
                if the_entity_annotation is None:
                    the_entity_annotation = ELAnnotation()
                    the_entity_annotation_directive = Utils.get_annotation_directive(the_class.eContainer(), "entity_hierarchy")
                    the_entity_annotation.source = the_entity_annotation_directive
                    the_class.eAnnotations.append(the_entity_annotation)

                details = the_entity_annotation.details
                mapentry  = ELStringToStringMapEntry()
                mapentry.key = "entity_hierarchy"
                mapentry.value = ultimate_superclass.name
                details.append(mapentry)

    def remove_enums_not_used_by_attributes(self,context):

        for enum in context.ldm_domains_package.eClassifiers:
            if not (enum in context.enums_used):
                context.ldm_domains_package.eClassifiers.remove(enum)

    def get_ultimate_superclass(self,context,the_class):

        return_class = None
        if len(the_class.eSuperTypes) > 0:
            return_class = SQLDevLDMImport.get_ultimate_superclass(self,context,the_class.eSuperTypes[0])
        elif SQLDevLDMImport.is_delegate_class(self,context,the_class):
            return_class = SQLDevLDMImport.get_ultimate_superclass(self,context,
                                SQLDevLDMImport.get_delegate_class(self,context,the_class))
        else:
            return_class = the_class

        return return_class

    def has_subclasses(self,context,the_class):
        for a_class in context.classes_map.values():
            if len(a_class.eSuperTypes) > 0:
                superclass = a_class.eSuperTypes[0]
                if superclass == the_class:
                    return True

        return False

    def has_delegate(self,context,the_class):
        for a_class in context.classes_map.values():
            for ref in a_class.eStructuralFeatures:
                if ref.name.endswith('_delegate'):
                    return True

        return False

    def is_delegate_class(self,context,the_class):

        if not (SQLDevLDMImport.get_delegate_class(self,context,the_class) is None):
                return True
        return False

    def get_delegate_class(self,context,the_class):
        # find the calss that has a containment reference to this class
        for a_class in context.classes_map.values():
            for reference in a_class.eStructuralFeatures:
                if (reference.name.endswith('_delegate')) and reference.eType == the_class:
                    return a_class

        return None

    def remove_duplicate_attributes_in_subclasses(self, context):

        for classifier in context.ldm_entities_package.eClassifiers:
            if isinstance(classifier, ELClass):
                feaures_to_remove = []
                for feature in  classifier.eStructuralFeatures:
                    if isinstance(feature, ELAttribute):
                        if SQLDevLDMImport.attribute_exists_in_any_superclass(self, classifier,feature, context):
                            feaures_to_remove.append(feature)

                for feature_to_remove in feaures_to_remove:
                    classifier.eStructuralFeatures.remove(feature_to_remove)

    def attribute_exists_in_any_superclass(self, el_class,attribute, context):
        return_value = False
        if len(el_class.eSuperTypes) > 0:
            super_class = el_class.eSuperTypes[0]
            for feature in super_class.eStructuralFeatures:
                if isinstance(feature, ELAttribute):
                    if feature.name == attribute.name:
                        return_value = True

            if return_value == False:
                return SQLDevLDMImport.attribute_exists_in_any_superclass(self, super_class,attribute, context)
            else:
                return True

        else:
            return False<|MERGE_RESOLUTION|>--- conflicted
+++ resolved
@@ -31,13 +31,7 @@
     def do_import(self, context):
         '''
         import the items from the BIRD LDM csv files
-<<<<<<< HEAD
-
-
-=======
-       
-        
->>>>>>> 1d7ac979
+
     '''
 
         SQLDevLDMImport.import_classification_types(self, context)
@@ -58,22 +52,14 @@
 
     def generate_etl(self, context):
         InputLayerLinkEnricher().enrich_with_links_to_input_layer_columns(context)
-<<<<<<< HEAD
-
-=======
-       
->>>>>>> 1d7ac979
+
         csv_dir = context.output_directory + os.sep + 'csv'
         for file in os.listdir(csv_dir):
             file_path = os.path.join(csv_dir, file)
             if os.path.isfile(file_path):
                 os.remove(file_path)
         traverser = SubtypeExploder()
-<<<<<<< HEAD
-
-=======
-        
->>>>>>> 1d7ac979
+
         traverser.traverse(context,'SCRTY_EXCHNG_TRDBL_DRVTV',False)
         traverser.traverse(context,'SCRTY_EXCHNG_TRDBL_DRVTV',True)
         traverser.traverse(context,'CRDT_FCLTY',False)
