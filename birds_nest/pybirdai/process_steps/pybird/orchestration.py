--- conflicted
+++ resolved
@@ -13,11 +13,9 @@
 
 from django.apps import apps
 from pybirdai.process_steps.pybird.csv_converter import CSVConverter
-<<<<<<< HEAD
+
 from pybirdai.aorta_model import (
-=======
-from pybirdai.models import (
->>>>>>> 1d7ac979
+
     Trail, MetaDataTrail, DatabaseTable, DerivedTable,
     DatabaseField, Function, FunctionText, TableCreationFunction,
     PopulatedDataBaseTable, EvaluatedDerivedTable, DatabaseRow,
@@ -29,9 +27,8 @@
 from django.contrib.contenttypes.models import ContentType
 
 import importlib
+
 class OrchestrationWithLineage:
-<<<<<<< HEAD
-=======
 	# Class variable to track initialized objects
 	_initialized_objects = set()
 	
@@ -1483,7 +1480,7 @@
 
 # Original Orchestration class from develop branch
 class OrchestrationOriginal:
->>>>>>> 1d7ac979
+
 	# Class variable to track initialized objects
 	_initialized_objects = set()
 
@@ -1811,18 +1808,13 @@
 	def init(self,theObject):
 		# Check if this object has already been initialized
 		object_id = id(theObject)
-<<<<<<< HEAD
 		if object_id in self.__class__._initialized_objects:
-=======
-		if object_id in OrchestrationOriginal._initialized_objects:
->>>>>>> 1d7ac979
 			print(f"Object of type {theObject.__class__.__name__} already initialized, skipping.")
 			# Even if we're skipping full initialization, we still need to ensure references are set
 			self._ensure_references_set(theObject)
 			return
 
 		# Mark this object as initialized
-<<<<<<< HEAD
 		self.__class__._initialized_objects.add(object_id)
 
 		# Check if we have lineage tracking enabled globally and this looks like a table
@@ -2955,10 +2947,6 @@
 		# Mark this object as initialized
 		OrchestrationOriginal._initialized_objects.add(object_id)
 
-=======
-		OrchestrationOriginal._initialized_objects.add(object_id)
-		
->>>>>>> 1d7ac979
 		# Set up references for the object
 		self._ensure_references_set(theObject)
 
@@ -2991,11 +2979,7 @@
 
 					else:
 						newObject = OrchestrationOriginal.createObjectFromReferenceType(eReference);
-<<<<<<< HEAD
-
-=======
-						
->>>>>>> 1d7ac979
+
 						operations = [method for method in dir(newObject.__class__) if callable(
 							getattr(newObject.__class__, method)) and not method.startswith('__')]
 
@@ -3038,8 +3022,6 @@
 			return new_object;
 		except:
 			print("Error: " + eReference)
-<<<<<<< HEAD
-=======
 
 
 # Factory function to create the appropriate Orchestration instance
@@ -3065,9 +3047,6 @@
 	This maintains backwards compatibility while allowing version selection.
 	"""
 	return create_orchestration()
-		
-		
->>>>>>> 1d7ac979
 
 
 # Factory function to create the appropriate Orchestration instance
