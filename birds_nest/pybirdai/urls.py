--- conflicted
+++ resolved
@@ -540,7 +540,32 @@
         name="run_fetch_curated_resources",
     ),
     # New hierarchy editor API endpoints
-<<<<<<< HEAD
+   
+    path(
+        "workflow/task/<int:task_number>/substep/<str:substep_name>/",
+        workflow_views.workflow_task_substep,
+        name="workflow_task_substep",
+    ),
+    path(
+        "workflow/session-check/",
+        workflow_views.workflow_session_check,
+        name="workflow_session_check",
+    ),
+    path(
+        "workflow/task/<int:task_number>/substep-loading/<str:substep_name>/",
+        workflow_views.workflow_task_substep_with_loading,
+        name="workflow_task_substep_with_loading",
+    ),
+    path(
+        "workflow/reset-session-full/",
+        workflow_views.workflow_reset_session_full,
+        name="workflow_reset_session_full",
+    ),
+    path(
+        "workflow/reset-session-partial/",
+        workflow_views.workflow_reset_session_partial,
+        name="workflow_reset_session_partial",
+    ),
     path(
         "api/hierarchy/<str:hierarchy_id>/json/",
         views.get_hierarchy_json,
@@ -587,11 +612,6 @@
         name="workflow_task",
     ),
     path(
-        "workflow/task/<int:task_number>/substep/<str:substep_name>/",
-        workflow_views.workflow_task_substep,
-        name="workflow_task_substep",
-    ),
-    path(
         "workflow/automode/", workflow_views.workflow_automode, name="workflow_automode"
     ),
     path(
@@ -634,66 +654,59 @@
         workflow_views.workflow_clone_import,
         name="workflow_clone_import",
     ),
-    path(
-        "workflow/session-check/",
-        workflow_views.workflow_session_check,
-        name="workflow_session_check",
-    ),
-    path(
-        "workflow/task/<int:task_number>/substep-loading/<str:substep_name>/",
-        workflow_views.workflow_task_substep_with_loading,
-        name="workflow_task_substep_with_loading",
-    ),
-    path(
-        "workflow/reset-session-full/",
-        workflow_views.workflow_reset_session_full,
-        name="workflow_reset_session_full",
-    ),
-    path(
-        "workflow/reset-session-partial/",
-        workflow_views.workflow_reset_session_partial,
-        name="workflow_reset_session_partial",
-    ),
-=======
-    path('api/hierarchy/<str:hierarchy_id>/json/', views.get_hierarchy_json, name='get_hierarchy_json'),
-    path('api/hierarchy/save/', views.save_hierarchy_json, name='save_hierarchy_json'),
-    path('api/domain/<str:domain_id>/members/', views.get_domain_members_json, name='get_domain_members_json'),
-    path('api/hierarchies/', views.get_available_hierarchies_json, name='get_available_hierarchies_json'),
-    path('api/hierarchy/create/', views.create_hierarchy_from_visualization, name='create_hierarchy_from_visualization'),
+    # AORTA Lineage Tracking API endpoints
+    path(
+        "api/aorta/trails/",
+        aorta_views.AortaTrailListView.as_view(),
+        name="aorta-trail-list",
+    ),
+    path(
+        "api/aorta/trails/<int:trail_id>/",
+        aorta_views.AortaTrailDetailView.as_view(),
+        name="aorta-trail-detail",
+    ),
+    path(
+        "api/aorta/values/<int:value_id>/lineage/",
+        aorta_views.AortaValueLineageView.as_view(),
+        name="aorta-value-lineage",
+    ),
+    path(
+        "api/aorta/tables/<int:table_id>/dependencies/",
+        aorta_views.AortaTableDependenciesView.as_view(),
+        name="aorta-table-dependencies",
+    ),
+    path(
+        "api/aorta/trails/<int:trail_id>/graph/",
+        aorta_views.AortaLineageGraphView.as_view(),
+        name="aorta-lineage-graph",
+    ),
+    # Trail Lineage Visualization
+    path("trails/", lineage_views.trail_list, name="trail_list"),
+    path(
+        "trails/<int:trail_id>/lineage/",
+        lineage_views.trail_lineage_viewer,
+        name="trail_lineage_viewer",
+    ),
+    path(
+        "api/trail/<int:trail_id>/lineage/",
+        lineage_views.get_trail_lineage_data,
+        name="get_trail_lineage_data",
+    ),
+    path(
+        "api/trail/<int:trail_id>/node/<str:node_type>/<int:node_id>/",
+        lineage_views.get_node_details,
+        name="get_node_details",
+    ),
+    # Comprehensive Lineage API
+    path(
+        "api/trail/<int:trail_id>/complete-lineage/",
+        lineage_api.get_trail_complete_lineage,
+        name="get_trail_complete_lineage",
+    ),
+    path(
+        "api/trail/<int:trail_id>/summary/",
+        lineage_api.get_trail_lineage_summary,
+        name="get_trail_lineage_summary",
+    )
 
-    path('automode/configure/', views.automode_configure, name='automode_configure'),
-    path('automode/execute/', views.automode_execute, name='automode_execute'),
-    path('automode/continue-post-restart/', views.automode_continue_post_restart, name='automode_continue_post_restart'),
-    path('automode/debug-config/', views.automode_debug_config, name='automode_debug_config'),
-    path('automode/status/', views.automode_status, name='automode_status'),
-    path('run_fetch_curated_resources/', views.run_fetch_curated_resources, name='run_fetch_curated_resources'),
-    path('workflow/', workflow_views.workflow_dashboard, name='workflow_dashboard'),
-    path('workflow/task/<int:task_number>/<str:operation>/', workflow_views.workflow_task_router, name='workflow_task'),
-    path('workflow/automode/', workflow_views.workflow_automode, name='workflow_automode'),
-    path('workflow/database-setup/', workflow_views.workflow_database_setup, name='workflow_database_setup'),
-    path('workflow/run-migrations/', workflow_views.workflow_run_migrations, name='workflow_run_migrations'),
-    path('workflow/migration-status/', workflow_views.workflow_migration_status, name='workflow_migration_status'),
-    path('workflow/database-setup-status/', workflow_views.workflow_database_setup_status, name='workflow_database_setup_status'),
-    path('workflow/automode-status/', workflow_views.workflow_automode_status, name='workflow_automode_status'),
-    path('workflow/save-config/', workflow_views.workflow_save_config, name='workflow_save_config'),
-    path('workflow/task/<int:task_number>/status/', workflow_views.workflow_task_status, name='workflow_task_status'),
-    path('workflow/clone-import/', workflow_views.workflow_clone_import, name='workflow_clone_import'),
-
-    # AORTA Lineage Tracking API endpoints
-    path('api/aorta/trails/', aorta_views.AortaTrailListView.as_view(), name='aorta-trail-list'),
-    path('api/aorta/trails/<int:trail_id>/', aorta_views.AortaTrailDetailView.as_view(), name='aorta-trail-detail'),
-    path('api/aorta/values/<int:value_id>/lineage/', aorta_views.AortaValueLineageView.as_view(), name='aorta-value-lineage'),
-    path('api/aorta/tables/<int:table_id>/dependencies/', aorta_views.AortaTableDependenciesView.as_view(), name='aorta-table-dependencies'),
-    path('api/aorta/trails/<int:trail_id>/graph/', aorta_views.AortaLineageGraphView.as_view(), name='aorta-lineage-graph'),
-
-    # Trail Lineage Visualization
-    path('trails/', lineage_views.trail_list, name='trail_list'),
-    path('trails/<int:trail_id>/lineage/', lineage_views.trail_lineage_viewer, name='trail_lineage_viewer'),
-    path('api/trail/<int:trail_id>/lineage/', lineage_views.get_trail_lineage_data, name='get_trail_lineage_data'),
-    path('api/trail/<int:trail_id>/node/<str:node_type>/<int:node_id>/', lineage_views.get_node_details, name='get_node_details'),
-    
-    # Comprehensive Lineage API
-    path('api/trail/<int:trail_id>/complete-lineage/', lineage_api.get_trail_complete_lineage, name='get_trail_complete_lineage'),
-    path('api/trail/<int:trail_id>/summary/', lineage_api.get_trail_lineage_summary, name='get_trail_lineage_summary'),
->>>>>>> e57d016b
 ]