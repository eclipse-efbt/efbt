# coding=UTF-8
# Copyright (c) 2024 Bird Software Solutions Ltd
# This program and the accompanying materials
# are made available under the terms of the Eclipse Public License 2.0
# which accompanies this distribution, and is available at
# https://www.eclipse.org/legal/epl-2.0/
#
# SPDX-License-Identifier: EPL-2.0
#
# Contributors:
#    Neil Mackenzie - initial API and implementation

from django.shortcuts import render, redirect, get_object_or_404
from django.contrib import messages
from django.http import JsonResponse
from django.views.decorators.http import require_http_methods
from django.utils import timezone
from django.urls import reverse
from django.conf import settings
from django.db import OperationalError
import uuid
import logging
import os
import threading
import time
import datetime
import json
import glob
import subprocess
import requests

from .models.workflow_model import WorkflowTaskExecution, WorkflowSession
from .views import create_response_with_loading
from .entry_points.delete_bird_metadata_database import RunDeleteBirdMetadataDatabase
from .entry_points.import_input_model import RunImportInputModelFromSQLDev
from .entry_points.import_report_templates_from_website import RunImportReportTemplatesFromWebsite
from .entry_points.import_hierarchy_analysis_from_website import RunImportHierarchiesFromWebsite
from .entry_points.import_semantic_integrations_from_website import RunImportSemanticIntegrationsFromWebsite
from .workflow_services import AutomodeConfigurationService
from .forms import (
    AutomodeConfigurationSessionForm,
    ResourceDownloadForm,
    SMCubesCoreForm,
    SMCubesRulesForm,
    PythonRulesForm,
    FullExecutionForm,
)
from .entry_points import (
    automode_database_setup,
    create_filters,
    create_joins_metadata,
    execute_datapoint,
)
# Import the test runner
from .utils.datapoint_test_run.run_tests import RegulatoryTemplateTestRunner
import traceback
logger = logging.getLogger(__name__)

def refresh_complete_status(task:int=3,all:bool=True):

    try:

        task_to_complete_mapping = {
            1:5,
            2:2,
            3:2,
            4:1
        }

        def check_one_task(execution,task:int=3):
            steps_completed = sum([_ for _ in execution.execution_data.values() if isinstance(_,bool)])
            if (execution.task_number == task) and (steps_completed == task_to_complete_mapping[task]):
                execution.status = "completed"
            return execution

        if all:
            task_executions = WorkflowTaskExecution.objects.all()
            for task_number,_ in task_to_complete_mapping.items():
                for execution in task_executions:
                    execution = check_one_task(execution,task_number)
                    execution.save()
            return

<<<<<<< HEAD
    task_executions = WorkflowTaskExecution.objects.filter(
        task_number=task,
        operation_type='do'
    ).first()
    if isinstance(task_executions,WorkflowTaskExecution):
        task_executions = [task_executions]
    for execution in task_executions:
        execution = check_one_task(execution,task)
        execution.save()
    return
=======
        task_executions = WorkflowTaskExecution.objects.filter(
            task_number=task,
            operation_type='do'
        ).first()
        if isinstance(task_executions,WorkflowTaskExecution):
            task_executions = [task_executions]
        for execution in task_executions:
            execution = check_one_task(execution,task)
            execution.save()
        return
    except OperationalError:
        return
>>>>>>> e1ee7e81


def load_test_results():
    """Load and parse test results from JSON files"""
    test_results = []
    # Use Django's BASE_DIR to construct the full path
    base_dir = getattr(settings, 'BASE_DIR', os.getcwd())
    json_files_path = os.path.join(base_dir, 'tests', 'test_results', 'json', '*.json')

    logger.info(f"Looking for test results in: {json_files_path}")

    try:
        json_files = glob.glob(json_files_path)
        logger.info(f"Found {len(json_files)} JSON files: {json_files}")

        for json_file in json_files:
            try:
                logger.debug(f"Loading test result file: {json_file}")
                with open(json_file, 'r', encoding='utf-8') as f:
                    result_data = json.load(f)
                    # Add filename for reference
                    result_data['filename'] = os.path.basename(json_file)
                    test_results.append(result_data)
                    logger.debug(f"Successfully loaded {json_file}")
            except (json.JSONDecodeError, IOError) as e:
                logger.error(f"Error loading test result file {json_file}: {e}")
                continue

        # Sort by timestamp (newest first)
        test_results.sort(key=lambda x: x.get('timestamp', ''), reverse=True)
        logger.info(f"Loaded {len(test_results)} test results successfully")

    except Exception as e:
        logger.error(f"Error loading test results: {e}")

    return test_results

# In-memory storage for GitHub token (not persisted to database or file)
_in_memory_github_token = None

# In-memory storage for migration status (not persisted to database or file)
_migration_status = {
    "running": False,
    "completed": False,
    "success": False,
    "error": None,
    "message": "",
    "started_at": None,
    "completed_at": None,
}

# In-memory storage for database setup status (not persisted to database or file)
_database_setup_status = {
    "running": False,
    "completed": False,
    "success": False,
    "error": None,
    "message": "",
    "started_at": None,
    "completed_at": None,
    "current_task": None,
    "completed_tasks": [],
}

# In-memory storage for automode status (not persisted to database or file)
_automode_status = {
    "running": False,
    "completed": False,
    "success": False,
    "error": None,
    "message": "",
    "started_at": None,
    "completed_at": None,
    "current_task": None,
    "target_task": None,
    "completed_tasks": [],
    "task_errors": [],
}


def _get_github_token():
    """Get GitHub token from in-memory storage or environment variable."""
    global _in_memory_github_token
    return _in_memory_github_token or os.environ.get("GITHUB_TOKEN", "")


def _set_github_token(token):
    """Set GitHub token in in-memory storage."""
    global _in_memory_github_token
    _in_memory_github_token = token.strip() if token else None


def _clear_github_token():
    """Clear GitHub token from in-memory storage."""
    global _in_memory_github_token
    _in_memory_github_token = None


def _run_migrations_async():
    """Run migrations in background thread."""
    global _migration_status

    try:
        logger.info("Starting background migration process...")
        _migration_status.update({
            'running': True,
            'completed': False,
            'success': False,
            'error': None,
            'message': 'Running database migrations...',
            'started_at': time.time()
        })

        # Run the actual migration - this should ONLY run Django migrations, no file operations


        from .entry_points.automode_database_setup import RunAutomodeDatabaseSetup
        app_config = RunAutomodeDatabaseSetup('pybirdai', 'birds_nest', token=_in_memory_github_token)

        logger.info("About to call run_migrations_after_restart() - this should NOT download or delete any files")
        migration_results = app_config.run_migrations_after_restart()
        logger.info("run_migrations_after_restart() completed - no files should have been modified")

        # Update status on success
        _migration_status.update({
            'running': False,
            'completed': True,
            'success': True,
            'error': None,
            'message': migration_results.get('message', 'Database migrations completed successfully'),
            'completed_at': time.time()
        })

        logger.info("Background migration process completed successfully")

        time.sleep(6)

<<<<<<< HEAD
=======
        os._exit(0)
>>>>>>> e1ee7e81

    except Exception as e:
        logger.error(f"Background migration process failed: {e}")
        _migration_status.update(
            {
                "running": False,
                "completed": True,
                "success": False,
                "error": str(e),
                "message": "Database migrations failed",
                "completed_at": time.time(),
            }
        )


def _reset_migration_status():
    """Reset migration status to initial state."""
    global _migration_status
    _migration_status.update(
        {
            "running": False,
            "completed": False,
            "success": False,
            "error": None,
            "message": "",
            "started_at": None,
            "completed_at": None,
        }
    )


def _reset_database_setup_status():
    """Reset database setup status to initial state."""
    global _database_setup_status
    _database_setup_status.update(
        {
            "running": False,
            "completed": False,
            "success": False,
            "error": None,
            "message": "",
            "started_at": None,
            "completed_at": None,
            "current_task": None,
            "completed_tasks": [],
        }
    )


def _reset_automode_status():
    """Reset automode status to initial state"""
    global _automode_status
    _automode_status.update(
        {
            "running": False,
            "completed": False,
            "success": False,
            "error": None,
            "message": "Ready to start automode",
            "started_at": None,
            "completed_at": None,
            "current_task": 1,
            "completed_tasks": [],
        }
    )


def _load_task1_completion_from_marker():
    """Load Task 1 completion state from marker file after database restart"""
    try:
        import os
        import json
        from django.conf import settings
        from django.utils import timezone
        from .models.workflow_model import WorkflowTaskExecution

        base_dir = getattr(
            settings,
            "BASE_DIR",
            os.path.dirname(os.path.dirname(os.path.abspath(__file__))),
        )
        task1_marker_path = os.path.join(base_dir, ".task1_completed_marker")

        if os.path.exists(task1_marker_path):
            with open(task1_marker_path, "r") as f:
                completion_data = json.load(f)

            # Create or update Task 1 execution record
            task1_execution, created = WorkflowTaskExecution.objects.get_or_create(
                task_number=1,
                operation_type='do',
                defaults={
                    'status': 'completed',
                    'started_at': timezone.now(),
                    'completed_at': completion_data.get('completed_at', timezone.now()),
                    'execution_data': completion_data.get('execution_data', {})
                }
            )
            if not created and task1_execution.status != 'completed':
                task1_execution.status = 'completed'
                task1_execution.completed_at = completion_data.get('completed_at', timezone.now())
                task1_execution.execution_data = completion_data.get('execution_data', {})
                task1_execution.save()

            # Clean up marker file
            os.remove(task1_marker_path)
            logger.info("Task 1 completion state loaded from marker file and saved to database")
            return True

    except Exception as e:
        logger.warning(f"Could not load Task 1 completion from marker: {e}")

    return False


def _run_database_setup_async():
    """Run database setup (Tasks 1-2) in background thread."""
    global _database_setup_status

    try:
        logger.info("Starting background database setup process...")
        _database_setup_status.update({
            'running': True,
            'completed': False,
            'success': False,
            'error': None,
            'message': 'Starting database setup...',
            'started_at': time.time(),
            'current_task': 1,
            'completed_tasks': []
        })

        # Import necessary modules
        import json
        import os
        from django.conf import settings
        from .models.workflow_model import AutomodeConfiguration
        from .workflow_services import AutomodeConfigurationService

        # Task 1: Resource Download
        _database_setup_status['message'] = 'Running Task 1: Resource Download...'

        # Load configuration
        config_data = {}
        base_dir = getattr(settings, 'BASE_DIR', os.path.dirname(os.path.dirname(os.path.abspath(__file__))))
        config_path = os.path.join(base_dir, 'automode_config.json')

        base_dir_str = str(base_dir)
        marker_path = os.path.join(base_dir_str, ".setup_ready_marker")
        if os.path.exists(marker_path):
            os.remove(marker_path)

        if os.path.exists(config_path):
            with open(config_path, "r") as f:
                config_data = json.load(f)

        # Create config object
        config = AutomodeConfiguration(
            data_model_type=config_data.get("data_model_type", "ELDM"),
            technical_export_source=config_data.get(
                "technical_export_source", "BIRD_WEBSITE"
            ),
            technical_export_github_url=config_data.get(
                "technical_export_github_url", ""
            ),
            config_files_source=config_data.get("config_files_source", "MANUAL"),
            config_files_github_url=config_data.get("config_files_github_url", ""),
            when_to_stop=config_data.get("when_to_stop", "RESOURCE_DOWNLOAD"),
        )
        # Add github_branch as a dynamic attribute since it's not in the model
        config.github_branch = config_data.get("github_branch", "main")

        service = AutomodeConfigurationService()
        github_token = _get_github_token()

        # Only force refresh if explicitly needed - preserve existing files
        # This prevents unnecessary file deletion that can cause issues during model creation
        task1_results = service.fetch_files_from_source(
            config=config,
            github_token=github_token,
            force_refresh=False,  # Changed to False to preserve existing files
        )

        _database_setup_status['completed_tasks'].append('Task 1: Resource Download')
        logger.info("Task 1 completed successfully")

        # Task 2: Database Creation
        _database_setup_status.update({
            'current_task': 2,
            'message': 'Running  Artfacts Retrieval...'
        })

        from .entry_points.automode_database_setup import RunAutomodeDatabaseSetup
        app_config = RunAutomodeDatabaseSetup('pybirdai', 'birds_nest')

        # This creates models and runs migrations
        db_results = app_config.run_automode_database_setup()

        # Additional cleanup - remove results admin.py if it exists to prevent future duplicates
        results_admin_path = os.path.join(
            base_dir, "results", "database_configuration_files", "admin.py"
        )
        try:
            if os.path.exists(results_admin_path):
                os.remove(results_admin_path)
                logger.info(f"Cleaned up results admin file: {results_admin_path}")
        except (OSError, PermissionError) as e:
            logger.warning(f"Could not clean up results admin file {results_admin_path}: {e}")

        # Check if restart is required (check both field names for compatibility)
        if db_results.get("requires_restart") or db_results.get(
            "server_restart_required"
        ):
            # First, update status to show completion BEFORE triggering restart
            _database_setup_status.update({
                'running': False,
                'completed': True,
                'success': True,
                'error': None,
                'message': 'Database setup completed. Server restart required for migrations.',
                'completed_at': time.time(),
                'completed_tasks': ['Task 1: Resource Download', 'Task 2: Database models created'],
                'server_restart_required': True,
                'restart_info': db_results.get('estimated_restart_time', 'Server will restart automatically')
            })

            # Give frontend time to poll and get the completion status before restart
            logger.info("Database setup completed - waiting briefly for frontend to receive status...")
            logger.info("Status updated with server_restart_required=True. Frontend should detect this in next poll.")

            # Wait time to ensure frontend gets the status before restart
            # Server restart takes ~5 seconds, so we wait 4 seconds before triggering it
            # restart_delay = 10
            # for i in range(restart_delay):
            #     time.sleep(1)
            #     logger.info(f"Waiting {i+1}/{restart_delay} seconds before triggering restart...")



            # Create marker file FIRST (before restart) so it exists when page refreshes
            marker_path = os.path.join(base_dir, ".migration_ready_marker")
            with open(marker_path, "w") as f:
                f.write("ready")
            logger.info(f"Created migration ready marker at: {marker_path}")

            # Now trigger the file operations that will cause Django restart
            logger.info(
                "Now triggering post-setup operations that will cause Django restart..."
            )
            try:
                from .entry_points.automode_database_setup import (
                    RunAutomodeDatabaseSetup,
                )

                app_config = RunAutomodeDatabaseSetup("pybirdai", "birds_nest")
                app_config.run_post_setup_operations()
                logger.info(
                    "Post-setup operations completed - Django should restart now."
                )
            except Exception as e:
                logger.error(f"Post-setup operations failed: {e}")
                # Continue anyway - the main setup was successful

            # Add final log message that frontend can detect
            logger.warning("The restart process has been initiated. Please wait for the server to come back online.")

            time.sleep(10)

            os._exit(0)
        else:
            # No restart required, setup is complete
            _database_setup_status.update({
                'running': False,
                'completed': True,
                'success': True,
                'error': None,
                'message': 'Database setup completed successfully!',
                'completed_at': time.time(),
                'completed_tasks': ['Task 1: Resource Download', 'Task 2: Database Creation']
            })

        logger.info("Background database setup process completed successfully")

    except Exception as e:
        logger.error(f"Background database setup process failed: {e}")
        _database_setup_status.update(
            {
                "running": False,
                "completed": True,
                "success": False,
                "error": str(e),
                "message": f"Database setup failed at Task {_database_setup_status.get('current_task', '?')}",
                "completed_at": time.time(),
            }
        )


def _run_automode_async(target_task, session_data):
    """Run automode (Tasks 1-4) in background thread."""
    global _automode_status

    try:
        logger.info(f"Starting background automode process up to task {target_task}...")
        _automode_status.update({
            'running': True,
            'completed': False,
            'success': False,
            'error': None,
            'message': f'Starting automode from Task 1 to Task {target_task}...',
            'started_at': time.time(),
            'current_task': 3,
            'target_task': target_task,
            'completed_tasks': [],
            'task_errors': []
        })

        # Map task numbers to their handler functions
        task_handlers = {
            1: task1_smcubes_core,
            2: task2_smcubes_rules,
            3: task3_python_rules,
            4: task4_full_execution,
        }

        # Create a mock request object
        class MockRequest:
            def __init__(self, method="POST", post_data=None):
                self.method = method
                self.POST = post_data or {}
                self.session = session_data
                self.user = None
                self.META = {}
                self.headers = {'X-Requested-With': 'XMLHttpRequest'}

        # Execute tasks sequentially


        for task_num in range(1, target_task + 1):

            try:
                _automode_status.update({
                    'current_task': task_num,
                    'message': f'Running Task {task_num}...'
                })

                # Get or create task execution record (if database is available)
                task_execution = None
                workflow_session = None

                try:
                    from django.db import connection

                    with connection.cursor() as cursor:
                        cursor.execute("SELECT 1")  # Test database connection

                    # Database is available, create records
                    task_execution, _ = WorkflowTaskExecution.objects.get_or_create(
                        task_number=task_num, operation_type="do"
                    )

                    session_id = session_data.get('workflow_session_id')
                    if session_id:
                        workflow_session = WorkflowSession.objects.filter(
                            session_id=session_id
                        ).first()
                except Exception as db_error:
                    logger.warning(
                        f"Database not available for task {task_num}: {db_error}"
                    )
                    # Continue without database records

                # Get the appropriate task handler
                handler = task_handlers.get(task_num)
                if not handler:
                    raise Exception(f"No handler found for task {task_num}")

                # Create mock request
                mock_request = MockRequest(post_data={})

                # Call the handler
                logger.info(f"Executing handler for task {task_num}")
                result = handler(mock_request, 'do', task_execution, workflow_session)

                # Check if it's a JsonResponse indicating success
                if hasattr(result, "content"):
                    import json

                    response_data = json.loads(result.content)
                    if response_data.get("success"):
                        _automode_status["completed_tasks"].append(f"Task {task_num}")
                        logger.info(f"Task {task_num} completed successfully")
                    else:
                        raise Exception(
                            response_data.get("message", f"Task {task_num} failed")
                        )
                else:
                    # If no JsonResponse, assume success
                    _automode_status["completed_tasks"].append(f"Task {task_num}")
                    logger.info(f"Task {task_num} completed")

            except Exception as task_error:
                logger.error(f"Task {task_num} failed: {task_error}")
                _automode_status["task_errors"].append(
                    {"task": task_num, "error": str(task_error)}
                )


        # Update final status
        if _automode_status["task_errors"]:
            _automode_status.update(
                {
                    "running": False,
                    "completed": True,
                    "success": False,
                    "error": f"Some tasks failed: {len(_automode_status['task_errors'])} errors",
                    "message": f"Automode completed with errors. Successfully completed: {', '.join(_automode_status['completed_tasks'])}",
                    "completed_at": time.time(),
                }
            )
        else:
            _automode_status.update({
                'running': False,
                'completed': True,
                'success': True,
                'error': None,
                'message': f"Automode completed successfully! Tasks completed: {', '.join(_automode_status['completed_tasks'])}",
                'completed_at': time.time()
            })

        logger.info("Background automode process completed")

    except Exception as e:
        logger.error(f"Background automode process failed: {e}")
        _automode_status.update(
            {
                "running": False,
                "completed": True,
                "success": False,
                "error": str(e),
                "message": f"Automode failed at Task {_automode_status.get('current_task', '?')}",
                "completed_at": time.time(),
            }
        )


def workflow_dashboard(request):
    """Main dashboard showing all tasks and their status"""
    import json
    import os
    from django.conf import settings
    from django.db import connection
    from django.db.utils import OperationalError, ProgrammingError

    if not os.path.exists("automode_config.json"):
        messages.error(request, "Automode configuration file not found")
        with open("automode_config.json", "w") as f:
            f.write("""{
              "data_model_type": "ELDM",
              "clone_mode": "false",
              "technical_export_source": "GITHUB",
              "technical_export_github_url": "https://github.com/regcommunity/FreeBIRD",
              "config_files_source": "GITHUB",
              "config_files_github_url": "https://github.com/regcommunity/FreeBIRD",
              "github_branch": "main",
              "when_to_stop": "RESOURCE_DOWNLOAD",
              "enable_lineage_tracking": true
            }""")

    # Check if database tables exist
    database_ready = False
    workflow_session = None
    session_id = None

    try:
        # Try to access session data only if database is available
        with connection.cursor() as cursor:
            # Check if django_session table exists
            cursor.execute(
                "SELECT name FROM sqlite_master WHERE type='table' AND name='django_session';"
            )
            session_table_exists = cursor.fetchone() is not None

            # Check if WorkflowSession table exists
            cursor.execute(
                "SELECT name FROM sqlite_master WHERE type='table' AND name='pybirdai_workflowsession';"
            )
            workflow_table_exists = cursor.fetchone() is not None

        if session_table_exists and workflow_table_exists:
            database_ready = True
            session_id = request.session.get('workflow_session_id')

            if not session_id:
                session_id = str(uuid.uuid4())
                request.session["workflow_session_id"] = session_id
                workflow_session = WorkflowSession.objects.create(session_id=session_id)
            else:
                workflow_session = get_object_or_404(WorkflowSession, session_id=session_id)

    except (OperationalError, ProgrammingError):
        # Database doesn't exist or tables don't exist - this is OK
        database_ready = False

    # Load configuration from temporary file
    config = {}
    github_token = ""
    migration_ready = False
    try:
        base_dir = getattr(settings, 'BASE_DIR', os.path.dirname(os.path.dirname(os.path.abspath(__file__))))
        config_path = os.path.join(base_dir, 'automode_config.json')

        if os.path.exists(config_path):
            with open(config_path, "r") as f:
                config = json.load(f)
                # Remove github_token from config if it exists (should not be persisted)
                github_token_existed = config.pop('github_token', None) is not None

                # If we removed a github_token, save the cleaned config back to file
                if github_token_existed:
                    with open(config_path, "w") as f:
                        json.dump(config, f, indent=2)
                    logger.info("Removed GitHub token from persistent config file for security")

        # Get GitHub token from in-memory storage or environment variable
        github_token = _get_github_token()

        # Check if we're waiting for step 2 migrations
        marker_path = os.path.join(base_dir, ".migration_ready_marker")
        migration_ready = os.path.exists(marker_path)

        setup_marker_path = os.path.join(base_dir, '.setup_ready_marker')
        setup_ready = os.path.exists(setup_marker_path)

    except Exception as e:
        logger.error(f"Error loading configuration: {e}")
        # Use defaults if config cannot be loaded
        config = {
            "data_model_type": "ELDM",
            "clone_mode": "false",
            "technical_export_source": "BIRD_WEBSITE",
            "technical_export_github_url": "https://github.com/regcommunity/FreeBIRD",
            "config_files_source": "MANUAL",
            "config_files_github_url": "",
            "github_branch": "main",
            "when_to_stop": "RESOURCE_DOWNLOAD",
            "enable_lineage_tracking": True,
        }

    # Create context - handle missing database gracefully
    context = {
        'config': config,
        'github_token': github_token,
        'database_ready': database_ready,
        'migration_ready': migration_ready,
        'setup_ready': setup_ready,
    }

    if database_ready and workflow_session:
        try:
            # Load Task 1 completion state from marker file if it exists
            _load_task1_completion_from_marker()

            # Only include database-dependent data if database is available
            context.update(
                {
                    "workflow_session": workflow_session,
                    "task_grid": workflow_session.get_task_status_grid(),
                    "progress": workflow_session.get_progress_percentage(),
                }
            )

            refresh_complete_status()
        except:
            context.update({
                'workflow_session': None,
                'task_grid': [],
                'progress': 0,
                'session_id': session_id or 'no-database',
            })
    else:
        # Provide default data when no database is available
        context.update({
            'workflow_session': None,
            'task_grid': [],
            'progress': 0,
            'session_id': session_id or 'no-database',
        })




    return render(request, 'pybirdai/workflow/dashboard.html', context)



def workflow_task_router(request, task_number, operation):
    """Route to appropriate task handler based on task number and operation"""

    if task_number < 1 or task_number > 6:
        messages.error(request, "Invalid task number")
        return redirect('pybirdai:workflow_dashboard')

    if operation not in ['do', 'review', 'compare']:
        messages.error(request, "Invalid operation type")
        return redirect('pybirdai:workflow_dashboard')



    # Get or create task execution record with enhanced error handling
    session_id = request.session.get("workflow_session_id")
    if not session_id:
        logger.warning("No workflow session ID found in request session")
        messages.warning(request, "No active workflow session found. Starting new session.")
        return redirect('pybirdai:workflow_dashboard')

    # Enhanced workflow session retrieval with fallback
    try:
        workflow_session = WorkflowSession.objects.get(session_id=session_id)
    except WorkflowSession.DoesNotExist:
        logger.warning(f"Workflow session {session_id} not found in database, attempting recovery")

        # Try to recreate session with basic configuration
        try:
            workflow_session = WorkflowSession.objects.create(
                session_id=session_id,
                configuration={},
                current_task=task_number
            )
            logger.info(f"Recreated workflow session {session_id}")
            messages.info(request, "Workflow session was recreated. You may need to reconfigure some settings.")
        except Exception as create_error:
            logger.error(f"Failed to recreate workflow session: {str(create_error)}")
            messages.error(request, "Unable to restore workflow session. Please start a new session.")
            return redirect('pybirdai:workflow_dashboard')


    # Enhanced task execution retrieval with error handling
    try:
        task_execution, created = WorkflowTaskExecution.objects.get_or_create(
            task_number=task_number,
            operation_type=operation,
            defaults={"status": "pending"},
        )
        if created:
            logger.info(f"Created new task execution for Task {task_number} - {operation}")
    except Exception as task_error:
        logger.error(f"Failed to get/create task execution: {str(task_error)}")
        messages.error(request, "Unable to access task execution records. Please try again.")
        return redirect('pybirdai:workflow_dashboard')

    # # Check if task can be executed
    # if operation == "do" and not task_execution.can_execute():
    #     messages.error(request, "Previous tasks must be completed first")
    #     return redirect('pybirdai:workflow_dashboard')

    # Route to appropriate handler
    task_handlers = {
<<<<<<< HEAD

=======
>>>>>>> e1ee7e81
        1: task1_smcubes_core,
        2: task2_smcubes_rules,
        3: task3_python_rules,
        4: task4_full_execution,
    }

    handler = task_handlers.get(task_number)
    if handler:
        return handler(request, operation, task_execution, workflow_session)
    else:
        messages.error(request, "Task handler not implemented")
        return redirect("pybirdai:workflow_dashboard")





def task1_smcubes_core(request, operation, task_execution, workflow_session):
    """Handle Task 1: SMCubes Core Creation operations"""

    if operation == 'do':
        if request.method == "GET":
            steps_completed = sum([_ for _ in task_execution.execution_data.values() if isinstance(_,bool)])

            if steps_completed == 5:
                task_execution.status = "completed"
                task_execution.save()

        if request.method == 'POST':
            # Check if this is an AJAX request (handle MockRequest objects)
            is_ajax = hasattr(request, 'headers') and request.headers.get('X-Requested-With') == 'XMLHttpRequest'

            # Start SMCubes core creation
            task_execution.status = "running task1_smcubes_core"
            task_execution.started_at = timezone.now()
            task_execution.save()

            try:
                # Import real entry point modules (with correct class names)
                from .entry_points.convert_ldm_to_sdd_hierarchies import RunConvertLDMToSDDHierarchies
                from .entry_points.import_hierarchy_analysis_from_website import RunImportHierarchiesFromWebsite
                from .entry_points.import_semantic_integrations_from_website import RunImportSemanticIntegrationsFromWebsite
                from .entry_points.import_report_templates_from_website import RunImportReportTemplatesFromWebsite
                from .entry_points.import_input_model import RunImportInputModelFromSQLDev
                from .entry_points.delete_bird_metadata_database import RunDeleteBirdMetadataDatabase

                execution_data = {
                    "database_deleted": False,
                    "hierarchy_analysis_imported": False,
                    "semantic_integrations_processed": False,
                    "input_model_imported": False,
                    "report_templates_created": False,
                }

                # Execute subtasks based on selections or run all by default
                run_all = not any([
                    request.POST.get('delete_database'),
                    request.POST.get('import_input_model'),
                    request.POST.get('generate_templates'),
                    request.POST.get('import_hierarchy_analysis'),
                    request.POST.get('process_semantic'),

                ])


                # Delete database if requested (should run first)
                if request.POST.get("delete_database") or run_all:
                    logger.info("Deleting existing database...")
                    app_config = RunDeleteBirdMetadataDatabase("pybirdai", "birds_nest")
                    app_config.run_delete_bird_metadata_database()
                    execution_data['database_deleted'] = True

                 # Import input model using ready() method (creates cubes and structures)
                if request.POST.get('import_input_model') or run_all:
                    logger.info("Importing input model...")
                    app_config = RunImportInputModelFromSQLDev("pybirdai", "birds_nest")
                    app_config.ready()  # Call ready() method since no static method exists
                    execution_data['input_model_imported'] = True

                # Import report templates
                if request.POST.get("generate_templates") or run_all:
                    logger.info("Importing report templates from website...")
                    RunImportReportTemplatesFromWebsite.run_import()
                    execution_data['report_templates_created'] = True

                # Import hierarchies from website
                if request.POST.get("import_hierarchy_analysis") or run_all:
                    logger.info("Importing hierarchies from website...")
                    RunImportHierarchiesFromWebsite.import_hierarchies()
                    execution_data['hierarchy_analysis_imported'] = True

                # Import semantic integrations
                if request.POST.get("process_semantic") or run_all:
                    logger.info("Importing semantic integrations from website...")
                    RunImportSemanticIntegrationsFromWebsite.import_mappings_from_website()
                    execution_data['semantic_integrations_processed'] = True



                # Store results
                task_execution.execution_data = execution_data
                task_execution.status = "completed"
                task_execution.completed_at = timezone.now()
                task_execution.save()

                steps_completed = sum([_ for _ in execution_data.values() if isinstance(_,bool)])

                if steps_completed == 5:
                    task_execution.status = "completed"
                    task_execution.save()


                success_message = f"SMCubes core creation completed successfully. {steps_completed} steps completed."

                if is_ajax:
                    return JsonResponse({
                        'success': True,
                        'message': success_message,
                        'steps_completed': steps_completed,
                        'execution_data': execution_data
                    })

                # Only use messages for real requests, not automode MockRequest
                if hasattr(request, "_messages"):
                    messages.success(request, success_message)
                    return redirect(
                        "pybirdai:workflow_task", task_number=3, operation="review"
                    )
                # For automode, just return None (no redirect needed)

            except Exception as e:
                traceback.print_exc()
                logger.error(f"SMCubes core creation failed: {e}")
                task_execution.status = "failed"
                task_execution.error_message = str(e)
                task_execution.save()

                if is_ajax:
                    return JsonResponse({
                        'success': False,
                        'message': f"SMCubes core creation failed: {e}"
                    })

                if hasattr(request, '_messages'):
                    messages.error(request, f"SMCubes core creation failed: {e}")

        # Only render template for real requests, not automode MockRequest
        if hasattr(request, "_messages"):
            # Create form instance for GET requests
            if request.method == "GET":
                form = SMCubesCoreForm()
            return render(
                request,
                "pybirdai/workflow/task1/do.html",
                {
                    "form": form if request.method == "GET" else SMCubesCoreForm(),
                    "task_execution": task_execution,
                    "workflow_session": workflow_session,
                },
            )
        else:
            # For automode, return None (no template rendering needed)
            return None

    elif operation == 'review':
        refresh_complete_status(task=1,all=False)
        # Handle POST request for marking as reviewed
        if request.method == 'POST' and 'mark_reviewed' in request.POST:
            # Update task execution to mark as reviewed
            task_execution.reviewed_at = timezone.now()
            if not task_execution.execution_data:
                task_execution.execution_data = {}
            task_execution.execution_data['reviewed'] = True
            task_execution.save()

            messages.success(request, "Task 1: SMCubes Core Creation marked as reviewed successfully")
            return redirect('pybirdai:workflow_dashboard')

        # Fetch execution data from the 'do' operation
        do_execution = WorkflowTaskExecution.objects.filter(
            task_number=1,
            operation_type='do'
        ).first()

        execution_data = do_execution.execution_data if do_execution and do_execution.execution_data else {}

        return render(request, 'pybirdai/workflow/task1/review.html', {
            'task_execution': task_execution,
            'workflow_session': workflow_session,
            'execution_data': execution_data,
        })


<<<<<<< HEAD


=======
>>>>>>> e1ee7e81
def task2_smcubes_rules(request, operation, task_execution, workflow_session):
    """Handle Task 4: SMCubes Transformation Rules Creation operations"""

    if operation == 'do':
        if request.method == 'POST':
            # Check if this is an AJAX request (handle MockRequest objects)
            is_ajax = hasattr(request, 'headers') and request.headers.get('X-Requested-With') == 'XMLHttpRequest'

            # Start transformation rules creation
            task_execution.status = "running"
            task_execution.started_at = timezone.now()
            task_execution.save()

            try:
                # Import real entry point classes (using the correct class names)
                from .entry_points.create_filters import RunCreateFilters
                from .entry_points.create_joins_metadata import RunCreateJoinsMetadata

                execution_data = {
                    "current_step": "filters",
                    "filters_created": False,
                    "joins_metadata_created": False,
                    "steps_completed": [],
                }

                # Execute all steps by default or based on selections
                run_all = not any([
                    request.POST.get('generate_all_filters'),
                    request.POST.get('create_joins_metadata'),
                ])

                # Create filters
                if request.POST.get("generate_all_filters") or run_all:
                    logger.info("Creating filters...")
                    execution_data["current_step"] = "filters"
                    RunCreateFilters.run_create_filters()
                    execution_data['filters_created'] = True
                    execution_data['steps_completed'].append('Filters creation')

                # Create join metadata
                if request.POST.get('create_joins_metadata') or run_all:
                    logger.info("Creating joins metadata...")
                    execution_data["current_step"] = "joins_metadata"
                    RunCreateJoinsMetadata.run_create_joins_meta_data()  # Correct method name
                    execution_data['joins_metadata_created'] = True
                    execution_data['steps_completed'].append('Joins metadata creation')


                execution_data['current_step'] = 'completed'

                # Check if all subtasks are completed before marking main task as completed
                all_subtasks_completed = (
                    execution_data.get('filters_created', False) and
                    execution_data.get('joins_metadata_created', False)
                )

                # Store results
                task_execution.execution_data = execution_data
                if all_subtasks_completed:
                    task_execution.status = "completed"
                    task_execution.completed_at = timezone.now()
                task_execution.save()

                steps_completed = len(execution_data.get('steps_completed', []))
                if all_subtasks_completed:
                    success_message = f"Transformation rules created successfully. {steps_completed} steps completed."
                else:
                    success_message = f"Transformation rules partially completed. {steps_completed} steps completed."

                if is_ajax:
                    return JsonResponse({
                        'success': True,
                        'message': success_message,
                        'steps_completed': steps_completed,
                        'execution_data': execution_data,
                        'all_completed': all_subtasks_completed
                    })

                if hasattr(request, '_messages'):
                    messages.success(request, success_message)
                    if all_subtasks_completed:
                        return redirect('pybirdai:workflow_task', task_number=2, operation='review')
                    else:
                        return redirect('pybirdai:workflow_task', task_number=2, operation='do')

            except Exception as e:
                logger.error(f"Transformation rules creation failed: {e}")
                task_execution.status = "failed"
                task_execution.error_message = str(e)
                task_execution.save()

                if is_ajax:
                    return JsonResponse({
                        'success': False,
                        'message': f"Transformation rules creation failed: {e}"
                    })

                if hasattr(request, '_messages'):
                    messages.error(request, f"Transformation rules creation failed: {e}")

        if hasattr(request, '_messages'):
            return render(request, 'pybirdai/workflow/task2/do.html', {
                'task_execution': task_execution,
                'workflow_session': workflow_session,
            })
        else:
            return None

    elif operation == 'review':

        refresh_complete_status(task=2,all=False)
        # Fetch execution data from the 'do' operation
        do_execution = WorkflowTaskExecution.objects.filter(
            task_number=2,
            operation_type='do'
        ).first()

        if do_execution.status == "completed":
            task_execution.status = "completed"

        execution_data = do_execution.execution_data if do_execution and do_execution.execution_data else {}

        return render(request, 'pybirdai/workflow/task2/review.html', {
            'task_execution': task_execution,
            'workflow_session': workflow_session,
            'execution_data': execution_data,
        })

<<<<<<< HEAD



=======
>>>>>>> e1ee7e81
def task3_python_rules(request, operation, task_execution, workflow_session):
    """Handle Task 5: Python Transformation Rules Creation operations"""

    if operation == 'do':
        if request.method == 'POST':
            # Check if this is an AJAX request (handle MockRequest objects)
            is_ajax = hasattr(request, 'headers') and request.headers.get('X-Requested-With') == 'XMLHttpRequest'

            # Start Python code generation
            task_execution.status = "running"
            task_execution.started_at = timezone.now()
            task_execution.save()

            try:
                # Import real Python code generation entry points
                from .entry_points.run_create_executable_filters import RunCreateExecutableFilters
                from .entry_points.create_executable_joins import RunCreateExecutableJoins

                execution_data = {
                    'current_phase': 'filters',
                    'filter_code_generated': False,
                    'join_code_generated': False,
                    'transformation_code_generated': False,
                    'steps_completed': []
                }

                # Execute Python code generation steps
                run_all = not any([
                    request.POST.get('generate_filter_code'),
                    request.POST.get('generate_join_code'),
                ])

                # Generate executable filter code
                if request.POST.get('generate_filter_code') or run_all:
                    logger.info("Generating executable filter Python code...")
                    execution_data['current_phase'] = 'filters'
                    RunCreateExecutableFilters.run_create_executable_filters()
                    execution_data['filter_code_generated'] = True
                    execution_data['steps_completed'].append('Executable filter code generation')

                execution_data = {
                    "current_phase": "filters",
                    "filter_code_generated": False,
                    "join_code_generated": False,
                    "steps_completed": [],
                }

                # Execute Python code generation steps
                run_all = not any(
                    [
                        request.POST.get("generate_filter_code"),
                        request.POST.get("generate_join_code"),
                    ]
                )

                # Generate executable filter code
                if request.POST.get("generate_filter_code") or run_all:
                    logger.info("Generating executable filter Python code...")
                    execution_data["current_phase"] = "filters"
                    RunCreateExecutableFilters.run_create_executable_filters()
                    execution_data["filter_code_generated"] = True
                    execution_data["steps_completed"].append(
                        "Executable filter code generation"
                    )

                # Note: Join and transformation code generation would use different entry points
                # For now, marking as completed to indicate the workflow step is done
                if request.POST.get("generate_join_code") or run_all:
                    logger.info("Join code generation (using filter infrastructure)...")
                    execution_data["current_phase"] = "joins"
                    RunCreateExecutableJoins.create_python_joins()  # Correct method name
                    execution_data['join_code_generated'] = True
                    execution_data['steps_completed'].append('Join code infrastructure ready')



                execution_data['current_phase'] = 'completed'

                # Store results
                task_execution.execution_data = execution_data
                task_execution.status = "completed"
                task_execution.completed_at = timezone.now()
                task_execution.save()

                steps_completed = len(execution_data.get('steps_completed', []))
                success_message = f"Python code generation completed. {steps_completed} steps completed."

                if is_ajax:
                    return JsonResponse({
                        'success': True,
                        'message': success_message,
                        'steps_completed': steps_completed,
                        'execution_data': execution_data
                    })

                if hasattr(request, '_messages'):
                    messages.success(request, success_message)
                    return redirect('pybirdai:workflow_task', task_number=3, operation='review')

            except Exception as e:
                logger.error(f"Python code generation failed: {e}")
                task_execution.status = "failed"
                task_execution.error_message = str(e)
                task_execution.save()

                if is_ajax:
                    return JsonResponse({
                        'success': False,
                        'message': f"Python code generation failed: {e}"
                    })

                if hasattr(request, '_messages'):
                    messages.error(request, f"Python code generation failed: {e}")

        if hasattr(request, '_messages'):
            return render(request, 'pybirdai/workflow/task3/do.html', {
                'task_execution': task_execution,
                'workflow_session': workflow_session,
            })
        else:
            return None

    elif operation == 'review':
        refresh_complete_status(task=3,all=False)
        # Fetch execution data from the 'do' operation
        do_execution = WorkflowTaskExecution.objects.filter(
            task_number=3,
            operation_type='do'
        ).first()

        execution_data = do_execution.execution_data if do_execution and do_execution.execution_data else {}

        if do_execution.status == "completed":
            task_execution.status = "completed"

        return render(request, 'pybirdai/workflow/task3/review.html', {
            'task_execution': task_execution,
            'workflow_session': workflow_session,
            'execution_data': execution_data,
        })




<<<<<<< HEAD
=======

>>>>>>> e1ee7e81
def task4_full_execution(request, operation, task_execution, workflow_session):
    """Handle Task 4: Test Suite Execution operations"""

    if operation == 'do':
        if request.method == 'POST':
            # Start test execution
            task_execution.status = 'running'
            task_execution.started_at = datetime.datetime.now()
            task_execution.save()

            try:
                execution_data = {
                    'current_stage': 'test_execution',
                    'test_mode': 'config_file',
                    'tests_executed': False,
                    'reports_generated': False,
                    'results_validated': False,
                    'steps_completed': []
                }

                # Execute subtasks based on selections or run all by default
                run_all = not any([
                    request.POST.get('use_config_file'),
                    request.POST.get('generate_reports'),
                    request.POST.get('validate_results'),
                ])

                # Run configuration file tests
                if request.POST.get('use_config_file') or run_all:
                    logger.info("Starting test suite execution...")
                    execution_data['steps_completed'].append('Test suite execution started')

                    # Create test runner instance
                    test_runner = RegulatoryTemplateTestRunner(False)
                    config_file = 'tests/configuration_file_tests.json'

                    logger.info(f"Running tests from config file: {config_file}")
                    # Override the arguments to match our desired configuration
                    test_runner.args.uv = "False"
                    test_runner.args.config_file = config_file
                    test_runner.args.dp_value = None
                    test_runner.args.reg_tid = None
                    test_runner.args.dp_suffix = None
                    test_runner.args.scenario = None

                    # Execute the test runner with config file
                    test_runner.main()
                    execution_data['test_mode'] = 'config_file'
                    execution_data['config_file'] = config_file
                    execution_data['tests_executed'] = True
                    execution_data['steps_completed'].append('Configuration file tests completed')

                # Generate test reports
                if request.POST.get('generate_reports') or run_all:
                    logger.info("Generating test reports...")
                    # Note: Test report generation is typically handled by the test runner itself
                    execution_data['reports_generated'] = True
                    execution_data['steps_completed'].append('Test reports generated')

                # Validate test results
                if request.POST.get('validate_results') or run_all:
                    logger.info("Validating test results...")
                    # Note: Result validation is typically handled by the test runner itself
                    execution_data['results_validated'] = True
                    execution_data['steps_completed'].append('Test results validated')

                execution_data['current_stage'] = 'completed'

                # Calculate execution time
                execution_time = datetime.datetime.now() - task_execution.started_at
                execution_data['execution_time'] = str(execution_time).split('.')[0]

                # Check if all selected subtasks are completed before marking main task as completed
                # Determine which tasks were requested
                requested_tasks = []
                if request.POST.get('use_config_file') or run_all:
                    requested_tasks.append('tests_executed')
                if request.POST.get('generate_reports') or run_all:
                    requested_tasks.append('reports_generated')
                if request.POST.get('validate_results') or run_all:
                    requested_tasks.append('results_validated')

                # Check if all requested tasks are completed
                all_subtasks_completed = all(
                    execution_data.get(task, False) for task in requested_tasks
                )

                # Store results
                task_execution.execution_data = execution_data
                if all_subtasks_completed:
                    task_execution.status = "completed"
                    task_execution.completed_at = timezone.now()
                task_execution.save()

                if hasattr(request, '_messages'):
                    if all_subtasks_completed:
                        messages.success(request, "Test suite execution completed successfully!")
                        return redirect('pybirdai:workflow_task', task_number=4, operation='review')
                    else:
                        steps_completed = len(execution_data.get('steps_completed', []))
                        messages.success(request, f"Test suite partially completed. {steps_completed} steps completed.")
                        return redirect('pybirdai:workflow_task', task_number=4, operation='do')

            except Exception as e:
                logger.error(f"Test execution failed: {e}")
                task_execution.status = 'failed'
                task_execution.error_message = str(e)
                task_execution.save()
                if hasattr(request, '_messages'):
                    messages.error(request, f"Test execution failed: {e}")

        if hasattr(request, '_messages'):
            return render(request, 'pybirdai/workflow/task4/do.html', {
                'task_execution': task_execution,
                'workflow_session': workflow_session,
            })
        else:
            return None

    elif operation == 'review':
        refresh_complete_status(task=4,all=False)
        # Load test results from JSON files
        test_results = load_test_results()

        # Calculate summary statistics
        total_tests = len(test_results)
        passed_tests = 0
        failed_tests = 0

        for result in test_results:
            test_data = result.get('test_results', {})
            passed_list = test_data.get('passed', [])
            failed_list = test_data.get('failed', [])

            # Count actual test results
            if passed_list:
                passed_tests += len(passed_list) if isinstance(passed_list, list) else 1
            if failed_list:
                failed_tests += len(failed_list) if isinstance(failed_list, list) else 1

        logger.info(f"Test summary - Total: {total_tests}, Passed: {passed_tests}, Failed: {failed_tests}")

        # Group results by regulatory template and scenario
        grouped_results = {}
        for result in test_results:
            test_info = result.get('test_information', {})
            template_id = test_info.get('regulatory_template_id', 'Unknown')
            scenario = test_info.get('scenario_name', 'Unknown')

            if template_id not in grouped_results:
                grouped_results[template_id] = {}
            if scenario not in grouped_results[template_id]:
                grouped_results[template_id][scenario] = []

            grouped_results[template_id][scenario].append(result)

        # Fetch execution data from the 'do' operation
        do_execution = WorkflowTaskExecution.objects.filter(
            task_number=4,
            operation_type='do'
        ).first()

        execution_data = do_execution.execution_data if do_execution and do_execution.execution_data else {}

        if do_execution.status == "completed":
            task_execution.status = "completed"

        return render(request, 'pybirdai/workflow/task4/review.html', {
            'task_execution': task_execution,
            'workflow_session': workflow_session,
            'execution_data': execution_data,
            'test_results': test_results,
            'total_tests': total_tests,
            'passed_tests': passed_tests,
            'failed_tests': failed_tests,
            'grouped_results': grouped_results,
        })

<<<<<<< HEAD



@require_http_methods(["POST"])
def workflow_task_substep(request, task_number, substep_name):
    """Handle individual substep execution for workflow tasks"""

    # Validate task number
    if task_number < 0 or task_number > 4:
        return JsonResponse({
            'success': False,
            'message': 'Invalid task number. Substeps are only available for tasks 1-4.'
        }, status=400)

    # Get or create task execution record
    try:
        session_id = request.session.get("workflow_session_id")
        if not session_id:
            return JsonResponse({
                'success': False,
                'message': 'No workflow session found'
            }, status=400)

        workflow_session = get_object_or_404(WorkflowSession, session_id=session_id)
        task_execution, _ = WorkflowTaskExecution.objects.get_or_create(
            task_number=task_number,
            operation_type='do',
            defaults={'status': 'running'}
        )

        # Update status to running if not already
        if task_execution.status != 'running':
            task_execution.status = 'running'
            task_execution.started_at = timezone.now()
            task_execution.save()

    except Exception as e:
        logger.error(f"Error getting workflow session: {e}")
        return JsonResponse({
            'success': False,
            'message': 'Failed to get workflow session'
        }, status=500)

    # Route to appropriate substep handler
    try:

        if task_number == 1:
            return _execute_task1_substep(request, substep_name, task_execution, workflow_session)
        elif task_number == 2:
            return _execute_task2_substep(request, substep_name, task_execution, workflow_session)
        elif task_number == 3:
            return _execute_task3_substep(request, substep_name, task_execution, workflow_session)
        elif task_number == 4:
            return _execute_task4_substep(request, substep_name, task_execution, workflow_session)
        else:
            return JsonResponse({
                'success': False,
                'message': f'No substep handler for task {task_number}'
            }, status=400)

    except Exception as e:
        logger.error(f"Error executing substep {substep_name} for task {task_number}: {e}")
        return JsonResponse({
            'success': False,
            'message': f'Failed to execute substep: {str(e)}'
        }, status=500)


def _execute_task2_substep(request, substep_name, task_execution, workflow_session):
    """Execute individual substeps for Task 2: Database Creation"""

    if substep_name == 'start':
        try:
            from .entry_points.automode_database_setup import RunAutomodeDatabaseSetup
            app_config = RunAutomodeDatabaseSetup('pybirdai', 'birds_nest')
            results = app_config.run_automode_database_setup()

            # Update execution data
            execution_data = task_execution.execution_data or {}
            execution_data['database_models_created'] = True
            execution_data['requires_restart'] = results.get('requires_restart', False)
            task_execution.execution_data = execution_data
            task_execution.save()

            return JsonResponse({
                'success': True,
                'message': 'Database models created successfully',
                'requires_restart': results.get('requires_restart', False)
            })

        except Exception as e:
            logger.error(f"Database creation substep failed: {e}")
            return JsonResponse({
                'success': False,
                'message': str(e)
            }, status=500)

    elif substep_name == 'continue':
        try:
            from .entry_points.automode_database_setup import RunAutomodeDatabaseSetup
            app_config = RunAutomodeDatabaseSetup('pybirdai', 'birds_nest')
            app_config.run_post_setup_operations()

            # Update execution data
            execution_data = task_execution.execution_data or {}
            execution_data['migrations_applied'] = True
            task_execution.execution_data = execution_data
            task_execution.status = 'completed'
            task_execution.completed_at = timezone.now()
            task_execution.save()

            return JsonResponse({
                'success': True,
                'message': 'Migrations applied successfully'
            })

        except Exception as e:
            logger.error(f"Migration substep failed: {e}")
            return JsonResponse({
                'success': False,
                'message': str(e)
            }, status=500)

    else:
        return JsonResponse({
            'success': False,
            'message': f'Unknown substep: {substep_name}'
        }, status=400)


def _execute_task1_substep(request, substep_name, task_execution, workflow_session):
    """Execute individual substeps for Task 1: SMCubes Core Creation"""

    try:
        # Import necessary modules
        from .entry_points.convert_ldm_to_sdd_hierarchies import RunConvertLDMToSDDHierarchies
        from .entry_points.import_hierarchy_analysis_from_website import RunImportHierarchiesFromWebsite
        from .entry_points.import_semantic_integrations_from_website import RunImportSemanticIntegrationsFromWebsite
        from .entry_points.import_report_templates_from_website import RunImportReportTemplatesFromWebsite
        from .entry_points.import_input_model import RunImportInputModelFromSQLDev
        from .entry_points.delete_bird_metadata_database import RunDeleteBirdMetadataDatabase

        # Get or initialize execution data
        execution_data = task_execution.execution_data or {
            'steps_completed': []
        }
        if 'steps_completed' not in execution_data:
            execution_data['steps_completed'] = []

        success_message = ''

        if substep_name == 'delete_database':
            logger.info("Executing delete database substep via old AJAX method...")
            logger.warning("Note: Consider using the new loading-based endpoint for better user experience")
            app_config = RunDeleteBirdMetadataDatabase("pybirdai", "birds_nest")
            app_config.run_delete_bird_metadata_database()
            execution_data['database_deleted'] = True
            execution_data['steps_completed'].append('Database deletion')
            success_message = 'Database deleted successfully'

        elif substep_name == 'import_input_model':
            logger.info("Executing import input model substep...")
            app_config = RunImportInputModelFromSQLDev("pybirdai", "birds_nest")
            app_config.ready()
            execution_data['input_model_imported'] = True
            execution_data['steps_completed'].append('Input model import')
            success_message = 'Input model imported successfully'

        elif substep_name == 'generate_templates':
            logger.info("Executing generate templates substep...")
            RunImportReportTemplatesFromWebsite.run_import()
            execution_data['report_templates_created'] = True
            execution_data['steps_completed'].append('Report templates import')
            success_message = 'Report templates imported successfully'

        elif substep_name == 'import_hierarchy_analysis':
            logger.info("Executing import hierarchy analysis substep...")
            RunImportHierarchiesFromWebsite.import_hierarchies()
            execution_data['hierarchy_analysis_imported'] = True
            execution_data['steps_completed'].append('Hierarchy analysis import')
            success_message = 'Hierarchy analysis imported successfully'

        elif substep_name == 'process_semantic':
            logger.info("Executing process semantic substep...")
            RunImportSemanticIntegrationsFromWebsite.import_mappings_from_website()
            execution_data['semantic_integrations_processed'] = True
            execution_data['steps_completed'].append('Semantic integrations import')
            success_message = 'Semantic integrations processed successfully'

        else:
            return JsonResponse({
                'success': False,
                'message': f'Unknown substep: {substep_name}'
            }, status=400)

        # Check if all subtasks are completed before marking main task as completed
        #
        all_subtasks_completed = (
            execution_data.get('database_deleted', False) and
            execution_data.get('input_model_imported', False) and
            execution_data.get('report_templates_created', False) and
            execution_data.get('hierarchy_analysis_imported', False) and
            execution_data.get('semantic_integrations_processed', False)
        )

        any_subtasks_completed = (
            execution_data.get('database_deleted', False) or
            execution_data.get('input_model_imported', False) or
            execution_data.get('report_templates_created', False) or
            execution_data.get('hierarchy_analysis_imported', False) or
            execution_data.get('semantic_integrations_processed', False)
        )

        # Update task execution
        task_execution.execution_data = execution_data
        if any_subtasks_completed:
            task_execution.status = "running"
            task_execution.completed_at = timezone.now()
        if all_subtasks_completed:
            task_execution.status = "completed"
            task_execution.completed_at = timezone.now()
        task_execution.save()

        return JsonResponse({
            'success': True,
            'message': success_message,
            'steps_completed': len(execution_data.get('steps_completed', []))
        })

    except Exception as e:
        traceback.print_exc()
        logger.error(f"Task 1 substep {substep_name} failed: {e}")
        return JsonResponse({
            'success': False,
            'message': str(e)
        }, status=500)


def _execute_task2_substep(request, substep_name, task_execution, workflow_session):
    """Execute individual substeps for Task 2: SMCubes Transformation Rules"""

    try:
        from .entry_points.create_filters import RunCreateFilters
        from .entry_points.create_joins_metadata import RunCreateJoinsMetadata

        # Get or initialize execution data
        execution_data = task_execution.execution_data or {
            'steps_completed': []
        }
        if 'steps_completed' not in execution_data:
            execution_data['steps_completed'] = []

        success_message = ''

        if substep_name == 'generate_all_filters':
            logger.info("Executing generate filters substep...")
            RunCreateFilters.run_create_filters()
            execution_data['filters_created'] = True
            execution_data['steps_completed'].append('Filters creation')
            success_message = 'Filters created successfully'

        elif substep_name == 'create_joins_metadata':
            logger.info("Executing create joins metadata substep...")
            RunCreateJoinsMetadata.run_create_joins_meta_data()
            execution_data['joins_metadata_created'] = True
            execution_data['steps_completed'].append('Joins metadata creation')
            success_message = 'Joins metadata created successfully'

        else:
            return JsonResponse({
                'success': False,
                'message': f'Unknown substep: {substep_name}'
            }, status=400)

        # Check if all subtasks are completed before marking main task as completed
        all_subtasks_completed = (
            execution_data.get('filters_created', False) and
            execution_data.get('joins_metadata_created', False)
        )

        any_subtasks_completed = (
            execution_data.get('filters_created', False) or
            execution_data.get('joins_metadata_created', False)
        )

        # Update task execution
        task_execution.execution_data = execution_data
        if any_subtasks_completed:
            task_execution.status = "running"
            task_execution.completed_at = timezone.now()
        if all_subtasks_completed:
            task_execution.status = "completed"
            task_execution.completed_at = timezone.now()
        task_execution.save()

        return JsonResponse({
            'success': True,
            'message': success_message,
            'steps_completed': len(execution_data.get('steps_completed', []))
        })

    except Exception as e:
        traceback.print_exc()
        logger.error(f"Task 2 substep {substep_name} failed: {e}")
        return JsonResponse({
            'success': False,
            'message': str(e)
        }, status=500)


def _execute_task3_substep(request, substep_name, task_execution, workflow_session):
    """Execute individual substeps for Task 3: Python Transformation Rules"""

    try:
        from .entry_points.run_create_executable_filters import RunCreateExecutableFilters
        from .entry_points.create_executable_joins import RunCreateExecutableJoins

        # Get or initialize execution data
        execution_data = task_execution.execution_data or {
            'steps_completed': []
        }
        if 'steps_completed' not in execution_data:
            execution_data['steps_completed'] = []

        success_message = ''

        if substep_name == 'generate_filter_code':
            logger.info("Executing generate filter code substep...")
            RunCreateExecutableFilters.run_create_executable_filters()
            execution_data['filter_code_generated'] = True
            execution_data['steps_completed'].append('Executable filter code generation')
            success_message = 'Filter code generated successfully'

        elif substep_name == 'generate_join_code':
            logger.info("Executing generate join code substep...")
            RunCreateExecutableJoins.create_python_joins()
            execution_data['join_code_generated'] = True
            execution_data['steps_completed'].append('Join code generation')
            success_message = 'Join code generated successfully'

        else:
            return JsonResponse({
                'success': False,
                'message': f'Unknown substep: {substep_name}'
            }, status=400)

        # Check if all subtasks are completed before marking main task as completed
        all_subtasks_completed = (
            execution_data.get('filter_code_generated', False) and
            execution_data.get('join_code_generated', False)
        )

        any_subtasks_completed = (
            execution_data.get('filter_code_generated', False) or
            execution_data.get('join_code_generated', False)
        )

        # Update task execution
        task_execution.execution_data = execution_data
        if any_subtasks_completed:
            task_execution.status = "running"
            task_execution.completed_at = timezone.now()
        if all_subtasks_completed:
            task_execution.status = "completed"
            task_execution.completed_at = timezone.now()
        task_execution.save()

        return JsonResponse({
            'success': True,
            'message': success_message,
            'steps_completed': len(execution_data.get('steps_completed', []))
        })

    except Exception as e:
        traceback.print_exc()
        logger.error(f"Task 3 substep {substep_name} failed: {e}")
        return JsonResponse({
            'success': False,
            'message': str(e)
        }, status=500)


def _execute_task4_substep(request, substep_name, task_execution, workflow_session):
    """Execute individual substeps for Task 4: Test Suite Execution"""

    try:
        from .utils.datapoint_test_run.run_tests import RegulatoryTemplateTestRunner

        # Get or initialize execution data
        execution_data = task_execution.execution_data or {
            'steps_completed': []
        }
        if 'steps_completed' not in execution_data:
            execution_data['steps_completed'] = []

        if substep_name == 'run_tests':
            logger.info("Executing run tests substep...")

            # Create test runner instance
            test_runner = RegulatoryTemplateTestRunner(False)

            # Configure test runner
            config_file = request.POST.get('config_file', 'tests/configuration_file_tests.json')
            test_runner.args.uv = "False"
            test_runner.args.config_file = config_file
            test_runner.args.dp_value = None
            test_runner.args.reg_tid = None
            test_runner.args.dp_suffix = None
            test_runner.args.scenario = None

            # Execute tests
            test_runner.main()

            execution_data['tests_executed'] = True
            execution_data['steps_completed'].append('Test suite execution')
            success_message = 'Tests executed successfully'

        else:
            return JsonResponse({
                'success': False,
                'message': f'Unknown substep: {substep_name}'
            }, status=400)

        # Check if all subtasks are completed before marking main task as completed
        all_subtasks_completed = execution_data.get('tests_executed', False)

        # Update task execution
        task_execution.execution_data = execution_data
        if all_subtasks_completed:
            task_execution.status = "completed"
            task_execution.completed_at = timezone.now()
        task_execution.save()

        return JsonResponse({
            'success': True,
            'message': success_message,
            'steps_completed': len(execution_data.get('steps_completed', []))
        })

    except Exception as e:
        traceback.print_exc()
        logger.error(f"Task 4 substep {substep_name} failed: {e}")
        return JsonResponse({
            'success': False,
            'message': str(e)
        }, status=500)


@require_http_methods(["POST"])
def workflow_task_substep(request, task_number, substep_name):
    """Handle individual substep execution for workflow tasks"""

    # Validate task number
    if task_number < 0 or task_number > 4:
        return JsonResponse({
            'success': False,
            'message': 'Invalid task number. Substeps are only available for tasks 1-4.'
        }, status=400)

    # Get or create task execution record
    try:
        session_id = request.session.get("workflow_session_id")
        if not session_id:
            return JsonResponse({
                'success': False,
                'message': 'No workflow session found'
            }, status=400)

        workflow_session = get_object_or_404(WorkflowSession, session_id=session_id)
        task_execution, _ = WorkflowTaskExecution.objects.get_or_create(
            task_number=task_number,
            operation_type='do',
            defaults={'status': 'running'}
        )

        # Update status to running if not already
        if task_execution.status != 'running':
            task_execution.status = 'running'
            task_execution.started_at = timezone.now()
            task_execution.save()

    except Exception as e:
        logger.error(f"Error getting workflow session: {e}")
        return JsonResponse({
            'success': False,
            'message': 'Failed to get workflow session'
        }, status=500)

    # Route to appropriate substep handler
    try:

        if task_number == 1:
            return _execute_task1_substep(request, substep_name, task_execution, workflow_session)
        elif task_number == 2:
            return _execute_task2_substep(request, substep_name, task_execution, workflow_session)
        elif task_number == 3:
            return _execute_task3_substep(request, substep_name, task_execution, workflow_session)
        elif task_number == 4:
            return _execute_task4_substep(request, substep_name, task_execution, workflow_session)
        else:
            return JsonResponse({
                'success': False,
                'message': f'No substep handler for task {task_number}'
            }, status=400)

    except Exception as e:
        logger.error(f"Error executing substep {substep_name} for task {task_number}: {e}")
        return JsonResponse({
            'success': False,
            'message': f'Failed to execute substep: {str(e)}'
        }, status=500)


def _execute_task2_substep(request, substep_name, task_execution, workflow_session):
    """Execute individual substeps for Task 2: Database Creation"""

    if substep_name == 'start':
        try:
            from .entry_points.automode_database_setup import RunAutomodeDatabaseSetup
            app_config = RunAutomodeDatabaseSetup('pybirdai', 'birds_nest')
            results = app_config.run_automode_database_setup()

            # Update execution data
            execution_data = task_execution.execution_data or {}
            execution_data['database_models_created'] = True
            execution_data['requires_restart'] = results.get('requires_restart', False)
            task_execution.execution_data = execution_data
            task_execution.save()

            return JsonResponse({
                'success': True,
                'message': 'Database models created successfully',
                'requires_restart': results.get('requires_restart', False)
            })

        except Exception as e:
            logger.error(f"Database creation substep failed: {e}")
            return JsonResponse({
                'success': False,
                'message': str(e)
            }, status=500)

    elif substep_name == 'continue':
        try:
            from .entry_points.automode_database_setup import RunAutomodeDatabaseSetup
            app_config = RunAutomodeDatabaseSetup('pybirdai', 'birds_nest')
            app_config.run_post_setup_operations()

            # Update execution data
            execution_data = task_execution.execution_data or {}
            execution_data['migrations_applied'] = True
            task_execution.execution_data = execution_data
            task_execution.status = 'completed'
            task_execution.completed_at = timezone.now()
            task_execution.save()

            return JsonResponse({
                'success': True,
                'message': 'Migrations applied successfully'
            })

        except Exception as e:
            logger.error(f"Migration substep failed: {e}")
            return JsonResponse({
                'success': False,
                'message': str(e)
            }, status=500)

    else:
        return JsonResponse({
            'success': False,
            'message': f'Unknown substep: {substep_name}'
        }, status=400)


def _execute_task1_substep(request, substep_name, task_execution, workflow_session):
    """Execute individual substeps for Task 1: SMCubes Core Creation"""

    try:
        # Import necessary modules
        from .entry_points.convert_ldm_to_sdd_hierarchies import RunConvertLDMToSDDHierarchies
        from .entry_points.import_hierarchy_analysis_from_website import RunImportHierarchiesFromWebsite
        from .entry_points.import_semantic_integrations_from_website import RunImportSemanticIntegrationsFromWebsite
        from .entry_points.import_report_templates_from_website import RunImportReportTemplatesFromWebsite
        from .entry_points.import_input_model import RunImportInputModelFromSQLDev
        from .entry_points.delete_bird_metadata_database import RunDeleteBirdMetadataDatabase

        # Get or initialize execution data
        execution_data = task_execution.execution_data or {
            'steps_completed': []
        }
        if 'steps_completed' not in execution_data:
            execution_data['steps_completed'] = []

        success_message = ''

        if substep_name == 'delete_database':
            logger.info("Executing delete database substep via old AJAX method...")
            logger.warning("Note: Consider using the new loading-based endpoint for better user experience")
            app_config = RunDeleteBirdMetadataDatabase("pybirdai", "birds_nest")
            app_config.run_delete_bird_metadata_database()
            execution_data['database_deleted'] = True
            execution_data['steps_completed'].append('Database deletion')
            success_message = 'Database deleted successfully'

        elif substep_name == 'import_input_model':
            logger.info("Executing import input model substep...")
            app_config = RunImportInputModelFromSQLDev("pybirdai", "birds_nest")
            app_config.ready()
            execution_data['input_model_imported'] = True
            execution_data['steps_completed'].append('Input model import')
            success_message = 'Input model imported successfully'

        elif substep_name == 'generate_templates':
            logger.info("Executing generate templates substep...")
            RunImportReportTemplatesFromWebsite.run_import()
            execution_data['report_templates_created'] = True
            execution_data['steps_completed'].append('Report templates import')
            success_message = 'Report templates imported successfully'

        elif substep_name == 'import_hierarchy_analysis':
            logger.info("Executing import hierarchy analysis substep...")
            RunImportHierarchiesFromWebsite.import_hierarchies()
            execution_data['hierarchy_analysis_imported'] = True
            execution_data['steps_completed'].append('Hierarchy analysis import')
            success_message = 'Hierarchy analysis imported successfully'

        elif substep_name == 'process_semantic':
            logger.info("Executing process semantic substep...")
            RunImportSemanticIntegrationsFromWebsite.import_mappings_from_website()
            execution_data['semantic_integrations_processed'] = True
            execution_data['steps_completed'].append('Semantic integrations import')
            success_message = 'Semantic integrations processed successfully'

        else:
            return JsonResponse({
                'success': False,
                'message': f'Unknown substep: {substep_name}'
            }, status=400)

        # Check if all subtasks are completed before marking main task as completed
        #
        all_subtasks_completed = (
            execution_data.get('database_deleted', False) and
            execution_data.get('input_model_imported', False) and
            execution_data.get('report_templates_created', False) and
            execution_data.get('hierarchy_analysis_imported', False) and
            execution_data.get('semantic_integrations_processed', False)
        )

        any_subtasks_completed = (
            execution_data.get('database_deleted', False) or
            execution_data.get('input_model_imported', False) or
            execution_data.get('report_templates_created', False) or
            execution_data.get('hierarchy_analysis_imported', False) or
            execution_data.get('semantic_integrations_processed', False)
        )

        # Update task execution
        task_execution.execution_data = execution_data
        if any_subtasks_completed:
            task_execution.status = "running"
            task_execution.completed_at = timezone.now()
        if all_subtasks_completed:
            task_execution.status = "completed"
            task_execution.completed_at = timezone.now()
        task_execution.save()

        return JsonResponse({
            'success': True,
            'message': success_message,
            'steps_completed': len(execution_data.get('steps_completed', []))
        })

    except Exception as e:
        traceback.print_exc()
        logger.error(f"Task 1 substep {substep_name} failed: {e}")
        return JsonResponse({
            'success': False,
            'message': str(e)
        }, status=500)


def _execute_task2_substep(request, substep_name, task_execution, workflow_session):
    """Execute individual substeps for Task 2: SMCubes Transformation Rules"""

    try:
        from .entry_points.create_filters import RunCreateFilters
        from .entry_points.create_joins_metadata import RunCreateJoinsMetadata

        # Get or initialize execution data
        execution_data = task_execution.execution_data or {
            'steps_completed': []
        }
        if 'steps_completed' not in execution_data:
            execution_data['steps_completed'] = []

        success_message = ''

        if substep_name == 'generate_all_filters':
            logger.info("Executing generate filters substep...")
            RunCreateFilters.run_create_filters()
            execution_data['filters_created'] = True
            execution_data['steps_completed'].append('Filters creation')
            success_message = 'Filters created successfully'

        elif substep_name == 'create_joins_metadata':
            logger.info("Executing create joins metadata substep...")
            RunCreateJoinsMetadata.run_create_joins_meta_data()
            execution_data['joins_metadata_created'] = True
            execution_data['steps_completed'].append('Joins metadata creation')
            success_message = 'Joins metadata created successfully'

        else:
            return JsonResponse({
                'success': False,
                'message': f'Unknown substep: {substep_name}'
            }, status=400)

        # Check if all subtasks are completed before marking main task as completed
        all_subtasks_completed = (
            execution_data.get('filters_created', False) and
            execution_data.get('joins_metadata_created', False)
        )

        any_subtasks_completed = (
            execution_data.get('filters_created', False) or
            execution_data.get('joins_metadata_created', False)
        )

        # Update task execution
        task_execution.execution_data = execution_data
        if any_subtasks_completed:
            task_execution.status = "running"
            task_execution.completed_at = timezone.now()
        if all_subtasks_completed:
            task_execution.status = "completed"
            task_execution.completed_at = timezone.now()
        task_execution.save()

        return JsonResponse({
            'success': True,
            'message': success_message,
            'steps_completed': len(execution_data.get('steps_completed', []))
        })

    except Exception as e:
        traceback.print_exc()
        logger.error(f"Task 2 substep {substep_name} failed: {e}")
        return JsonResponse({
            'success': False,
            'message': str(e)
        }, status=500)


def _execute_task3_substep(request, substep_name, task_execution, workflow_session):
    """Execute individual substeps for Task 3: Python Transformation Rules"""

    try:
        from .entry_points.run_create_executable_filters import RunCreateExecutableFilters
        from .entry_points.create_executable_joins import RunCreateExecutableJoins

        # Get or initialize execution data
        execution_data = task_execution.execution_data or {
            'steps_completed': []
        }
        if 'steps_completed' not in execution_data:
            execution_data['steps_completed'] = []

        success_message = ''

        if substep_name == 'generate_filter_code':
            logger.info("Executing generate filter code substep...")
            RunCreateExecutableFilters.run_create_executable_filters()
            execution_data['filter_code_generated'] = True
            execution_data['steps_completed'].append('Executable filter code generation')
            success_message = 'Filter code generated successfully'

        elif substep_name == 'generate_join_code':
            logger.info("Executing generate join code substep...")
            RunCreateExecutableJoins.create_python_joins()
            execution_data['join_code_generated'] = True
            execution_data['steps_completed'].append('Join code generation')
            success_message = 'Join code generated successfully'

        else:
            return JsonResponse({
                'success': False,
                'message': f'Unknown substep: {substep_name}'
            }, status=400)

        # Check if all subtasks are completed before marking main task as completed
        all_subtasks_completed = (
            execution_data.get('filter_code_generated', False) and
            execution_data.get('join_code_generated', False)
        )

        any_subtasks_completed = (
            execution_data.get('filter_code_generated', False) or
            execution_data.get('join_code_generated', False)
        )

        # Update task execution
        task_execution.execution_data = execution_data
        if any_subtasks_completed:
            task_execution.status = "running"
            task_execution.completed_at = timezone.now()
        if all_subtasks_completed:
            task_execution.status = "completed"
            task_execution.completed_at = timezone.now()
        task_execution.save()

        return JsonResponse({
            'success': True,
            'message': success_message,
            'steps_completed': len(execution_data.get('steps_completed', []))
        })

    except Exception as e:
        traceback.print_exc()
        logger.error(f"Task 3 substep {substep_name} failed: {e}")
        return JsonResponse({
            'success': False,
            'message': str(e)
        }, status=500)


def _execute_task4_substep(request, substep_name, task_execution, workflow_session):
    """Execute individual substeps for Task 4: Test Suite Execution"""

    try:
        from .utils.datapoint_test_run.run_tests import RegulatoryTemplateTestRunner

        # Get or initialize execution data
        execution_data = task_execution.execution_data or {
            'steps_completed': []
        }
        if 'steps_completed' not in execution_data:
            execution_data['steps_completed'] = []

        if substep_name == 'run_tests':
            logger.info("Executing run tests substep...")

            # Create test runner instance
            test_runner = RegulatoryTemplateTestRunner(False)

            # Configure test runner
            config_file = request.POST.get('config_file', 'tests/configuration_file_tests.json')
            test_runner.args.uv = "False"
            test_runner.args.config_file = config_file
            test_runner.args.dp_value = None
            test_runner.args.reg_tid = None
            test_runner.args.dp_suffix = None
            test_runner.args.scenario = None

            # Execute tests
            test_runner.main()

            execution_data['tests_executed'] = True
            execution_data['steps_completed'].append('Test suite execution')
            success_message = 'Tests executed successfully'

        else:
            return JsonResponse({
                'success': False,
                'message': f'Unknown substep: {substep_name}'
            }, status=400)

        # Check if all subtasks are completed before marking main task as completed
        all_subtasks_completed = execution_data.get('tests_executed', False)

        # Update task execution
        task_execution.execution_data = execution_data
        if all_subtasks_completed:
            task_execution.status = "completed"
            task_execution.completed_at = timezone.now()
        task_execution.save()

        return JsonResponse({
            'success': True,
            'message': success_message,
            'steps_completed': len(execution_data.get('steps_completed', []))
        })
=======
>>>>>>> e1ee7e81

    except Exception as e:
        traceback.print_exc()
        logger.error(f"Task 4 substep {substep_name} failed: {e}")
        return JsonResponse({
            'success': False,
            'message': str(e)
        }, status=500)


@require_http_methods(["POST"])
<<<<<<< HEAD
def workflow_automode(request):
    """Start automode tasks 1-4 in background thread"""
    global _automode_status
    from django.db import connection
    from django.db.utils import OperationalError, ProgrammingError
=======
def workflow_task_substep(request, task_number, substep_name):
    """Handle individual substep execution for workflow tasks"""
>>>>>>> e1ee7e81

    # Validate task number
    if task_number < 0 or task_number > 4:
        return JsonResponse({
            'success': False,
            'message': 'Invalid task number. Substeps are only available for tasks 1-4.'
        }, status=400)

    # Get or create task execution record
    try:
        session_id = request.session.get("workflow_session_id")
        if not session_id:
            return JsonResponse({
                'success': False,
                'message': 'No workflow session found'
            }, status=400)

        workflow_session = get_object_or_404(WorkflowSession, session_id=session_id)
        task_execution, _ = WorkflowTaskExecution.objects.get_or_create(
            task_number=task_number,
            operation_type='do',
            defaults={'status': 'running'}
        )

        # Update status to running if not already
        if task_execution.status != 'running':
            task_execution.status = 'running'
            task_execution.started_at = timezone.now()
            task_execution.save()

    except Exception as e:
        logger.error(f"Error getting workflow session: {e}")
        return JsonResponse({
            'success': False,
            'message': 'Failed to get workflow session'
        }, status=500)

    # Route to appropriate substep handler
    try:

        if task_number == 1:
            return _execute_task1_substep(request, substep_name, task_execution, workflow_session)
        elif task_number == 2:
            return _execute_task2_substep(request, substep_name, task_execution, workflow_session)
        elif task_number == 3:
            return _execute_task3_substep(request, substep_name, task_execution, workflow_session)
        elif task_number == 4:
            return _execute_task4_substep(request, substep_name, task_execution, workflow_session)
        else:
            return JsonResponse({
                'success': False,
                'message': f'No substep handler for task {task_number}'
            }, status=400)

    except Exception as e:
        logger.error(f"Error executing substep {substep_name} for task {task_number}: {e}")
        return JsonResponse({
            'success': False,
            'message': f'Failed to execute substep: {str(e)}'
        }, status=500)


def _execute_task2_substep(request, substep_name, task_execution, workflow_session):
    """Execute individual substeps for Task 2: Database Creation"""

    if substep_name == 'start':
        try:
            from .entry_points.automode_database_setup import RunAutomodeDatabaseSetup
            app_config = RunAutomodeDatabaseSetup('pybirdai', 'birds_nest')
            results = app_config.run_automode_database_setup()

            # Update execution data
            execution_data = task_execution.execution_data or {}
            execution_data['database_models_created'] = True
            execution_data['requires_restart'] = results.get('requires_restart', False)
            task_execution.execution_data = execution_data
            task_execution.save()

            return JsonResponse({
                'success': True,
                'message': 'Database models created successfully',
                'requires_restart': results.get('requires_restart', False)
            })

        except Exception as e:
            logger.error(f"Database creation substep failed: {e}")
            return JsonResponse({
                'success': False,
                'message': str(e)
            }, status=500)

    elif substep_name == 'continue':
        try:
            from .entry_points.automode_database_setup import RunAutomodeDatabaseSetup
            app_config = RunAutomodeDatabaseSetup('pybirdai', 'birds_nest')
            app_config.run_post_setup_operations()

            # Update execution data
            execution_data = task_execution.execution_data or {}
            execution_data['migrations_applied'] = True
            task_execution.execution_data = execution_data
            task_execution.status = 'completed'
            task_execution.completed_at = timezone.now()
            task_execution.save()

            return JsonResponse({
                'success': True,
                'message': 'Migrations applied successfully'
            })

        except Exception as e:
            logger.error(f"Migration substep failed: {e}")
            return JsonResponse({
                'success': False,
                'message': str(e)
            }, status=500)

    else:
        return JsonResponse({
            'success': False,
            'message': f'Unknown substep: {substep_name}'
        }, status=400)


def _execute_task1_substep(request, substep_name, task_execution, workflow_session):
    """Execute individual substeps for Task 1: SMCubes Core Creation"""

    try:
        # Import necessary modules
        from .entry_points.convert_ldm_to_sdd_hierarchies import RunConvertLDMToSDDHierarchies
        from .entry_points.import_hierarchy_analysis_from_website import RunImportHierarchiesFromWebsite
        from .entry_points.import_semantic_integrations_from_website import RunImportSemanticIntegrationsFromWebsite
        from .entry_points.import_report_templates_from_website import RunImportReportTemplatesFromWebsite
        from .entry_points.import_input_model import RunImportInputModelFromSQLDev
        from .entry_points.delete_bird_metadata_database import RunDeleteBirdMetadataDatabase

        # Get or initialize execution data
        execution_data = task_execution.execution_data or {
            'steps_completed': []
        }
        if 'steps_completed' not in execution_data:
            execution_data['steps_completed'] = []

        success_message = ''

        if substep_name == 'delete_database':
            logger.info("Executing delete database substep via old AJAX method...")
            logger.warning("Note: Consider using the new loading-based endpoint for better user experience")
            app_config = RunDeleteBirdMetadataDatabase("pybirdai", "birds_nest")
            app_config.run_delete_bird_metadata_database()
            execution_data['database_deleted'] = True
            execution_data['steps_completed'].append('Database deletion')
            success_message = 'Database deleted successfully'

        elif substep_name == 'import_input_model':
            logger.info("Executing import input model substep...")
            app_config = RunImportInputModelFromSQLDev("pybirdai", "birds_nest")
            app_config.ready()
            execution_data['input_model_imported'] = True
            execution_data['steps_completed'].append('Input model import')
            success_message = 'Input model imported successfully'

        elif substep_name == 'generate_templates':
            logger.info("Executing generate templates substep...")
            RunImportReportTemplatesFromWebsite.run_import()
            execution_data['report_templates_created'] = True
            execution_data['steps_completed'].append('Report templates import')
            success_message = 'Report templates imported successfully'

        elif substep_name == 'import_hierarchy_analysis':
            logger.info("Executing import hierarchy analysis substep...")
            RunImportHierarchiesFromWebsite.import_hierarchies()
            execution_data['hierarchy_analysis_imported'] = True
            execution_data['steps_completed'].append('Hierarchy analysis import')
            success_message = 'Hierarchy analysis imported successfully'

        elif substep_name == 'process_semantic':
            logger.info("Executing process semantic substep...")
            RunImportSemanticIntegrationsFromWebsite.import_mappings_from_website()
            execution_data['semantic_integrations_processed'] = True
            execution_data['steps_completed'].append('Semantic integrations import')
            success_message = 'Semantic integrations processed successfully'

        else:
            return JsonResponse({
                'success': False,
                'message': f'Unknown substep: {substep_name}'
            }, status=400)

        # Check if all subtasks are completed before marking main task as completed
        #
        all_subtasks_completed = (
            execution_data.get('database_deleted', False) and
            execution_data.get('input_model_imported', False) and
            execution_data.get('report_templates_created', False) and
            execution_data.get('hierarchy_analysis_imported', False) and
            execution_data.get('semantic_integrations_processed', False)
        )

        any_subtasks_completed = (
            execution_data.get('database_deleted', False) or
            execution_data.get('input_model_imported', False) or
            execution_data.get('report_templates_created', False) or
            execution_data.get('hierarchy_analysis_imported', False) or
            execution_data.get('semantic_integrations_processed', False)
        )

        # Update task execution
        task_execution.execution_data = execution_data
        if any_subtasks_completed:
            task_execution.status = "running"
            task_execution.completed_at = timezone.now()
        if all_subtasks_completed:
            task_execution.status = "completed"
            task_execution.completed_at = timezone.now()
        task_execution.save()

        return JsonResponse({
            'success': True,
            'message': success_message,
            'steps_completed': len(execution_data.get('steps_completed', []))
        })

    except Exception as e:
        traceback.print_exc()
        logger.error(f"Task 1 substep {substep_name} failed: {e}")
        return JsonResponse({
            'success': False,
            'message': str(e)
        }, status=500)


def _execute_task2_substep(request, substep_name, task_execution, workflow_session):
    """Execute individual substeps for Task 2: SMCubes Transformation Rules"""

    try:
        from .entry_points.create_filters import RunCreateFilters
        from .entry_points.create_joins_metadata import RunCreateJoinsMetadata

        # Get or initialize execution data
        execution_data = task_execution.execution_data or {
            'steps_completed': []
        }
        if 'steps_completed' not in execution_data:
            execution_data['steps_completed'] = []

        success_message = ''

        if substep_name == 'generate_all_filters':
            logger.info("Executing generate filters substep...")
            RunCreateFilters.run_create_filters()
            execution_data['filters_created'] = True
            execution_data['steps_completed'].append('Filters creation')
            success_message = 'Filters created successfully'

        elif substep_name == 'create_joins_metadata':
            logger.info("Executing create joins metadata substep...")
            RunCreateJoinsMetadata.run_create_joins_meta_data()
            execution_data['joins_metadata_created'] = True
            execution_data['steps_completed'].append('Joins metadata creation')
            success_message = 'Joins metadata created successfully'

        else:
            return JsonResponse({
                'success': False,
                'message': f'Unknown substep: {substep_name}'
            }, status=400)

        # Check if all subtasks are completed before marking main task as completed
        all_subtasks_completed = (
            execution_data.get('filters_created', False) and
            execution_data.get('joins_metadata_created', False)
        )

        any_subtasks_completed = (
            execution_data.get('filters_created', False) or
            execution_data.get('joins_metadata_created', False)
        )

        # Update task execution
        task_execution.execution_data = execution_data
        if any_subtasks_completed:
            task_execution.status = "running"
            task_execution.completed_at = timezone.now()
        if all_subtasks_completed:
            task_execution.status = "completed"
            task_execution.completed_at = timezone.now()
        task_execution.save()

        return JsonResponse({
            'success': True,
            'message': success_message,
            'steps_completed': len(execution_data.get('steps_completed', []))
        })

    except Exception as e:
        traceback.print_exc()
        logger.error(f"Task 2 substep {substep_name} failed: {e}")
        return JsonResponse({
            'success': False,
            'message': str(e)
        }, status=500)


def _execute_task3_substep(request, substep_name, task_execution, workflow_session):
    """Execute individual substeps for Task 3: Python Transformation Rules"""

    try:
        from .entry_points.run_create_executable_filters import RunCreateExecutableFilters
        from .entry_points.create_executable_joins import RunCreateExecutableJoins

        # Get or initialize execution data
        execution_data = task_execution.execution_data or {
            'steps_completed': []
        }
        if 'steps_completed' not in execution_data:
            execution_data['steps_completed'] = []

        success_message = ''

        if substep_name == 'generate_filter_code':
            logger.info("Executing generate filter code substep...")
            RunCreateExecutableFilters.run_create_executable_filters()
            execution_data['filter_code_generated'] = True
            execution_data['steps_completed'].append('Executable filter code generation')
            success_message = 'Filter code generated successfully'

        elif substep_name == 'generate_join_code':
            logger.info("Executing generate join code substep...")
            RunCreateExecutableJoins.create_python_joins()
            execution_data['join_code_generated'] = True
            execution_data['steps_completed'].append('Join code generation')
            success_message = 'Join code generated successfully'

        else:
            return JsonResponse({
                'success': False,
                'message': f'Unknown substep: {substep_name}'
            }, status=400)

        # Check if all subtasks are completed before marking main task as completed
        all_subtasks_completed = (
            execution_data.get('filter_code_generated', False) and
            execution_data.get('join_code_generated', False)
        )

        any_subtasks_completed = (
            execution_data.get('filter_code_generated', False) or
            execution_data.get('join_code_generated', False)
        )

        # Update task execution
        task_execution.execution_data = execution_data
        if any_subtasks_completed:
            task_execution.status = "running"
            task_execution.completed_at = timezone.now()
        if all_subtasks_completed:
            task_execution.status = "completed"
            task_execution.completed_at = timezone.now()
        task_execution.save()

        return JsonResponse({
            'success': True,
            'message': success_message,
            'steps_completed': len(execution_data.get('steps_completed', []))
        })

    except Exception as e:
        traceback.print_exc()
        logger.error(f"Task 3 substep {substep_name} failed: {e}")
        return JsonResponse({
            'success': False,
            'message': str(e)
        }, status=500)


def _execute_task4_substep(request, substep_name, task_execution, workflow_session):
    """Execute individual substeps for Task 4: Test Suite Execution"""

    try:
        from .utils.datapoint_test_run.run_tests import RegulatoryTemplateTestRunner

        # Get or initialize execution data
        execution_data = task_execution.execution_data or {
            'steps_completed': []
        }
        if 'steps_completed' not in execution_data:
            execution_data['steps_completed'] = []

        if substep_name == 'run_tests':
            logger.info("Executing run tests substep...")

            # Create test runner instance
            test_runner = RegulatoryTemplateTestRunner(False)

            # Configure test runner
            config_file = request.POST.get('config_file', 'tests/configuration_file_tests.json')
            test_runner.args.uv = "False"
            test_runner.args.config_file = config_file
            test_runner.args.dp_value = None
            test_runner.args.reg_tid = None
            test_runner.args.dp_suffix = None
            test_runner.args.scenario = None

            # Execute tests
            test_runner.main()

            execution_data['tests_executed'] = True
            execution_data['steps_completed'].append('Test suite execution')
            success_message = 'Tests executed successfully'

        else:
            return JsonResponse({
                'success': False,
                'message': f'Unknown substep: {substep_name}'
            }, status=400)

        # Check if all subtasks are completed before marking main task as completed
        all_subtasks_completed = execution_data.get('tests_executed', False)

        # Update task execution
        task_execution.execution_data = execution_data
        if all_subtasks_completed:
            task_execution.status = "completed"
            task_execution.completed_at = timezone.now()
        task_execution.save()

        return JsonResponse({
            'success': True,
            'message': success_message,
            'steps_completed': len(execution_data.get('steps_completed', []))
        })

    except Exception as e:
        traceback.print_exc()
        logger.error(f"Task 4 substep {substep_name} failed: {e}")
        return JsonResponse({
            'success': False,
            'message': str(e)
        }, status=500)



@require_http_methods(["POST"])
def workflow_task_substep(request, task_number, substep_name):
    """Handle individual substep execution for workflow tasks"""

    # Validate task number
    if task_number < 0 or task_number > 4:
        return JsonResponse({
            'success': False,
            'message': 'Invalid task number. Substeps are only available for tasks 1-4.'
        }, status=400)

    # Get or create task execution record
    try:
        session_id = request.session.get("workflow_session_id")
        if not session_id:
            return JsonResponse({
                'success': False,
                'message': 'No workflow session found'
            }, status=400)

        workflow_session = get_object_or_404(WorkflowSession, session_id=session_id)
        task_execution, _ = WorkflowTaskExecution.objects.get_or_create(
            task_number=task_number,
            operation_type='do',
            defaults={'status': 'running'}
        )

        # Update status to running if not already
        if task_execution.status != 'running':
            task_execution.status = 'running'
            task_execution.started_at = timezone.now()
            task_execution.save()

    except Exception as e:
        logger.error(f"Error getting workflow session: {e}")
        return JsonResponse({
            'success': False,
            'message': 'Failed to get workflow session'
        }, status=500)

    # Route to appropriate substep handler
    try:

        if task_number == 1:
            return _execute_task1_substep(request, substep_name, task_execution, workflow_session)
        elif task_number == 2:
            return _execute_task2_substep(request, substep_name, task_execution, workflow_session)
        elif task_number == 3:
            return _execute_task3_substep(request, substep_name, task_execution, workflow_session)
        elif task_number == 4:
            return _execute_task4_substep(request, substep_name, task_execution, workflow_session)
        else:
            return JsonResponse({
                'success': False,
                'message': f'No substep handler for task {task_number}'
            }, status=400)

    except Exception as e:
        logger.error(f"Error executing substep {substep_name} for task {task_number}: {e}")
        return JsonResponse({
            'success': False,
            'message': f'Failed to execute substep: {str(e)}'
        }, status=500)


def _execute_task2_substep(request, substep_name, task_execution, workflow_session):
    """Execute individual substeps for Task 2: Database Creation"""

    if substep_name == 'start':
        try:
            from .entry_points.automode_database_setup import RunAutomodeDatabaseSetup
            app_config = RunAutomodeDatabaseSetup('pybirdai', 'birds_nest')
            results = app_config.run_automode_database_setup()

            # Update execution data
            execution_data = task_execution.execution_data or {}
            execution_data['database_models_created'] = True
            execution_data['requires_restart'] = results.get('requires_restart', False)
            task_execution.execution_data = execution_data
            task_execution.save()

            return JsonResponse({
                'success': True,
                'message': 'Database models created successfully',
                'requires_restart': results.get('requires_restart', False)
            })

        except Exception as e:
            logger.error(f"Database creation substep failed: {e}")
            return JsonResponse({
                'success': False,
                'message': str(e)
            }, status=500)

    elif substep_name == 'continue':
        try:
            from .entry_points.automode_database_setup import RunAutomodeDatabaseSetup
            app_config = RunAutomodeDatabaseSetup('pybirdai', 'birds_nest')
            app_config.run_post_setup_operations()

            # Update execution data
            execution_data = task_execution.execution_data or {}
            execution_data['migrations_applied'] = True
            task_execution.execution_data = execution_data
            task_execution.status = 'completed'
            task_execution.completed_at = timezone.now()
            task_execution.save()

            return JsonResponse({
                'success': True,
                'message': 'Migrations applied successfully'
            })

        except Exception as e:
            logger.error(f"Migration substep failed: {e}")
            return JsonResponse({
                'success': False,
                'message': str(e)
            }, status=500)

    else:
        return JsonResponse({
            'success': False,
            'message': f'Unknown substep: {substep_name}'
        }, status=400)


def _execute_task1_substep(request, substep_name, task_execution, workflow_session):
    """Execute individual substeps for Task 1: SMCubes Core Creation"""

    try:
        # Import necessary modules
        from .entry_points.convert_ldm_to_sdd_hierarchies import RunConvertLDMToSDDHierarchies
        from .entry_points.import_hierarchy_analysis_from_website import RunImportHierarchiesFromWebsite
        from .entry_points.import_semantic_integrations_from_website import RunImportSemanticIntegrationsFromWebsite
        from .entry_points.import_report_templates_from_website import RunImportReportTemplatesFromWebsite
        from .entry_points.import_input_model import RunImportInputModelFromSQLDev
        from .entry_points.delete_bird_metadata_database import RunDeleteBirdMetadataDatabase

        # Get or initialize execution data
        execution_data = task_execution.execution_data or {
            'steps_completed': []
        }
        if 'steps_completed' not in execution_data:
            execution_data['steps_completed'] = []

        success_message = ''

        if substep_name == 'delete_database':
            logger.info("Executing delete database substep via old AJAX method...")
            logger.warning("Note: Consider using the new loading-based endpoint for better user experience")
            app_config = RunDeleteBirdMetadataDatabase("pybirdai", "birds_nest")
            app_config.run_delete_bird_metadata_database()
            execution_data['database_deleted'] = True
            execution_data['steps_completed'].append('Database deletion')
            success_message = 'Database deleted successfully'

        elif substep_name == 'import_input_model':
            logger.info("Executing import input model substep...")
            app_config = RunImportInputModelFromSQLDev("pybirdai", "birds_nest")
            app_config.ready()
            execution_data['input_model_imported'] = True
            execution_data['steps_completed'].append('Input model import')
            success_message = 'Input model imported successfully'

        elif substep_name == 'generate_templates':
            logger.info("Executing generate templates substep...")
            RunImportReportTemplatesFromWebsite.run_import()
            execution_data['report_templates_created'] = True
            execution_data['steps_completed'].append('Report templates import')
            success_message = 'Report templates imported successfully'

        elif substep_name == 'import_hierarchy_analysis':
            logger.info("Executing import hierarchy analysis substep...")
            RunImportHierarchiesFromWebsite.import_hierarchies()
            execution_data['hierarchy_analysis_imported'] = True
            execution_data['steps_completed'].append('Hierarchy analysis import')
            success_message = 'Hierarchy analysis imported successfully'

        elif substep_name == 'process_semantic':
            logger.info("Executing process semantic substep...")
            RunImportSemanticIntegrationsFromWebsite.import_mappings_from_website()
            execution_data['semantic_integrations_processed'] = True
            execution_data['steps_completed'].append('Semantic integrations import')
            success_message = 'Semantic integrations processed successfully'

        else:
            return JsonResponse({
                'success': False,
                'message': f'Unknown substep: {substep_name}'
            }, status=400)

        # Check if all subtasks are completed before marking main task as completed
        #
        all_subtasks_completed = (
            execution_data.get('database_deleted', False) and
            execution_data.get('input_model_imported', False) and
            execution_data.get('report_templates_created', False) and
            execution_data.get('hierarchy_analysis_imported', False) and
            execution_data.get('semantic_integrations_processed', False)
        )

        any_subtasks_completed = (
            execution_data.get('database_deleted', False) or
            execution_data.get('input_model_imported', False) or
            execution_data.get('report_templates_created', False) or
            execution_data.get('hierarchy_analysis_imported', False) or
            execution_data.get('semantic_integrations_processed', False)
        )

        # Update task execution
        task_execution.execution_data = execution_data
        if any_subtasks_completed:
            task_execution.status = "running"
            task_execution.completed_at = timezone.now()
        if all_subtasks_completed:
            task_execution.status = "completed"
            task_execution.completed_at = timezone.now()
        task_execution.save()

        return JsonResponse({
            'success': True,
            'message': success_message,
            'steps_completed': len(execution_data.get('steps_completed', []))
        })

    except Exception as e:
        traceback.print_exc()
        logger.error(f"Task 1 substep {substep_name} failed: {e}")
        return JsonResponse({
            'success': False,
            'message': str(e)
        }, status=500)


def _execute_task2_substep(request, substep_name, task_execution, workflow_session):
    """Execute individual substeps for Task 2: SMCubes Transformation Rules"""

    try:
        from .entry_points.create_filters import RunCreateFilters
        from .entry_points.create_joins_metadata import RunCreateJoinsMetadata

        # Get or initialize execution data
        execution_data = task_execution.execution_data or {
            'steps_completed': []
        }
        if 'steps_completed' not in execution_data:
            execution_data['steps_completed'] = []

        success_message = ''

        if substep_name == 'generate_all_filters':
            logger.info("Executing generate filters substep...")
            RunCreateFilters.run_create_filters()
            execution_data['filters_created'] = True
            execution_data['steps_completed'].append('Filters creation')
            success_message = 'Filters created successfully'

        elif substep_name == 'create_joins_metadata':
            logger.info("Executing create joins metadata substep...")
            RunCreateJoinsMetadata.run_create_joins_meta_data()
            execution_data['joins_metadata_created'] = True
            execution_data['steps_completed'].append('Joins metadata creation')
            success_message = 'Joins metadata created successfully'

        else:
            return JsonResponse({
                'success': False,
                'message': f'Unknown substep: {substep_name}'
            }, status=400)

        # Check if all subtasks are completed before marking main task as completed
        all_subtasks_completed = (
            execution_data.get('filters_created', False) and
            execution_data.get('joins_metadata_created', False)
        )

        any_subtasks_completed = (
            execution_data.get('filters_created', False) or
            execution_data.get('joins_metadata_created', False)
        )

        # Update task execution
        task_execution.execution_data = execution_data
        if any_subtasks_completed:
            task_execution.status = "running"
            task_execution.completed_at = timezone.now()
        if all_subtasks_completed:
            task_execution.status = "completed"
            task_execution.completed_at = timezone.now()
        task_execution.save()

        return JsonResponse({
            'success': True,
            'message': success_message,
            'steps_completed': len(execution_data.get('steps_completed', []))
        })

    except Exception as e:
        traceback.print_exc()
        logger.error(f"Task 2 substep {substep_name} failed: {e}")
        return JsonResponse({
            'success': False,
            'message': str(e)
        }, status=500)


def _execute_task3_substep(request, substep_name, task_execution, workflow_session):
    """Execute individual substeps for Task 3: Python Transformation Rules"""

    try:
        from .entry_points.run_create_executable_filters import RunCreateExecutableFilters
        from .entry_points.create_executable_joins import RunCreateExecutableJoins

        # Get or initialize execution data
        execution_data = task_execution.execution_data or {
            'steps_completed': []
        }
        if 'steps_completed' not in execution_data:
            execution_data['steps_completed'] = []

        success_message = ''

        if substep_name == 'generate_filter_code':
            logger.info("Executing generate filter code substep...")
            RunCreateExecutableFilters.run_create_executable_filters()
            execution_data['filter_code_generated'] = True
            execution_data['steps_completed'].append('Executable filter code generation')
            success_message = 'Filter code generated successfully'

        elif substep_name == 'generate_join_code':
            logger.info("Executing generate join code substep...")
            RunCreateExecutableJoins.create_python_joins()
            execution_data['join_code_generated'] = True
            execution_data['steps_completed'].append('Join code generation')
            success_message = 'Join code generated successfully'

        else:
            return JsonResponse({
                'success': False,
                'message': f'Unknown substep: {substep_name}'
            }, status=400)

        # Check if all subtasks are completed before marking main task as completed
        all_subtasks_completed = (
            execution_data.get('filter_code_generated', False) and
            execution_data.get('join_code_generated', False)
        )

        any_subtasks_completed = (
            execution_data.get('filter_code_generated', False) or
            execution_data.get('join_code_generated', False)
        )

        # Update task execution
        task_execution.execution_data = execution_data
        if any_subtasks_completed:
            task_execution.status = "running"
            task_execution.completed_at = timezone.now()
        if all_subtasks_completed:
            task_execution.status = "completed"
            task_execution.completed_at = timezone.now()
        task_execution.save()

        return JsonResponse({
            'success': True,
            'message': success_message,
            'steps_completed': len(execution_data.get('steps_completed', []))
        })

    except Exception as e:
        traceback.print_exc()
        logger.error(f"Task 3 substep {substep_name} failed: {e}")
        return JsonResponse({
            'success': False,
            'message': str(e)
        }, status=500)


def _execute_task4_substep(request, substep_name, task_execution, workflow_session):
    """Execute individual substeps for Task 4: Test Suite Execution"""

    try:
        from .utils.datapoint_test_run.run_tests import RegulatoryTemplateTestRunner

        # Get or initialize execution data
        execution_data = task_execution.execution_data or {
            'steps_completed': []
        }
        if 'steps_completed' not in execution_data:
            execution_data['steps_completed'] = []

        if substep_name == 'run_tests':
            logger.info("Executing run tests substep...")

            # Create test runner instance
            test_runner = RegulatoryTemplateTestRunner(False)

            # Configure test runner
            config_file = request.POST.get('config_file', 'tests/configuration_file_tests.json')
            test_runner.args.uv = "False"
            test_runner.args.config_file = config_file
            test_runner.args.dp_value = None
            test_runner.args.reg_tid = None
            test_runner.args.dp_suffix = None
            test_runner.args.scenario = None

            # Execute tests
            test_runner.main()

            execution_data['tests_executed'] = True
            execution_data['steps_completed'].append('Test suite execution')
            success_message = 'Tests executed successfully'

        else:
            return JsonResponse({
                'success': False,
                'message': f'Unknown substep: {substep_name}'
            }, status=400)

        # Check if all subtasks are completed before marking main task as completed
        all_subtasks_completed = execution_data.get('tests_executed', False)

        # Update task execution
        task_execution.execution_data = execution_data
        if all_subtasks_completed:
            task_execution.status = "completed"
            task_execution.completed_at = timezone.now()
        task_execution.save()

        return JsonResponse({
            'success': True,
            'message': success_message,
            'steps_completed': len(execution_data.get('steps_completed', []))
        })

    except Exception as e:
        traceback.print_exc()
        logger.error(f"Task 4 substep {substep_name} failed: {e}")
        return JsonResponse({
            'success': False,
            'message': str(e)
        }, status=500)


@require_http_methods(["POST"])
def workflow_automode(request):
    """Start automode tasks 1-4 in background thread"""
    global _automode_status
    from django.db import connection
    from django.db.utils import OperationalError, ProgrammingError

    # Check if automode is already running
    if _automode_status['running']:
        return JsonResponse({
            'success': False,
            'message': 'Automode is already running. Please wait for completion.',
            'status': 'already_running'
        })

    # Check if automode was recently completed
    if _automode_status["completed"]:
        # Reset status for new run
        _reset_automode_status()

    target_task = int(request.POST.get('target_task', 4))

    # Ensure target task is at least 1 since we start from Task 1
    if target_task < 1:
        return JsonResponse({
            'success': False,
            'message': 'Target task must be 1 or higher',
            'status': 'invalid_target'
        }, status=400)

    # Check if database is available (required for automode tasks 1-4)
    try:
        with connection.cursor() as cursor:
            cursor.execute(
                "SELECT name FROM sqlite_master WHERE type='table' AND name='pybirdai_workflowsession';"
            )
            if not cursor.fetchone():
                return JsonResponse(
                    {
                        "success": False,
                        "message": 'Database not available. Please run Retrieve Artifacts and Setup Database first.',
                        "status": "database_missing",
                    },
                    status=400,
                )
    except (OperationalError, ProgrammingError):
        return JsonResponse({
            'success': False,
            'message': 'Database not available. Please run Retrieve Artifacts and Setup Database first.',
            'status': 'database_error'
        }, status=400)

    # Copy session data for background thread
    session_data = dict(request.session)

    try:
        # Start automode in background thread
        automode_thread = threading.Thread(
            target=_run_automode_async,
            args=(target_task, session_data),
            daemon=True
        )
        automode_thread.start()

        return JsonResponse({
            'success': True,
            'message': f'Automode started in background (tasks 1 to {target_task}). Use /workflow/automode-status/ to check progress.',
            'status': 'started',
            'check_status_url': '/pybirdai/workflow/automode-status/'
        })

    except Exception as e:
        logger.error(f"Failed to start automode thread: {e}")
        return JsonResponse(
            {
                "success": False,
                "message": f"Failed to start automode: {str(e)}",
                "status": "failed",
            },
            status=500,
        )


@require_http_methods(["GET"])
def workflow_automode_status(request):
    """Check the status of running automode"""
    global _automode_status

    status_copy = _automode_status.copy()

    # Calculate elapsed time if running
    if status_copy['running'] and status_copy['started_at']:
        status_copy['elapsed_time'] = time.time() - status_copy['started_at']
    elif status_copy['completed'] and status_copy['started_at'] and status_copy['completed_at']:
        status_copy['elapsed_time'] = status_copy['completed_at'] - status_copy['started_at']

    return JsonResponse({
        'success': True,
        'automode_status': status_copy
    })

def workflow_task_status(request, task_number):
    """Get current status of a specific task"""
    task_executions = WorkflowTaskExecution.objects.filter(task_number=task_number)

    status_data = {}
    for execution in task_executions:

        status_data[execution.operation_type] = {
            "status": execution.status,
            "started_at": execution.started_at.isoformat()
            if execution.started_at
            else None,
            "completed_at": execution.completed_at.isoformat()
            if execution.completed_at
            else None,
            "error_message": execution.error_message,
        }

    return JsonResponse(status_data)


@require_http_methods(["POST"])
def workflow_save_config(request):
    """Save workflow configuration to temporary file"""
    import json
    import os
    from django.conf import settings

    try:
        # Get configuration data from request
        config_data = {
            "data_model_type": request.POST.get("data_model_type", "ELDM"),
            "clone_mode": request.POST.get("clone_mode", "false"),
            "technical_export_source": request.POST.get(
                "technical_export_source", "BIRD_WEBSITE"
            ),
            "technical_export_github_url": request.POST.get(
                "technical_export_github_url", ""
            ),
            "config_files_source": request.POST.get("config_files_source", "MANUAL"),
            "config_files_github_url": request.POST.get("config_files_github_url", ""),
            "github_branch": request.POST.get("github_branch", "main"),
            "when_to_stop": "RESOURCE_DOWNLOAD",  # Default for workflow
            "enable_lineage_tracking": request.POST.get("enable_lineage_tracking") == "true",
        }

        # Store GitHub token in memory only, don't persist to file
        github_token = request.POST.get("github_token", "")
        if github_token:
            # Store in module-level variable for in-memory use (no database required)
            _set_github_token(github_token)

        # Save to temporary file (reuse the automode config file)
        # Note: GitHub token is NOT persisted to file for security
        base_dir = getattr(settings, 'BASE_DIR', os.path.dirname(os.path.dirname(os.path.abspath(__file__))))
        config_path = os.path.join(base_dir, 'automode_config.json')

        with open(config_path, 'w') as f:
            json.dump(config_data, f, indent=2)

        # Delete the migration ready marker file since configuration has changed
        # User will need to run database setup again with the new configuration
        """
        marker_path = os.path.join(base_dir, '.migration_ready_marker')
        marker_removed = False
        try:
            if os.path.exists(marker_path):
                os.remove(marker_path)
                marker_removed = True
                logger.info("Removed migration ready marker due to configuration change")

                # Also reset any in-memory status that might be stale
                global _database_setup_status, _migration_status
                _reset_database_setup_status()
                _reset_migration_status()
                logger.info("Reset workflow status due to configuration change")


        except (OSError, PermissionError) as e:
            logger.warning(f"Could not remove migration ready marker: {e}")
            # Don't fail the config save for this
            """
        # Provide appropriate success message
        marker_removed = None
        message = 'Configuration saved successfully'
        if marker_removed:
            message += '. Previous database setup status reset - you may need to run database setup again.'

        return JsonResponse({
            'success': True,
            'message': message
        })

    except Exception as e:
        logger.error(f"Error saving workflow configuration: {str(e)}")
        return JsonResponse({"success": False, "error": str(e)}, status=500)


@require_http_methods(["POST"])
def workflow_run_migrations(request):
    """Start Migratioin step: Database migrations in background thread"""
    global _migration_status

    # Check if migrations are already running
    if _migration_status['running']:
        return JsonResponse({
            'success': False,
            'message': 'Migrations are already running. Please wait for completion.',
            'status': 'already_running'
        })

    # Check if migrations were recently completed
    if _migration_status["completed"]:
        # Reset status for new run
        _reset_migration_status()

    try:
        # Start migrations in background thread
        migration_thread = threading.Thread(target=_run_migrations_async, daemon=True)
        migration_thread.start()

        return JsonResponse({
            'success': True,
            'message': 'Database migrations started in background. Use /workflow/migration-status/ to check progress.',
            'status': 'started',
            'check_status_url': '/pybirdai/workflow/migration-status/'
        })

    except Exception as e:
        logger.error(f"Failed to start migration thread: {e}")
        return JsonResponse(
            {
                "success": False,
                "message": f"Failed to start migrations: {str(e)}",
                "status": "failed",
            },
            status=500,
        )


@require_http_methods(["GET"])
def workflow_migration_status(request):
    """Check the status of running migrations"""
    global _migration_status

    status_copy = _migration_status.copy()

    # Calculate elapsed time if running
    if status_copy['running'] and status_copy['started_at']:
        status_copy['elapsed_time'] = time.time() - status_copy['started_at']
    elif status_copy['completed'] and status_copy['started_at'] and status_copy['completed_at']:
        status_copy['elapsed_time'] = status_copy['completed_at'] - status_copy['started_at']

    return JsonResponse({
        'success': True,
        'migration_status': status_copy
    })


@require_http_methods(["POST"])
def workflow_database_setup(request):
    """Start tasks for  database setup in background thread"""
    global _database_setup_status

    # Check if setup is already running
    if _database_setup_status['running']:
        return JsonResponse({
            'success': False,
            'message': 'Database setup is already running. Please wait for completion.',
            'status': 'already_running'
        })

    # Check if setup was recently completed
    if _database_setup_status["completed"]:
        # Reset status for new run
        _reset_database_setup_status()

    # Check configuration exists
    import json
    import os
    from django.conf import settings

    try:
        base_dir = getattr(settings, 'BASE_DIR', os.path.dirname(os.path.dirname(os.path.abspath(__file__))))
        config_path = os.path.join(base_dir, 'automode_config.json')

        if not os.path.exists(config_path):
            return JsonResponse(
                {
                    "success": False,
                    "message": "Configuration not found. Please save configuration first.",
                    "status": "config_missing",
                },
                status=400,
            )
    except Exception as e:
        logger.error(f"Error checking configuration: {e}")
        return JsonResponse({
            'success': False,
            'message': f'Error checking configuration: {str(e)}',
            'status': 'failed'
        }, status=500)

    try:
        # Start database setup in background thread
        setup_thread = threading.Thread(target=_run_database_setup_async, daemon=True)
        setup_thread.start()

        return JsonResponse({
            'success': True,
            'message': 'Database setup started in background. Use /workflow/database-setup-status/ to check progress.',
            'status': 'started',
            'check_status_url': '/pybirdai/workflow/database-setup-status/'
        })

    except Exception as e:
        logger.error(f"Failed to start database setup thread: {e}")
        return JsonResponse(
            {
                "success": False,
                "message": f"Failed to start database setup: {str(e)}",
                "status": "failed",
            },
            status=500,
        )


@require_http_methods(["GET"])
def workflow_database_setup_status(request):
    """Check the status of running database setup"""
    global _database_setup_status

    status_copy = _database_setup_status.copy()

    # Calculate elapsed time if running
    if status_copy['running'] and status_copy['started_at']:
        status_copy['elapsed_time'] = time.time() - status_copy['started_at']
    elif status_copy['completed'] and status_copy['started_at'] and status_copy['completed_at']:
        status_copy['elapsed_time'] = status_copy['completed_at'] - status_copy['started_at']

    return JsonResponse({
        'success': True,
        'database_setup_status': status_copy
    })


@require_http_methods(["POST"])
def workflow_clone_import(request):
    """Import CSV files from the technical_export directory"""
    import os
    import glob
    from django.conf import settings
    from django.db import connection
    from django.db.utils import OperationalError, ProgrammingError

    try:
        # Check if database is available
        try:
            with connection.cursor() as cursor:
                cursor.execute("SELECT 1")
        except (OperationalError, ProgrammingError):
            return JsonResponse({
                'success': False,
                'message': 'Database not available. Please run database setup first.',
                'error': 'Database connection failed'
            }, status=400)

        # Get the base directory
        base_dir = getattr(settings, 'BASE_DIR', os.path.dirname(os.path.dirname(os.path.abspath(__file__))))
        technical_export_dir = os.path.join(base_dir, 'resources', 'technical_export')

        # Check if directory exists
        if not os.path.exists(technical_export_dir):
            return JsonResponse({
                'success': False,
                'message': 'Technical export directory not found',
                'error': f'Directory not found: {technical_export_dir}'
            }, status=400)

        # Get all CSV files in the directory
        csv_files = glob.glob(os.path.join(technical_export_dir, '*.csv'))

        if not csv_files:
            return JsonResponse({
                'success': False,
                'message': 'No CSV files found in technical_export directory',
                'error': 'No CSV files to import'
            }, status=400)

        # Read CSV files and prepare data for import
        csv_data = {}
        for csv_file in csv_files:
            filename = os.path.basename(csv_file)
            try:
                with open(csv_file, "r", encoding="utf-8") as f:
                    csv_data[filename] = f.read()
            except Exception as e:
                logger.error(f"Error reading CSV file {filename}: {e}")
                # Continue with other files even if one fails

        if not csv_data:
            return JsonResponse({
                'success': False,
                'message': 'Could not read any CSV files',
                'error': 'Failed to read CSV files'
            }, status=500)

        # Import the CSV data using the existing import functionality
        try:
            from pybirdai.utils.clone_mode import import_from_metadata_export

            # Use ordered import to maintain ID mappings across files
            importer = import_from_metadata_export.CSVDataImporter()
            results = importer.import_from_csv_strings_ordered(csv_data)

            # Count successful imports
            successful_imports = sum(1 for result in results.values() if result.get('success', False))
            total_objects = sum(result.get('imported_count', 0) for result in results.values() if result.get('success', False))

            # Create summary message
            message = f'Successfully imported {successful_imports}/{len(results)} CSV files'
            details = f'Total objects imported: {total_objects}'

            # Check if all imports were successful
            all_successful = successful_imports == len(results)

            # Log any errors
            for filename, result in results.items():
                if not result.get('success', False):
                    logger.error(f"Failed to import {filename}: {result.get('error', 'Unknown error')}")

            # If clone was successful, mark tasks 1 and 2 as completed
            if all_successful:
                try:
                    # Mark Task 1 (SMCubes Core Creation) as completed
                    task1_do, created = WorkflowTaskExecution.objects.get_or_create(
                        task_number=1,
                        operation_type='do',
                        defaults={
                            'status': 'completed',
                            'started_at': timezone.now(),
                            'completed_at': timezone.now(),
                            'execution_data': {'source': 'clone_import'}
                        }
                    )
                    if not created and task1_do.status != 'completed':
                        task1_do.status = 'completed'
                        task1_do.completed_at = timezone.now()
                        task1_do.execution_data = {'source': 'clone_import'}
                        task1_do.save()

                    # Mark Task 2 (SMCubes Transformation Rules Creation) as completed
                    task2_do, created = WorkflowTaskExecution.objects.get_or_create(
                        task_number=2,
                        operation_type='do',
                        defaults={
                            'status': 'completed',
                            'started_at': timezone.now(),
                            'completed_at': timezone.now(),
                            'execution_data': {'source': 'clone_import'}
                        }
                    )
                    if not created and task2_do.status != 'completed':
                        task2_do.status = 'completed'
                        task2_do.completed_at = timezone.now()
                        task2_do.execution_data = {'source': 'clone_import'}
                        task2_do.save()

                    logger.info("Clone import completed: Tasks 1 and 2 marked as completed")
                    message += " (Tasks 1 & 2 marked as completed)"

                except Exception as e:
                    logger.error(f"Error marking tasks as completed after clone: {e}")
                    # Don't fail the whole operation if task marking fails

            return JsonResponse({
                'success': all_successful,
                'message': message,
                'details': details,
                'results': {
                    'successful_imports': successful_imports,
                    'total_files': len(results),
                    'total_objects': total_objects
                },
                'refresh_recommended': True
            })

        except Exception as e:
            logger.error(f"Error during CSV import: {e}")
            return JsonResponse({
                'success': False,
                'message': 'Failed to import CSV files',
                'error': str(e)
            }, status=500)

    except Exception as e:
        logger.error(f"Unexpected error in workflow_clone_import: {e}")
        return JsonResponse({
            'success': False,
            'message': 'An unexpected error occurred',
            'error': str(e)
        }, status=500)


@require_http_methods(["GET"])
def workflow_session_check(request):
    """
    Check if the current workflow session is valid and accessible.
    Used by frontend JavaScript to validate session state before page reloads.
    """
    try:
        # Check if session has workflow_session_id
        session_id = request.session.get('workflow_session_id')
        if not session_id:
            return JsonResponse({
                'success': False,
                'message': 'No workflow session ID found'
            }, status=400)

        # Try to access the workflow session
        try:
            workflow_session = WorkflowSession.objects.get(session_id=session_id)
        except WorkflowSession.DoesNotExist:
            return JsonResponse({
                'success': False,
                'message': 'Workflow session not found in database'
            }, status=404)

        # Check if session is still active
        if not request.session.session_key:
            return JsonResponse({
                'success': False,
                'message': 'Django session expired'
            }, status=401)

        # All checks passed
        return JsonResponse({
            'success': True,
            'message': 'Session valid',
            'session_id': session_id,
            'current_task': workflow_session.current_task
        })

    except Exception as e:
        logger.error(f"Error in workflow_session_check: {str(e)}")
        return JsonResponse({
            'success': False,
            'message': 'Session validation error',
            'error': str(e)
        }, status=500)


def workflow_task_substep_with_loading(request, task_number, substep_name):
    """
    Execute workflow substeps using the loading pattern instead of AJAX refresh.
    This eliminates infinite loop issues by avoiding complex session management.
    """
    logger.info(f"Loading-based substep execution: Task {task_number}, Substep {substep_name}")

    if request.GET.get('execute') == 'true':
        logger.info(f"Executing substep {substep_name} for Task {task_number}")

        try:
            # Get or create task execution record
            session_id = request.session.get("workflow_session_id")
            if not session_id:
                return JsonResponse({
                    'status': 'error',
                    'message': 'No workflow session found'
                }, status=400)

            workflow_session = get_object_or_404(WorkflowSession, session_id=session_id)
            task_execution, _ = WorkflowTaskExecution.objects.get_or_create(
                task_number=task_number,
                operation_type='do',
                defaults={'status': 'running'}
            )

            # Delegate to appropriate task-specific substep handler
            if task_number == 1:
                result = _execute_task1_substep(request, substep_name, task_execution, workflow_session)
            elif task_number == 2:
                result = _execute_task2_substep(request, substep_name, task_execution, workflow_session)
            elif task_number == 3:
                result = _execute_task3_substep(request, substep_name, task_execution, workflow_session)
            elif task_number == 4:
                result = _execute_task4_substep(request, substep_name, task_execution, workflow_session)
            else:
                logger.error(f"No substep handler for task {task_number}")
                return JsonResponse({
                    'status': 'error',
                    'message': f'No substep handler for task {task_number}'
                }, status=400)

            # Convert result to loading pattern response
            if isinstance(result, JsonResponse):
                result_data = json.loads(result.content.decode('utf-8'))
                if result_data.get('success'):
                    return JsonResponse({'status': 'success'})
                else:
                    return JsonResponse({
                        'status': 'error',
                        'message': result_data.get('message', 'Substep failed')
                    }, status=500)
            else:
                logger.error(f"Unexpected result type from substep handler: {type(result)}")
                return JsonResponse({
                    'status': 'error',
                    'message': 'Unexpected error in substep execution'
                }, status=500)


        except Exception as e:
            logger.error(f"Error executing substep {substep_name}: {str(e)}")
            return JsonResponse({
                'status': 'error',
                'message': f'Failed to execute {substep_name}: {str(e)}'
            }, status=500)

    # Show loading screen for the substep
    substep_display_names = {
        # Task 31 substeps
        'delete_database': 'Database Deletion',
        'import_input_model': 'Input Model Import',
        'generate_templates': 'Report Templates Generation',
        'import_hierarchy_analysis': 'Hierarchy Analysis Import',
        'process_semantic': 'Semantic Integrations Processing',
        # Task 2 substeps
        'generate_all_filters': 'Filter Generation',
        'create_joins_metadata': 'Join Metadata Creation',
        # Task 3 substeps
        'generate_filter_code': 'Filter Code Generation',
        'generate_join_code': 'Join Code Generation',
        # Task 4 substeps
        'run_tests': 'Test Suite Execution'
    }

    task_display_names = {
        1: 'SMCubes Core Creation',
        2: 'SMCubes Transformation Rules Creation',
        3: 'Python Transformation Rules Creation',
        4: 'Full Execution with Test Suite'
    }

    substep_display = substep_display_names.get(substep_name, substep_name.replace('_', ' ').title())
    task_display = task_display_names.get(task_number, f'Task {task_number}')

    # Check if task might be completed after this substep to determine return URL
    try:
        current_task_execution = WorkflowTaskExecution.objects.get(
            task_number=task_number,
            operation_type='do'
        )
        current_execution_data = current_task_execution.execution_data or {}

        # Check how many substeps will be completed after this one
        upcoming_completed_count = sum([
            current_execution_data.get('database_deleted', False),
            current_execution_data.get('input_model_imported', False),
            current_execution_data.get('report_templates_created', False),
            current_execution_data.get('hierarchy_analysis_imported', False),
            current_execution_data.get('semantic_integrations_processed', False)
        ]) + 1  # +1 for the current substep that will complete

        # If this will be the last substep, redirect to review
        if upcoming_completed_count >= 5:
            return_url = f'/pybirdai/workflow/task/{task_number}/review/'
            return_text = f"Review {task_display}"
            success_message = f"{substep_display} completed successfully. Task  is now complete!"
        else:
            return_url = f'/pybirdai/workflow/task/{task_number}/do/'
            return_text = f"Back to {task_display}"
            success_message = f"{substep_display} completed successfully"

    except WorkflowTaskExecution.DoesNotExist:
        # Fallback to default
        return_url = f'/pybirdai/workflow/task/{task_number}/do/'
        return_text = f"Back to {task_display}"
        success_message = f"{substep_display} completed successfully"

    return create_response_with_loading(
        request,
        f"Executing {substep_display} for {task_display}",
        success_message,
        return_url,
        return_text
    )


<<<<<<< HEAD

=======
>>>>>>> e1ee7e81
@require_http_methods(["POST"])
def workflow_reset_session_full(request):
    """
    Reset the entire workflow session (full reset).
    Removes all marker files and resets all tasks (1-4).
    """
    logger.info("Full workflow session reset requested")

    try:
        # Reset all internal status
        _reset_database_setup_status()
        _reset_migration_status()
        _reset_automode_status()

        # Get current session
        session_id = request.session.get('workflow_session_id')
        if session_id:
            try:
                workflow_session = WorkflowSession.objects.get(session_id=session_id)
                workflow_session.current_task = 1
                workflow_session.updated_at = timezone.now()
                workflow_session.save()
                logger.info(f"Reset workflow session {session_id} current_task to 1")
            except WorkflowSession.DoesNotExist:
                logger.warning(f"Workflow session {session_id} not found during reset")

        # Delete all task executions
        deleted_count = WorkflowTaskExecution.objects.all().delete()[0]
        logger.info(f"Deleted {deleted_count} task executions")

        # Remove all marker files
        base_dir = getattr(settings, 'BASE_DIR', os.getcwd())
        marker_files = [
            '.setup_ready_marker',
            '.migration_ready_marker',
            '.task1_completed_marker',
            '.task2_completed_marker',
            '.task3_completed_marker',
            '.task4_completed_marker'
        ]

        removed_markers = []
        for marker_file in marker_files:
            marker_path = os.path.join(base_dir, marker_file)
            if os.path.exists(marker_path):
                try:
                    os.remove(marker_path)
                    removed_markers.append(marker_file)
                    logger.info(f"Removed marker file: {marker_file}")
                except Exception as e:
                    logger.warning(f"Failed to remove marker file {marker_file}: {e}")

        # Remove temporary directories if they exist
        temp_dirs = [
            os.path.join(base_dir, 'results', 'generated_hierarchy_warnings', 'tmp'),
            os.path.join(base_dir, 'results', 'generated_html', 'tmp'),
            os.path.join(base_dir, 'results', 'generated_mapping_warnings', 'tmp'),
            os.path.join(base_dir, 'results', 'lineage', 'tmp'),
            os.path.join(base_dir, 'tests', 'test_results', 'json'),
            os.path.join(base_dir, 'tests', 'test_results', 'txt')
        ]

        removed_dirs = []
        for temp_dir in temp_dirs:
            if os.path.exists(temp_dir):
                try:
                    import shutil
                    shutil.rmtree(temp_dir)
                    removed_dirs.append(temp_dir)
                    logger.info(f"Removed temporary directory: {temp_dir}")
                except Exception as e:
                    logger.warning(f"Failed to remove temporary directory {temp_dir}: {e}")

        if request.headers.get('X-Requested-With') == 'XMLHttpRequest':
            return JsonResponse({
                'success': True,
                'message': 'Full workflow session reset completed successfully',
                'details': {
                    'removed_markers': removed_markers,
                    'removed_directories': removed_dirs,
                    'deleted_executions': deleted_count
                }
            })
        else:
            messages.success(request, 'Full workflow session reset completed successfully')
            return redirect('pybirdai:workflow_dashboard')

    except Exception as e:
        logger.error(f"Error during full workflow session reset: {e}")
        if request.headers.get('X-Requested-With') == 'XMLHttpRequest':
            return JsonResponse({
                'success': False,
                'message': 'Failed to reset full workflow session',
                'error': str(e)
            }, status=500)
        else:
            messages.error(request, f'Failed to reset full workflow session: {str(e)}')
            return redirect('pybirdai:workflow_dashboard')


@require_http_methods(["POST"])
def workflow_reset_session_partial(request):
    """
    Reset workflow session from task 1 onwards (partial reset).
<<<<<<< HEAD

=======
>>>>>>> e1ee7e81
    """
    logger.info("Partial workflow session reset requested (tasks 1-4) but not database reset")

    try:
        # Reset only automode status (tasks 1-4)
        _reset_automode_status()

        # Get current session
        session_id = request.session.get('workflow_session_id')
        if session_id:
            try:
                workflow_session = WorkflowSession.objects.get(session_id=session_id)
                workflow_session.current_task = 1
                workflow_session.updated_at = timezone.now()
                workflow_session.save()
                logger.info(f"Reset workflow session {session_id} current_task to 1")
            except WorkflowSession.DoesNotExist:
                logger.warning(f"Workflow session {session_id} not found during reset")

        # Delete only task executions for tasks 1-4
        deleted_count = WorkflowTaskExecution.objects.filter(
            task_number__in=[1, 2, 3, 4]
        ).delete()[0]
        logger.info(f"Deleted {deleted_count} task executions for tasks 1-4")

        # Remove only marker files for tasks 1-4
        base_dir = getattr(settings, 'BASE_DIR', os.getcwd())
        marker_files = [
            '.task1_completed_marker',
            '.task2_completed_marker',
            '.task3_completed_marker',
            '.task4_completed_marker'
        ]

        removed_markers = []
        for marker_file in marker_files:
            marker_path = os.path.join(base_dir, marker_file)
            if os.path.exists(marker_path):
                try:
                    os.remove(marker_path)
                    removed_markers.append(marker_file)
                    logger.info(f"Removed marker file: {marker_file}")
                except Exception as e:
                    logger.warning(f"Failed to remove marker file {marker_file}: {e}")

        # Remove temporary directories if they exist
        temp_dirs = [
            os.path.join(base_dir, 'results', 'generated_hierarchy_warnings', 'tmp'),
            os.path.join(base_dir, 'results', 'generated_html', 'tmp'),
            os.path.join(base_dir, 'results', 'generated_mapping_warnings', 'tmp'),
            os.path.join(base_dir, 'results', 'lineage', 'tmp'),
            os.path.join(base_dir, 'tests', 'test_results', 'json'),
            os.path.join(base_dir, 'tests', 'test_results', 'txt')
        ]

        removed_dirs = []
        for temp_dir in temp_dirs:
            if os.path.exists(temp_dir):
                try:
                    import shutil
                    shutil.rmtree(temp_dir)
                    removed_dirs.append(temp_dir)
                    logger.info(f"Removed temporary directory: {temp_dir}")
                except Exception as e:
                    logger.warning(f"Failed to remove temporary directory {temp_dir}: {e}")

<<<<<<< HEAD

=======
>>>>>>> e1ee7e81
        if request.headers.get('X-Requested-With') == 'XMLHttpRequest':
            return JsonResponse({
                'success': True,
                'message': 'Partial workflow session reset completed successfully (tasks 1-4)',
<<<<<<< HEAD
        if request.headers.get('X-Requested-With') == 'XMLHttpRequest':
            return JsonResponse({
                'success': True,
                'message': 'Partial workflow session reset completed successfully (tasks 3-6)',
>>>>>>> c489c6b7 (>feat: - Adding reset session button (3-6 and all tasks) - finished)
=======
>>>>>>> e1ee7e81
                'details': {
                    'removed_markers': removed_markers,
                    'removed_directories': removed_dirs,
                    'deleted_executions': deleted_count
                }
            })
        else:
            messages.success(request, 'Partial workflow session reset completed successfully (tasks 1-4)')
            return redirect('pybirdai:workflow_dashboard')

    except Exception as e:
        logger.error(f"Error during partial workflow session reset: {e}")
        if request.headers.get('X-Requested-With') == 'XMLHttpRequest':
            return JsonResponse({
                'success': False,
                'message': 'Failed to reset partial workflow session',
                'error': str(e)
            }, status=500)
        else:
            messages.error(request, f'Failed to reset partial workflow session: {str(e)}')
            return redirect('pybirdai:workflow_dashboard')
<<<<<<< HEAD
=======
=======

>>>>>>> e1ee7e81

def export_database_to_github(request):
    """
    Export database to GitHub repository using fork workflow with automatic branch creation and pull request.
    """
    if request.method != 'POST':
        return JsonResponse({'success': False, 'error': 'Only POST method allowed'})

    try:
        # Get form data
        github_token = request.POST.get('github_token', '').strip()
        repository_url = request.POST.get('repository_url', '').strip()
        organization = request.POST.get('organization', '').strip() or None
        target_branch = request.POST.get('target_branch', 'develop').strip()
        use_fork_workflow = request.POST.get('use_fork_workflow') == 'on'

        if not github_token:
            return JsonResponse({'success': False, 'error': 'GitHub token is required'})

        # Validate repository URL format if provided
        if repository_url and not repository_url.startswith('https://github.com/'):
            return JsonResponse({'success': False, 'error': 'Repository URL must be a valid GitHub URL (https://github.com/...)'})

        # Import the GitHub integration service
        from .workflow_services import GitHubIntegrationService

        # Create service instance
        github_service = GitHubIntegrationService(github_token)

        # Export database to CSV first
        from .views import _export_database_to_csv_logic
        zip_file_path, extract_dir = _export_database_to_csv_logic()

        # Determine repository URL (use automode config if not provided)
        if not repository_url:
            config = github_service.get_automode_config()
            if config and config.technical_export_github_url:
                repository_url = config.technical_export_github_url
            else:
                repository_url = 'https://github.com/regcommunity/FreeBIRD'

        if use_fork_workflow:
            # Use new fork workflow (default behavior)
            result = github_service.fork_and_create_pr_workflow(
                source_repository_url=repository_url,
                organization=organization,
                csv_directory=extract_dir,
                target_branch=target_branch,
                pr_title="PyBIRD AI Database Export",
                pr_body="""## Database Export from PyBIRD AI

This pull request contains CSV files exported from the PyBIRD AI database using the fork workflow.

### Export Details:
- Generated automatically by PyBIRD AI's database export functionality
- Fork workflow ensures secure, isolated changes
- Files located in `export/database_export_ldm/`

### Testing:
- [ ] Verify CSV file integrity
- [ ] Check data completeness
- [ ] Validate against expected schema

This export was generated automatically by PyBIRD AI's fork workflow."""
            )

            # Prepare response data for fork workflow
            response_data = {
                'success': result['success'],
                'fork_created': result.get('fork_created', False),
                'branch_created': result.get('branch_created', False),
                'files_pushed': result.get('files_pushed', False),
                'pr_created': result.get('pr_created', False),
                'pull_request_url': result.get('pr_url'),
                'fork_url': result.get('fork_data', {}).get('html_url') if result.get('fork_data') else None,
                'message': 'Database exported via fork workflow successfully' if result['success'] else 'Fork workflow failed'
            }

            if not result['success']:
                response_data['error'] = result.get('error', 'Unknown error occurred during fork workflow')

        else:
            # Fallback to original workflow for backward compatibility
            result = github_service.export_and_push_to_github(repository_url=repository_url)

            response_data = {
                'success': result['success'],
                'branch_created': result.get('branch_created', False),
                'files_pushed': result.get('files_pushed', False),
                'pr_created': result.get('pr_created', False),
                'pull_request_url': result.get('pr_url'),
                'message': 'Database exported to GitHub successfully' if result['success'] else 'Direct push workflow failed'
            }

            if not result['success']:
                response_data['error'] = result.get('error', 'Unknown error occurred during GitHub export')

        return JsonResponse(response_data)

    except ImportError as e:
        return JsonResponse({
            'success': False,
            'error': f'GitHub integration service not available: {str(e)}'
        })
    except Exception as e:
        return JsonResponse({
            'success': False,
            'error': f'Error during GitHub export: {str(e)}'
<<<<<<< HEAD
        })
>>>>>>> 71405dd7 (>feat: pushing the github feature, accessible under)
=======
        })
>>>>>>> e1ee7e81
<|MERGE_RESOLUTION|>--- conflicted
+++ resolved
@@ -81,18 +81,6 @@
                     execution.save()
             return
 
-<<<<<<< HEAD
-    task_executions = WorkflowTaskExecution.objects.filter(
-        task_number=task,
-        operation_type='do'
-    ).first()
-    if isinstance(task_executions,WorkflowTaskExecution):
-        task_executions = [task_executions]
-    for execution in task_executions:
-        execution = check_one_task(execution,task)
-        execution.save()
-    return
-=======
         task_executions = WorkflowTaskExecution.objects.filter(
             task_number=task,
             operation_type='do'
@@ -105,7 +93,6 @@
         return
     except OperationalError:
         return
->>>>>>> e1ee7e81
 
 
 def load_test_results():
@@ -243,10 +230,7 @@
 
         time.sleep(6)
 
-<<<<<<< HEAD
-=======
         os._exit(0)
->>>>>>> e1ee7e81
 
     except Exception as e:
         logger.error(f"Background migration process failed: {e}")
@@ -904,10 +888,6 @@
 
     # Route to appropriate handler
     task_handlers = {
-<<<<<<< HEAD
-
-=======
->>>>>>> e1ee7e81
         1: task1_smcubes_core,
         2: task2_smcubes_rules,
         3: task3_python_rules,
@@ -1101,11 +1081,6 @@
         })
 
 
-<<<<<<< HEAD
-
-
-=======
->>>>>>> e1ee7e81
 def task2_smcubes_rules(request, operation, task_execution, workflow_session):
     """Handle Task 4: SMCubes Transformation Rules Creation operations"""
 
@@ -1234,12 +1209,6 @@
             'execution_data': execution_data,
         })
 
-<<<<<<< HEAD
-
-
-
-=======
->>>>>>> e1ee7e81
 def task3_python_rules(request, operation, task_execution, workflow_session):
     """Handle Task 5: Python Transformation Rules Creation operations"""
 
@@ -1384,10 +1353,7 @@
 
 
 
-<<<<<<< HEAD
-=======
-
->>>>>>> e1ee7e81
+
 def task4_full_execution(request, operation, task_execution, workflow_session):
     """Handle Task 4: Test Suite Execution operations"""
 
@@ -1566,913 +1532,12 @@
             'grouped_results': grouped_results,
         })
 
-<<<<<<< HEAD
 
 
 
 @require_http_methods(["POST"])
 def workflow_task_substep(request, task_number, substep_name):
     """Handle individual substep execution for workflow tasks"""
-
-    # Validate task number
-    if task_number < 0 or task_number > 4:
-        return JsonResponse({
-            'success': False,
-            'message': 'Invalid task number. Substeps are only available for tasks 1-4.'
-        }, status=400)
-
-    # Get or create task execution record
-    try:
-        session_id = request.session.get("workflow_session_id")
-        if not session_id:
-            return JsonResponse({
-                'success': False,
-                'message': 'No workflow session found'
-            }, status=400)
-
-        workflow_session = get_object_or_404(WorkflowSession, session_id=session_id)
-        task_execution, _ = WorkflowTaskExecution.objects.get_or_create(
-            task_number=task_number,
-            operation_type='do',
-            defaults={'status': 'running'}
-        )
-
-        # Update status to running if not already
-        if task_execution.status != 'running':
-            task_execution.status = 'running'
-            task_execution.started_at = timezone.now()
-            task_execution.save()
-
-    except Exception as e:
-        logger.error(f"Error getting workflow session: {e}")
-        return JsonResponse({
-            'success': False,
-            'message': 'Failed to get workflow session'
-        }, status=500)
-
-    # Route to appropriate substep handler
-    try:
-
-        if task_number == 1:
-            return _execute_task1_substep(request, substep_name, task_execution, workflow_session)
-        elif task_number == 2:
-            return _execute_task2_substep(request, substep_name, task_execution, workflow_session)
-        elif task_number == 3:
-            return _execute_task3_substep(request, substep_name, task_execution, workflow_session)
-        elif task_number == 4:
-            return _execute_task4_substep(request, substep_name, task_execution, workflow_session)
-        else:
-            return JsonResponse({
-                'success': False,
-                'message': f'No substep handler for task {task_number}'
-            }, status=400)
-
-    except Exception as e:
-        logger.error(f"Error executing substep {substep_name} for task {task_number}: {e}")
-        return JsonResponse({
-            'success': False,
-            'message': f'Failed to execute substep: {str(e)}'
-        }, status=500)
-
-
-def _execute_task2_substep(request, substep_name, task_execution, workflow_session):
-    """Execute individual substeps for Task 2: Database Creation"""
-
-    if substep_name == 'start':
-        try:
-            from .entry_points.automode_database_setup import RunAutomodeDatabaseSetup
-            app_config = RunAutomodeDatabaseSetup('pybirdai', 'birds_nest')
-            results = app_config.run_automode_database_setup()
-
-            # Update execution data
-            execution_data = task_execution.execution_data or {}
-            execution_data['database_models_created'] = True
-            execution_data['requires_restart'] = results.get('requires_restart', False)
-            task_execution.execution_data = execution_data
-            task_execution.save()
-
-            return JsonResponse({
-                'success': True,
-                'message': 'Database models created successfully',
-                'requires_restart': results.get('requires_restart', False)
-            })
-
-        except Exception as e:
-            logger.error(f"Database creation substep failed: {e}")
-            return JsonResponse({
-                'success': False,
-                'message': str(e)
-            }, status=500)
-
-    elif substep_name == 'continue':
-        try:
-            from .entry_points.automode_database_setup import RunAutomodeDatabaseSetup
-            app_config = RunAutomodeDatabaseSetup('pybirdai', 'birds_nest')
-            app_config.run_post_setup_operations()
-
-            # Update execution data
-            execution_data = task_execution.execution_data or {}
-            execution_data['migrations_applied'] = True
-            task_execution.execution_data = execution_data
-            task_execution.status = 'completed'
-            task_execution.completed_at = timezone.now()
-            task_execution.save()
-
-            return JsonResponse({
-                'success': True,
-                'message': 'Migrations applied successfully'
-            })
-
-        except Exception as e:
-            logger.error(f"Migration substep failed: {e}")
-            return JsonResponse({
-                'success': False,
-                'message': str(e)
-            }, status=500)
-
-    else:
-        return JsonResponse({
-            'success': False,
-            'message': f'Unknown substep: {substep_name}'
-        }, status=400)
-
-
-def _execute_task1_substep(request, substep_name, task_execution, workflow_session):
-    """Execute individual substeps for Task 1: SMCubes Core Creation"""
-
-    try:
-        # Import necessary modules
-        from .entry_points.convert_ldm_to_sdd_hierarchies import RunConvertLDMToSDDHierarchies
-        from .entry_points.import_hierarchy_analysis_from_website import RunImportHierarchiesFromWebsite
-        from .entry_points.import_semantic_integrations_from_website import RunImportSemanticIntegrationsFromWebsite
-        from .entry_points.import_report_templates_from_website import RunImportReportTemplatesFromWebsite
-        from .entry_points.import_input_model import RunImportInputModelFromSQLDev
-        from .entry_points.delete_bird_metadata_database import RunDeleteBirdMetadataDatabase
-
-        # Get or initialize execution data
-        execution_data = task_execution.execution_data or {
-            'steps_completed': []
-        }
-        if 'steps_completed' not in execution_data:
-            execution_data['steps_completed'] = []
-
-        success_message = ''
-
-        if substep_name == 'delete_database':
-            logger.info("Executing delete database substep via old AJAX method...")
-            logger.warning("Note: Consider using the new loading-based endpoint for better user experience")
-            app_config = RunDeleteBirdMetadataDatabase("pybirdai", "birds_nest")
-            app_config.run_delete_bird_metadata_database()
-            execution_data['database_deleted'] = True
-            execution_data['steps_completed'].append('Database deletion')
-            success_message = 'Database deleted successfully'
-
-        elif substep_name == 'import_input_model':
-            logger.info("Executing import input model substep...")
-            app_config = RunImportInputModelFromSQLDev("pybirdai", "birds_nest")
-            app_config.ready()
-            execution_data['input_model_imported'] = True
-            execution_data['steps_completed'].append('Input model import')
-            success_message = 'Input model imported successfully'
-
-        elif substep_name == 'generate_templates':
-            logger.info("Executing generate templates substep...")
-            RunImportReportTemplatesFromWebsite.run_import()
-            execution_data['report_templates_created'] = True
-            execution_data['steps_completed'].append('Report templates import')
-            success_message = 'Report templates imported successfully'
-
-        elif substep_name == 'import_hierarchy_analysis':
-            logger.info("Executing import hierarchy analysis substep...")
-            RunImportHierarchiesFromWebsite.import_hierarchies()
-            execution_data['hierarchy_analysis_imported'] = True
-            execution_data['steps_completed'].append('Hierarchy analysis import')
-            success_message = 'Hierarchy analysis imported successfully'
-
-        elif substep_name == 'process_semantic':
-            logger.info("Executing process semantic substep...")
-            RunImportSemanticIntegrationsFromWebsite.import_mappings_from_website()
-            execution_data['semantic_integrations_processed'] = True
-            execution_data['steps_completed'].append('Semantic integrations import')
-            success_message = 'Semantic integrations processed successfully'
-
-        else:
-            return JsonResponse({
-                'success': False,
-                'message': f'Unknown substep: {substep_name}'
-            }, status=400)
-
-        # Check if all subtasks are completed before marking main task as completed
-        #
-        all_subtasks_completed = (
-            execution_data.get('database_deleted', False) and
-            execution_data.get('input_model_imported', False) and
-            execution_data.get('report_templates_created', False) and
-            execution_data.get('hierarchy_analysis_imported', False) and
-            execution_data.get('semantic_integrations_processed', False)
-        )
-
-        any_subtasks_completed = (
-            execution_data.get('database_deleted', False) or
-            execution_data.get('input_model_imported', False) or
-            execution_data.get('report_templates_created', False) or
-            execution_data.get('hierarchy_analysis_imported', False) or
-            execution_data.get('semantic_integrations_processed', False)
-        )
-
-        # Update task execution
-        task_execution.execution_data = execution_data
-        if any_subtasks_completed:
-            task_execution.status = "running"
-            task_execution.completed_at = timezone.now()
-        if all_subtasks_completed:
-            task_execution.status = "completed"
-            task_execution.completed_at = timezone.now()
-        task_execution.save()
-
-        return JsonResponse({
-            'success': True,
-            'message': success_message,
-            'steps_completed': len(execution_data.get('steps_completed', []))
-        })
-
-    except Exception as e:
-        traceback.print_exc()
-        logger.error(f"Task 1 substep {substep_name} failed: {e}")
-        return JsonResponse({
-            'success': False,
-            'message': str(e)
-        }, status=500)
-
-
-def _execute_task2_substep(request, substep_name, task_execution, workflow_session):
-    """Execute individual substeps for Task 2: SMCubes Transformation Rules"""
-
-    try:
-        from .entry_points.create_filters import RunCreateFilters
-        from .entry_points.create_joins_metadata import RunCreateJoinsMetadata
-
-        # Get or initialize execution data
-        execution_data = task_execution.execution_data or {
-            'steps_completed': []
-        }
-        if 'steps_completed' not in execution_data:
-            execution_data['steps_completed'] = []
-
-        success_message = ''
-
-        if substep_name == 'generate_all_filters':
-            logger.info("Executing generate filters substep...")
-            RunCreateFilters.run_create_filters()
-            execution_data['filters_created'] = True
-            execution_data['steps_completed'].append('Filters creation')
-            success_message = 'Filters created successfully'
-
-        elif substep_name == 'create_joins_metadata':
-            logger.info("Executing create joins metadata substep...")
-            RunCreateJoinsMetadata.run_create_joins_meta_data()
-            execution_data['joins_metadata_created'] = True
-            execution_data['steps_completed'].append('Joins metadata creation')
-            success_message = 'Joins metadata created successfully'
-
-        else:
-            return JsonResponse({
-                'success': False,
-                'message': f'Unknown substep: {substep_name}'
-            }, status=400)
-
-        # Check if all subtasks are completed before marking main task as completed
-        all_subtasks_completed = (
-            execution_data.get('filters_created', False) and
-            execution_data.get('joins_metadata_created', False)
-        )
-
-        any_subtasks_completed = (
-            execution_data.get('filters_created', False) or
-            execution_data.get('joins_metadata_created', False)
-        )
-
-        # Update task execution
-        task_execution.execution_data = execution_data
-        if any_subtasks_completed:
-            task_execution.status = "running"
-            task_execution.completed_at = timezone.now()
-        if all_subtasks_completed:
-            task_execution.status = "completed"
-            task_execution.completed_at = timezone.now()
-        task_execution.save()
-
-        return JsonResponse({
-            'success': True,
-            'message': success_message,
-            'steps_completed': len(execution_data.get('steps_completed', []))
-        })
-
-    except Exception as e:
-        traceback.print_exc()
-        logger.error(f"Task 2 substep {substep_name} failed: {e}")
-        return JsonResponse({
-            'success': False,
-            'message': str(e)
-        }, status=500)
-
-
-def _execute_task3_substep(request, substep_name, task_execution, workflow_session):
-    """Execute individual substeps for Task 3: Python Transformation Rules"""
-
-    try:
-        from .entry_points.run_create_executable_filters import RunCreateExecutableFilters
-        from .entry_points.create_executable_joins import RunCreateExecutableJoins
-
-        # Get or initialize execution data
-        execution_data = task_execution.execution_data or {
-            'steps_completed': []
-        }
-        if 'steps_completed' not in execution_data:
-            execution_data['steps_completed'] = []
-
-        success_message = ''
-
-        if substep_name == 'generate_filter_code':
-            logger.info("Executing generate filter code substep...")
-            RunCreateExecutableFilters.run_create_executable_filters()
-            execution_data['filter_code_generated'] = True
-            execution_data['steps_completed'].append('Executable filter code generation')
-            success_message = 'Filter code generated successfully'
-
-        elif substep_name == 'generate_join_code':
-            logger.info("Executing generate join code substep...")
-            RunCreateExecutableJoins.create_python_joins()
-            execution_data['join_code_generated'] = True
-            execution_data['steps_completed'].append('Join code generation')
-            success_message = 'Join code generated successfully'
-
-        else:
-            return JsonResponse({
-                'success': False,
-                'message': f'Unknown substep: {substep_name}'
-            }, status=400)
-
-        # Check if all subtasks are completed before marking main task as completed
-        all_subtasks_completed = (
-            execution_data.get('filter_code_generated', False) and
-            execution_data.get('join_code_generated', False)
-        )
-
-        any_subtasks_completed = (
-            execution_data.get('filter_code_generated', False) or
-            execution_data.get('join_code_generated', False)
-        )
-
-        # Update task execution
-        task_execution.execution_data = execution_data
-        if any_subtasks_completed:
-            task_execution.status = "running"
-            task_execution.completed_at = timezone.now()
-        if all_subtasks_completed:
-            task_execution.status = "completed"
-            task_execution.completed_at = timezone.now()
-        task_execution.save()
-
-        return JsonResponse({
-            'success': True,
-            'message': success_message,
-            'steps_completed': len(execution_data.get('steps_completed', []))
-        })
-
-    except Exception as e:
-        traceback.print_exc()
-        logger.error(f"Task 3 substep {substep_name} failed: {e}")
-        return JsonResponse({
-            'success': False,
-            'message': str(e)
-        }, status=500)
-
-
-def _execute_task4_substep(request, substep_name, task_execution, workflow_session):
-    """Execute individual substeps for Task 4: Test Suite Execution"""
-
-    try:
-        from .utils.datapoint_test_run.run_tests import RegulatoryTemplateTestRunner
-
-        # Get or initialize execution data
-        execution_data = task_execution.execution_data or {
-            'steps_completed': []
-        }
-        if 'steps_completed' not in execution_data:
-            execution_data['steps_completed'] = []
-
-        if substep_name == 'run_tests':
-            logger.info("Executing run tests substep...")
-
-            # Create test runner instance
-            test_runner = RegulatoryTemplateTestRunner(False)
-
-            # Configure test runner
-            config_file = request.POST.get('config_file', 'tests/configuration_file_tests.json')
-            test_runner.args.uv = "False"
-            test_runner.args.config_file = config_file
-            test_runner.args.dp_value = None
-            test_runner.args.reg_tid = None
-            test_runner.args.dp_suffix = None
-            test_runner.args.scenario = None
-
-            # Execute tests
-            test_runner.main()
-
-            execution_data['tests_executed'] = True
-            execution_data['steps_completed'].append('Test suite execution')
-            success_message = 'Tests executed successfully'
-
-        else:
-            return JsonResponse({
-                'success': False,
-                'message': f'Unknown substep: {substep_name}'
-            }, status=400)
-
-        # Check if all subtasks are completed before marking main task as completed
-        all_subtasks_completed = execution_data.get('tests_executed', False)
-
-        # Update task execution
-        task_execution.execution_data = execution_data
-        if all_subtasks_completed:
-            task_execution.status = "completed"
-            task_execution.completed_at = timezone.now()
-        task_execution.save()
-
-        return JsonResponse({
-            'success': True,
-            'message': success_message,
-            'steps_completed': len(execution_data.get('steps_completed', []))
-        })
-
-    except Exception as e:
-        traceback.print_exc()
-        logger.error(f"Task 4 substep {substep_name} failed: {e}")
-        return JsonResponse({
-            'success': False,
-            'message': str(e)
-        }, status=500)
-
-
-@require_http_methods(["POST"])
-def workflow_task_substep(request, task_number, substep_name):
-    """Handle individual substep execution for workflow tasks"""
-
-    # Validate task number
-    if task_number < 0 or task_number > 4:
-        return JsonResponse({
-            'success': False,
-            'message': 'Invalid task number. Substeps are only available for tasks 1-4.'
-        }, status=400)
-
-    # Get or create task execution record
-    try:
-        session_id = request.session.get("workflow_session_id")
-        if not session_id:
-            return JsonResponse({
-                'success': False,
-                'message': 'No workflow session found'
-            }, status=400)
-
-        workflow_session = get_object_or_404(WorkflowSession, session_id=session_id)
-        task_execution, _ = WorkflowTaskExecution.objects.get_or_create(
-            task_number=task_number,
-            operation_type='do',
-            defaults={'status': 'running'}
-        )
-
-        # Update status to running if not already
-        if task_execution.status != 'running':
-            task_execution.status = 'running'
-            task_execution.started_at = timezone.now()
-            task_execution.save()
-
-    except Exception as e:
-        logger.error(f"Error getting workflow session: {e}")
-        return JsonResponse({
-            'success': False,
-            'message': 'Failed to get workflow session'
-        }, status=500)
-
-    # Route to appropriate substep handler
-    try:
-
-        if task_number == 1:
-            return _execute_task1_substep(request, substep_name, task_execution, workflow_session)
-        elif task_number == 2:
-            return _execute_task2_substep(request, substep_name, task_execution, workflow_session)
-        elif task_number == 3:
-            return _execute_task3_substep(request, substep_name, task_execution, workflow_session)
-        elif task_number == 4:
-            return _execute_task4_substep(request, substep_name, task_execution, workflow_session)
-        else:
-            return JsonResponse({
-                'success': False,
-                'message': f'No substep handler for task {task_number}'
-            }, status=400)
-
-    except Exception as e:
-        logger.error(f"Error executing substep {substep_name} for task {task_number}: {e}")
-        return JsonResponse({
-            'success': False,
-            'message': f'Failed to execute substep: {str(e)}'
-        }, status=500)
-
-
-def _execute_task2_substep(request, substep_name, task_execution, workflow_session):
-    """Execute individual substeps for Task 2: Database Creation"""
-
-    if substep_name == 'start':
-        try:
-            from .entry_points.automode_database_setup import RunAutomodeDatabaseSetup
-            app_config = RunAutomodeDatabaseSetup('pybirdai', 'birds_nest')
-            results = app_config.run_automode_database_setup()
-
-            # Update execution data
-            execution_data = task_execution.execution_data or {}
-            execution_data['database_models_created'] = True
-            execution_data['requires_restart'] = results.get('requires_restart', False)
-            task_execution.execution_data = execution_data
-            task_execution.save()
-
-            return JsonResponse({
-                'success': True,
-                'message': 'Database models created successfully',
-                'requires_restart': results.get('requires_restart', False)
-            })
-
-        except Exception as e:
-            logger.error(f"Database creation substep failed: {e}")
-            return JsonResponse({
-                'success': False,
-                'message': str(e)
-            }, status=500)
-
-    elif substep_name == 'continue':
-        try:
-            from .entry_points.automode_database_setup import RunAutomodeDatabaseSetup
-            app_config = RunAutomodeDatabaseSetup('pybirdai', 'birds_nest')
-            app_config.run_post_setup_operations()
-
-            # Update execution data
-            execution_data = task_execution.execution_data or {}
-            execution_data['migrations_applied'] = True
-            task_execution.execution_data = execution_data
-            task_execution.status = 'completed'
-            task_execution.completed_at = timezone.now()
-            task_execution.save()
-
-            return JsonResponse({
-                'success': True,
-                'message': 'Migrations applied successfully'
-            })
-
-        except Exception as e:
-            logger.error(f"Migration substep failed: {e}")
-            return JsonResponse({
-                'success': False,
-                'message': str(e)
-            }, status=500)
-
-    else:
-        return JsonResponse({
-            'success': False,
-            'message': f'Unknown substep: {substep_name}'
-        }, status=400)
-
-
-def _execute_task1_substep(request, substep_name, task_execution, workflow_session):
-    """Execute individual substeps for Task 1: SMCubes Core Creation"""
-
-    try:
-        # Import necessary modules
-        from .entry_points.convert_ldm_to_sdd_hierarchies import RunConvertLDMToSDDHierarchies
-        from .entry_points.import_hierarchy_analysis_from_website import RunImportHierarchiesFromWebsite
-        from .entry_points.import_semantic_integrations_from_website import RunImportSemanticIntegrationsFromWebsite
-        from .entry_points.import_report_templates_from_website import RunImportReportTemplatesFromWebsite
-        from .entry_points.import_input_model import RunImportInputModelFromSQLDev
-        from .entry_points.delete_bird_metadata_database import RunDeleteBirdMetadataDatabase
-
-        # Get or initialize execution data
-        execution_data = task_execution.execution_data or {
-            'steps_completed': []
-        }
-        if 'steps_completed' not in execution_data:
-            execution_data['steps_completed'] = []
-
-        success_message = ''
-
-        if substep_name == 'delete_database':
-            logger.info("Executing delete database substep via old AJAX method...")
-            logger.warning("Note: Consider using the new loading-based endpoint for better user experience")
-            app_config = RunDeleteBirdMetadataDatabase("pybirdai", "birds_nest")
-            app_config.run_delete_bird_metadata_database()
-            execution_data['database_deleted'] = True
-            execution_data['steps_completed'].append('Database deletion')
-            success_message = 'Database deleted successfully'
-
-        elif substep_name == 'import_input_model':
-            logger.info("Executing import input model substep...")
-            app_config = RunImportInputModelFromSQLDev("pybirdai", "birds_nest")
-            app_config.ready()
-            execution_data['input_model_imported'] = True
-            execution_data['steps_completed'].append('Input model import')
-            success_message = 'Input model imported successfully'
-
-        elif substep_name == 'generate_templates':
-            logger.info("Executing generate templates substep...")
-            RunImportReportTemplatesFromWebsite.run_import()
-            execution_data['report_templates_created'] = True
-            execution_data['steps_completed'].append('Report templates import')
-            success_message = 'Report templates imported successfully'
-
-        elif substep_name == 'import_hierarchy_analysis':
-            logger.info("Executing import hierarchy analysis substep...")
-            RunImportHierarchiesFromWebsite.import_hierarchies()
-            execution_data['hierarchy_analysis_imported'] = True
-            execution_data['steps_completed'].append('Hierarchy analysis import')
-            success_message = 'Hierarchy analysis imported successfully'
-
-        elif substep_name == 'process_semantic':
-            logger.info("Executing process semantic substep...")
-            RunImportSemanticIntegrationsFromWebsite.import_mappings_from_website()
-            execution_data['semantic_integrations_processed'] = True
-            execution_data['steps_completed'].append('Semantic integrations import')
-            success_message = 'Semantic integrations processed successfully'
-
-        else:
-            return JsonResponse({
-                'success': False,
-                'message': f'Unknown substep: {substep_name}'
-            }, status=400)
-
-        # Check if all subtasks are completed before marking main task as completed
-        #
-        all_subtasks_completed = (
-            execution_data.get('database_deleted', False) and
-            execution_data.get('input_model_imported', False) and
-            execution_data.get('report_templates_created', False) and
-            execution_data.get('hierarchy_analysis_imported', False) and
-            execution_data.get('semantic_integrations_processed', False)
-        )
-
-        any_subtasks_completed = (
-            execution_data.get('database_deleted', False) or
-            execution_data.get('input_model_imported', False) or
-            execution_data.get('report_templates_created', False) or
-            execution_data.get('hierarchy_analysis_imported', False) or
-            execution_data.get('semantic_integrations_processed', False)
-        )
-
-        # Update task execution
-        task_execution.execution_data = execution_data
-        if any_subtasks_completed:
-            task_execution.status = "running"
-            task_execution.completed_at = timezone.now()
-        if all_subtasks_completed:
-            task_execution.status = "completed"
-            task_execution.completed_at = timezone.now()
-        task_execution.save()
-
-        return JsonResponse({
-            'success': True,
-            'message': success_message,
-            'steps_completed': len(execution_data.get('steps_completed', []))
-        })
-
-    except Exception as e:
-        traceback.print_exc()
-        logger.error(f"Task 1 substep {substep_name} failed: {e}")
-        return JsonResponse({
-            'success': False,
-            'message': str(e)
-        }, status=500)
-
-
-def _execute_task2_substep(request, substep_name, task_execution, workflow_session):
-    """Execute individual substeps for Task 2: SMCubes Transformation Rules"""
-
-    try:
-        from .entry_points.create_filters import RunCreateFilters
-        from .entry_points.create_joins_metadata import RunCreateJoinsMetadata
-
-        # Get or initialize execution data
-        execution_data = task_execution.execution_data or {
-            'steps_completed': []
-        }
-        if 'steps_completed' not in execution_data:
-            execution_data['steps_completed'] = []
-
-        success_message = ''
-
-        if substep_name == 'generate_all_filters':
-            logger.info("Executing generate filters substep...")
-            RunCreateFilters.run_create_filters()
-            execution_data['filters_created'] = True
-            execution_data['steps_completed'].append('Filters creation')
-            success_message = 'Filters created successfully'
-
-        elif substep_name == 'create_joins_metadata':
-            logger.info("Executing create joins metadata substep...")
-            RunCreateJoinsMetadata.run_create_joins_meta_data()
-            execution_data['joins_metadata_created'] = True
-            execution_data['steps_completed'].append('Joins metadata creation')
-            success_message = 'Joins metadata created successfully'
-
-        else:
-            return JsonResponse({
-                'success': False,
-                'message': f'Unknown substep: {substep_name}'
-            }, status=400)
-
-        # Check if all subtasks are completed before marking main task as completed
-        all_subtasks_completed = (
-            execution_data.get('filters_created', False) and
-            execution_data.get('joins_metadata_created', False)
-        )
-
-        any_subtasks_completed = (
-            execution_data.get('filters_created', False) or
-            execution_data.get('joins_metadata_created', False)
-        )
-
-        # Update task execution
-        task_execution.execution_data = execution_data
-        if any_subtasks_completed:
-            task_execution.status = "running"
-            task_execution.completed_at = timezone.now()
-        if all_subtasks_completed:
-            task_execution.status = "completed"
-            task_execution.completed_at = timezone.now()
-        task_execution.save()
-
-        return JsonResponse({
-            'success': True,
-            'message': success_message,
-            'steps_completed': len(execution_data.get('steps_completed', []))
-        })
-
-    except Exception as e:
-        traceback.print_exc()
-        logger.error(f"Task 2 substep {substep_name} failed: {e}")
-        return JsonResponse({
-            'success': False,
-            'message': str(e)
-        }, status=500)
-
-
-def _execute_task3_substep(request, substep_name, task_execution, workflow_session):
-    """Execute individual substeps for Task 3: Python Transformation Rules"""
-
-    try:
-        from .entry_points.run_create_executable_filters import RunCreateExecutableFilters
-        from .entry_points.create_executable_joins import RunCreateExecutableJoins
-
-        # Get or initialize execution data
-        execution_data = task_execution.execution_data or {
-            'steps_completed': []
-        }
-        if 'steps_completed' not in execution_data:
-            execution_data['steps_completed'] = []
-
-        success_message = ''
-
-        if substep_name == 'generate_filter_code':
-            logger.info("Executing generate filter code substep...")
-            RunCreateExecutableFilters.run_create_executable_filters()
-            execution_data['filter_code_generated'] = True
-            execution_data['steps_completed'].append('Executable filter code generation')
-            success_message = 'Filter code generated successfully'
-
-        elif substep_name == 'generate_join_code':
-            logger.info("Executing generate join code substep...")
-            RunCreateExecutableJoins.create_python_joins()
-            execution_data['join_code_generated'] = True
-            execution_data['steps_completed'].append('Join code generation')
-            success_message = 'Join code generated successfully'
-
-        else:
-            return JsonResponse({
-                'success': False,
-                'message': f'Unknown substep: {substep_name}'
-            }, status=400)
-
-        # Check if all subtasks are completed before marking main task as completed
-        all_subtasks_completed = (
-            execution_data.get('filter_code_generated', False) and
-            execution_data.get('join_code_generated', False)
-        )
-
-        any_subtasks_completed = (
-            execution_data.get('filter_code_generated', False) or
-            execution_data.get('join_code_generated', False)
-        )
-
-        # Update task execution
-        task_execution.execution_data = execution_data
-        if any_subtasks_completed:
-            task_execution.status = "running"
-            task_execution.completed_at = timezone.now()
-        if all_subtasks_completed:
-            task_execution.status = "completed"
-            task_execution.completed_at = timezone.now()
-        task_execution.save()
-
-        return JsonResponse({
-            'success': True,
-            'message': success_message,
-            'steps_completed': len(execution_data.get('steps_completed', []))
-        })
-
-    except Exception as e:
-        traceback.print_exc()
-        logger.error(f"Task 3 substep {substep_name} failed: {e}")
-        return JsonResponse({
-            'success': False,
-            'message': str(e)
-        }, status=500)
-
-
-def _execute_task4_substep(request, substep_name, task_execution, workflow_session):
-    """Execute individual substeps for Task 4: Test Suite Execution"""
-
-    try:
-        from .utils.datapoint_test_run.run_tests import RegulatoryTemplateTestRunner
-
-        # Get or initialize execution data
-        execution_data = task_execution.execution_data or {
-            'steps_completed': []
-        }
-        if 'steps_completed' not in execution_data:
-            execution_data['steps_completed'] = []
-
-        if substep_name == 'run_tests':
-            logger.info("Executing run tests substep...")
-
-            # Create test runner instance
-            test_runner = RegulatoryTemplateTestRunner(False)
-
-            # Configure test runner
-            config_file = request.POST.get('config_file', 'tests/configuration_file_tests.json')
-            test_runner.args.uv = "False"
-            test_runner.args.config_file = config_file
-            test_runner.args.dp_value = None
-            test_runner.args.reg_tid = None
-            test_runner.args.dp_suffix = None
-            test_runner.args.scenario = None
-
-            # Execute tests
-            test_runner.main()
-
-            execution_data['tests_executed'] = True
-            execution_data['steps_completed'].append('Test suite execution')
-            success_message = 'Tests executed successfully'
-
-        else:
-            return JsonResponse({
-                'success': False,
-                'message': f'Unknown substep: {substep_name}'
-            }, status=400)
-
-        # Check if all subtasks are completed before marking main task as completed
-        all_subtasks_completed = execution_data.get('tests_executed', False)
-
-        # Update task execution
-        task_execution.execution_data = execution_data
-        if all_subtasks_completed:
-            task_execution.status = "completed"
-            task_execution.completed_at = timezone.now()
-        task_execution.save()
-
-        return JsonResponse({
-            'success': True,
-            'message': success_message,
-            'steps_completed': len(execution_data.get('steps_completed', []))
-        })
-=======
->>>>>>> e1ee7e81
-
-    except Exception as e:
-        traceback.print_exc()
-        logger.error(f"Task 4 substep {substep_name} failed: {e}")
-        return JsonResponse({
-            'success': False,
-            'message': str(e)
-        }, status=500)
-
-
-@require_http_methods(["POST"])
-<<<<<<< HEAD
-def workflow_automode(request):
-    """Start automode tasks 1-4 in background thread"""
-    global _automode_status
-    from django.db import connection
-    from django.db.utils import OperationalError, ProgrammingError
-=======
-def workflow_task_substep(request, task_number, substep_name):
-    """Handle individual substep execution for workflow tasks"""
->>>>>>> e1ee7e81
 
     # Validate task number
     if task_number < 0 or task_number > 4:
@@ -4051,10 +3116,7 @@
     )
 
 
-<<<<<<< HEAD
-
-=======
->>>>>>> e1ee7e81
+
 @require_http_methods(["POST"])
 def workflow_reset_session_full(request):
     """
@@ -4159,10 +3221,7 @@
 def workflow_reset_session_partial(request):
     """
     Reset workflow session from task 1 onwards (partial reset).
-<<<<<<< HEAD
-
-=======
->>>>>>> e1ee7e81
+
     """
     logger.info("Partial workflow session reset requested (tasks 1-4) but not database reset")
 
@@ -4229,22 +3288,11 @@
                 except Exception as e:
                     logger.warning(f"Failed to remove temporary directory {temp_dir}: {e}")
 
-<<<<<<< HEAD
-
-=======
->>>>>>> e1ee7e81
+
         if request.headers.get('X-Requested-With') == 'XMLHttpRequest':
             return JsonResponse({
                 'success': True,
                 'message': 'Partial workflow session reset completed successfully (tasks 1-4)',
-<<<<<<< HEAD
-        if request.headers.get('X-Requested-With') == 'XMLHttpRequest':
-            return JsonResponse({
-                'success': True,
-                'message': 'Partial workflow session reset completed successfully (tasks 3-6)',
->>>>>>> c489c6b7 (>feat: - Adding reset session button (3-6 and all tasks) - finished)
-=======
->>>>>>> e1ee7e81
                 'details': {
                     'removed_markers': removed_markers,
                     'removed_directories': removed_dirs,
@@ -4266,11 +3314,7 @@
         else:
             messages.error(request, f'Failed to reset partial workflow session: {str(e)}')
             return redirect('pybirdai:workflow_dashboard')
-<<<<<<< HEAD
-=======
-=======
-
->>>>>>> e1ee7e81
+
 
 def export_database_to_github(request):
     """
@@ -4379,9 +3423,4 @@
         return JsonResponse({
             'success': False,
             'error': f'Error during GitHub export: {str(e)}'
-<<<<<<< HEAD
-        })
->>>>>>> 71405dd7 (>feat: pushing the github feature, accessible under)
-=======
-        })
->>>>>>> e1ee7e81
+        })