--- conflicted
+++ resolved
@@ -827,12 +827,6 @@
             'session_id': session_id or 'no-database',
         })
 
-<<<<<<< HEAD
-
-
-=======
->>>>>>> 775d6c00
-
     return render(request, 'pybirdai/workflow/dashboard.html', context)
 
 
@@ -899,10 +893,6 @@
 
     # Route to appropriate handler
     task_handlers = {
-<<<<<<< HEAD
-
-=======
->>>>>>> 775d6c00
         1: task1_smcubes_core,
         2: task2_smcubes_rules,
         3: task3_python_rules,
@@ -1097,11 +1087,6 @@
             'execution_data': execution_data,
         })
 
-<<<<<<< HEAD
-
-
-=======
->>>>>>> 775d6c00
 
 def task2_smcubes_rules(request, operation, task_execution, workflow_session):
     """Handle Task 4: SMCubes Transformation Rules Creation operations"""
@@ -1230,12 +1215,6 @@
             'workflow_session': workflow_session,
             'execution_data': execution_data,
         })
-
-<<<<<<< HEAD
-
-
-=======
->>>>>>> 775d6c00
 
 def task3_python_rules(request, operation, task_execution, workflow_session):
     """Handle Task 5: Python Transformation Rules Creation operations"""
@@ -1563,8 +1542,7 @@
         })
 
 
-<<<<<<< HEAD
-=======
+
 @require_http_methods(["POST"])
 def workflow_task_substep(request, task_number, substep_name):
     """Handle individual substep execution for workflow tasks"""
@@ -2008,7 +1986,7 @@
             'success': False,
             'message': str(e)
         }, status=500)
->>>>>>> 775d6c00
+
 
 
 @require_http_methods(["POST"])
@@ -3250,10 +3228,6 @@
 def workflow_reset_session_partial(request):
     """
     Reset workflow session from task 1 onwards (partial reset).
-<<<<<<< HEAD
-
-=======
->>>>>>> 775d6c00
     """
     logger.info("Partial workflow session reset requested (tasks 1-4) but not database reset")
 
