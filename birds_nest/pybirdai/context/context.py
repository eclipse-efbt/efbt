# coding=UTF-8#
# Copyright (c) 2024 Bird Software Solutions Ltd
# This program and the accompanying materials
# are made available under the terms of the Eclipse Public License 2.0
# which accompanies this distribution, and is available at
# https://www.eclipse.org/legal/epl-2.0/
#
# SPDX-License-Identifier: EPL-2.0
#
# Contributors:
#    Neil Mackenzie - initial API and implementation
#


from pybirdai.regdna import  ELPackage, ModuleList, GenerationRulesModule, ReportModule, ELAnnotationDirective
from pybirdai.context.ecore_lite_types import EcoreLiteTypes

class Context(object):
    '''
    Documentation for Context
    '''
    # variables to configure the behaviour
    
<<<<<<< HEAD
    ldm_or_il = 'ldm'
=======

>>>>>>> fe47a244

    # enable_lineage_tracking will be set dynamically from configuration
    enable_lineage_tracking = True

    enrich_ldm_relationships = False
    use_codes = True

    reference_data_class_list = []

    # the directory where we get our input files
    file_directory = ""
    # the directory where we save our outputs.
    output_directory = ""

    types = EcoreLiteTypes()
    # create the moduleList to hold all the modules
    module_list = ModuleList()

    # create  regdna  packages
    types_package = ELPackage(name='types')
    ldm_domains_package = ELPackage(
        name='ldm_domains',
        nsURI='http://www.eclipse.org/bird/ldm_domains',
        nsPrefix='ldm_domains')
   
    ldm_entities_package = ELPackage(
        name='ldm_entities',
        nsURI='http://www.eclipse.org/bird/ldm_entities',
        nsPrefix='ldm_entities')
    
    il_domains_package = ELPackage(
        name='il_domains',
        nsURI='http://www.eclipse.org/bird/il_domains',
        nsPrefix='ldm_domains')
   
    il_tables_package = ELPackage(
        name='il_entities',
        nsURI='http://www.eclipse.org/bird/il_entities',
        nsPrefix='il_entities')
    

    skip_reference_data_in_ldm = True
    reports_dictionary = {}

    classification_types = {}

    enum_literals_map = {}

    module_list = ModuleList()
    # classesMap keeps a reference between ldm ID's for classes and
    # the class instance
    classes_map = {}

    table_map = {}

    fk_to_mandatory_map = {}

    fk_to_column_map = {}

    # A map between the ELDM names for primitive types types, and
    # our standard primitive types such as EString
    datatype_map = {}

    main_category_to_name_map_finrep = {}
    main_category_to_name_map_ae = {}

    join_for_products_to_main_category_map_finrep = {}
    join_for_products_to_main_category_map_ae = {}
    
    tables_for_main_category_map_finrep = {}
    tables_for_main_category_map_ae = {}

    join_for_products_to_linked_tables_map_finrep = {}
    join_for_products_to_linked_tables_map_ae = {}

    join_for_products_to_to_filter_map_finrep = {}
    join_for_products_to_to_filter_map_ae = {}

    table_and_part_tuple_map_finrep = {}
    table_and_part_tuple_map_ae = {}

    ldm_entity_to_linked_tables_map = {}
    report_to_main_category_map = {}
    enum_map = {}
    
    arc_to_source_map = {}
    arc_name_to_arc_class_map = {}
    
    arc_target_to_arc_map = {}

    enums_used = []

    main_categories_in_scope_finrep = []
    main_categories_in_scope_ae = []

    load_sdd_from_website =False

    save_derived_sdd_items = True

    input_layer_name = "Input Layer 6.5"

    generate_etl = True


    def _get_configured_lineage_tracking(self):
        """Get the configured lineage tracking setting from temporary file."""
        # First try to read from temporary configuration file
        try:
            import os
            import json
            # Use the same path as in views.py
            temp_config_path = os.path.join('.', 'automode_config.json')
            if os.path.exists(temp_config_path):
                with open(temp_config_path, 'r') as f:
                    config_data = json.load(f)
                return config_data.get('enable_lineage_tracking', True)
        except Exception:
            # If temp file fails, default to True
            pass
        return True
    
    def _get_configured_data_model_type(self):
        """Get the configured data model type from temporary file or AutomodeConfiguration."""
        # First try to read from temporary configuration file
        try:
            import os
            import json
            # Use the same path as in views.py
            temp_config_path = os.path.join('.', 'automode_config.json')
            if os.path.exists(temp_config_path):
                with open(temp_config_path, 'r') as f:
                    config_data = json.load(f)
                data_model_type = config_data.get('data_model_type', 'ELDM')
                return 'ldm' if data_model_type == 'ELDM' else 'il'
        except Exception:
            # If temp file fails, try database
            pass
        
        # Fallback to database configuration
        try:
            # Import here to avoid circular imports
            from ..bird_meta_data_model import AutomodeConfiguration
            config = AutomodeConfiguration.get_active_configuration()
            if config:
                return 'ldm' if config.data_model_type == 'ELDM' else 'il'
        except:
            # If no configuration exists or there's an error, default to 'ldm'
            pass
        return 'ldm'
    
    @property
    def ldm_or_il(self):
        """Get the current data model type (ldm or il)."""
        return self._ldm_or_il
    
    @ldm_or_il.setter
    def ldm_or_il(self, value):
        """Set the data model type (ldm or il)."""
        self._ldm_or_il = value

    def __init__(self):
        # Initialize ldm_or_il based on AutomodeConfiguration if available
        self._ldm_or_il = self._get_configured_data_model_type()
        # Initialize enable_lineage_tracking from configuration
        self.enable_lineage_tracking = self._get_configured_lineage_tracking()

        ldm_key_annotation_directive = ELAnnotationDirective(name='key', sourceURI='key')
        ldm_dependency_annotation_directive = ELAnnotationDirective(name='dep', sourceURI='dep')
        ldm_entity_hierarchy_annotation_directive = ELAnnotationDirective(name='entity_hierarchy', sourceURI='entity_hierarchy')
        ldm_relationship_type_annotation_directive = ELAnnotationDirective(name='relationship_type', sourceURI='relationship_type')
        code_annotation_directive = ELAnnotationDirective(name='code', sourceURI='code')
        long_name_directive_ldm_entities = ELAnnotationDirective(name='long_name', sourceURI='long_name')
        ldm_mapping_annotation_directive = ELAnnotationDirective(name='il_mapping', sourceURI='il_mapping')

        il_key_annotation_directive = ELAnnotationDirective(name='key', sourceURI='key')
        il_dependency_annotation_directive = ELAnnotationDirective(name='dep', sourceURI='dep')
        il_entity_hierarchy_annotation_directive = ELAnnotationDirective(name='entity_hierarchy', sourceURI='entity_hierarchy')
        il_relationship_type_annotation_directive = ELAnnotationDirective(name='relationship_type', sourceURI='relationship_type')
        il_code_annotation_directive = ELAnnotationDirective(name='code', sourceURI='code')
        long_name_directive_il_entities = ELAnnotationDirective(name='long_name', sourceURI='long_name')
        il_mapping_annotation_directive = ELAnnotationDirective(name='il_mapping', sourceURI='il_mapping')

       
        self.ldm_entities_package.annotationDirectives.append(ldm_key_annotation_directive)
        self.ldm_entities_package.annotationDirectives.append(ldm_dependency_annotation_directive)
        self.ldm_entities_package.annotationDirectives.append(ldm_entity_hierarchy_annotation_directive)
        self.ldm_entities_package.annotationDirectives.append(ldm_relationship_type_annotation_directive)
        self.ldm_entities_package.annotationDirectives.append(long_name_directive_ldm_entities)
        self.ldm_entities_package.annotationDirectives.append(ldm_mapping_annotation_directive)
        self.ldm_entities_package.annotationDirectives.append(code_annotation_directive)

        self.il_tables_package.annotationDirectives.append(il_key_annotation_directive)
        self.il_tables_package.annotationDirectives.append(il_dependency_annotation_directive)
        self.il_tables_package.annotationDirectives.append(il_entity_hierarchy_annotation_directive)
        self.il_tables_package.annotationDirectives.append(il_relationship_type_annotation_directive)
        self.il_tables_package.annotationDirectives.append(long_name_directive_il_entities)
        self.il_tables_package.annotationDirectives.append(il_mapping_annotation_directive)
        self.il_tables_package.annotationDirectives.append(il_code_annotation_directive)

        types = EcoreLiteTypes()
        self.types_package.eClassifiers.append(types.e_string)
        self.types_package.eClassifiers.append(types.e_double)
        self.types_package.eClassifiers.append(types.e_int)
        self.module_list.modules.append(self.types_package)
        self.module_list.modules.append(self.ldm_domains_package)
        self.module_list.modules.append(self.ldm_entities_package)

        




        
 
        
<|MERGE_RESOLUTION|>--- conflicted
+++ resolved
@@ -21,11 +21,8 @@
     '''
     # variables to configure the behaviour
     
-<<<<<<< HEAD
     ldm_or_il = 'ldm'
-=======
-
->>>>>>> fe47a244
+
 
     # enable_lineage_tracking will be set dynamically from configuration
     enable_lineage_tracking = True
