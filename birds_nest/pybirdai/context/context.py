--- conflicted
+++ resolved
@@ -20,18 +20,10 @@
     Documentation for Context
     '''
     # variables to configure the behaviour
-<<<<<<< HEAD
 
     # enable_lineage_tracking will be set dynamically from configuration
     enable_lineage_tracking = True
-=======
-    
-
-
-    # enable_lineage_tracking will be set dynamically from configuration
-    enable_lineage_tracking = True
-
->>>>>>> 1d7ac979
+
     enrich_ldm_relationships = False
     use_codes = True
 
@@ -148,11 +140,7 @@
             # If temp file fails, default to True
             pass
         return True
-<<<<<<< HEAD
-
-=======
-    
->>>>>>> 1d7ac979
+
     def _get_configured_data_model_type(self):
         """Get the configured data model type from temporary file or AutomodeConfiguration."""
         # First try to read from temporary configuration file
@@ -213,10 +201,7 @@
         il_code_annotation_directive = ELAnnotationDirective(name='code', sourceURI='code')
         long_name_directive_il_entities = ELAnnotationDirective(name='long_name', sourceURI='long_name')
         il_mapping_annotation_directive = ELAnnotationDirective(name='il_mapping', sourceURI='il_mapping')
-<<<<<<< HEAD
-
-=======
->>>>>>> 1d7ac979
+
 
         self.ldm_entities_package.annotationDirectives.append(ldm_key_annotation_directive)
         self.ldm_entities_package.annotationDirectives.append(ldm_dependency_annotation_directive)
