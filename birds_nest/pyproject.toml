[project]
name = "birds-nest"
version = "0.1.0"
description = "Add your description here"
readme = "README.md"
requires-python = ">=3.13"
dependencies = [
    "click>=8.1.8",
    "django>=5.1.3",
    "matplotlib>=3.10.1",
    "numpy>=2.2.4",
    "panflute>=2.3.1",
    "pyecore>=0.15.1",
    "pypandoc>=1.15",
<<<<<<< HEAD
=======
    "requests>=2.32.3",
>>>>>>> e73e5715
    "unidecode>=1.3.8",
]<|MERGE_RESOLUTION|>--- conflicted
+++ resolved
@@ -12,9 +12,6 @@
     "panflute>=2.3.1",
     "pyecore>=0.15.1",
     "pypandoc>=1.15",
-<<<<<<< HEAD
-=======
     "requests>=2.32.3",
->>>>>>> e73e5715
     "unidecode>=1.3.8",
 ]